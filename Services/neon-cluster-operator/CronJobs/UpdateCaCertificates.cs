﻿//-----------------------------------------------------------------------------
// FILE:	    UpdateCaCertificates.cs
// CONTRIBUTOR: Marcus Bowyer
// COPYRIGHT:   Copyright (c) 2005-2022 by neonFORGE LLC.  All rights reserved.
//
// Licensed under the Apache License, Version 2.0 (the "License");
// you may not use this file except in compliance with the License.
// You may obtain a copy of the License at
//
//     http://www.apache.org/licenses/LICENSE-2.0
//
// Unless required by applicable law or agreed to in writing, software
// distributed under the License is distributed on an "AS IS" BASIS,
// WITHOUT WARRANTIES OR CONDITIONS OF ANY KIND, either express or implied.
// See the License for the specific language governing permissions and
// limitations under the License.

using System;
using System.Collections.Generic;
using System.Linq;
using System.Text;
using System.Threading;
using System.Threading.Tasks;

using Neon.Common;
using Neon.Diagnostics;
using Neon.Kube;
using Neon.Kube.Resources;

using k8s;
using k8s.Models;


using OpenTelemetry;
using OpenTelemetry.Resources;
using OpenTelemetry.Trace;

using Prometheus;

using Quartz;
using System.Diagnostics.Contracts;

namespace NeonClusterOperator
{
    /// <summary>
    /// Handles updating of Linux CA certificates on cluster nodes.
    /// </summary>
    public class UpdateCaCertificates : CronJob, IJob
    {
        /// <summary>
        /// Constructor.
        /// </summary>
        public UpdateCaCertificates()
            : base(typeof(UpdateCaCertificates))
        {
        }
        
        /// <inheritdoc/>
        public async Task Execute(IJobExecutionContext context)
        {
<<<<<<< HEAD
            using (var activity = TelemetryHub.ActivitySource.StartActivity())
=======
            Covenant.Requires<ArgumentNullException>(context != null, nameof(context));

            using (Tracer.CurrentSpan)
>>>>>>> 6a07db53
            {
                Tracer.CurrentSpan?.AddEvent("execute", attributes => attributes.Add("cronjob", nameof(UpdateCaCertificates)));

                var dataMap   = context.MergedJobDataMap;
                var k8s       = (IKubernetes)dataMap["Kubernetes"];
                var nodes     = await k8s.ListNodeAsync();
                var startTime = DateTime.UtcNow.AddSeconds(10);

                foreach (var node in nodes.Items)
                {
                    var nodeTask = new V1NeonNodeTask()
                    {
                        Metadata = new V1ObjectMeta()
                        {
                            Name   = $"ca-certificate-update-{NeonHelper.CreateBase36Uuid()}",
                            Labels = new Dictionary<string, string>
                            {
                                { NeonLabel.ManagedBy, KubeService.NeonClusterOperator },
                                { NeonLabel.NodeTaskType, NeonNodeTaskType.NodeCaCertUpdate }
                            }
                        },
                        Spec = new V1NeonNodeTask.TaskSpec()
                        {
                            Node                = node.Name(),
                            StartAfterTimestamp = startTime,
                            BashScript          = @"/usr/sbin/update-ca-certificates",
                            RetentionSeconds    = (int)TimeSpan.FromHours(1).TotalSeconds
                        }
                    };

                    var tasks = await k8s.ListClusterCustomObjectAsync<V1NeonNodeTask>(labelSelector: $"{NeonLabel.NodeTaskType}={NeonNodeTaskType.NodeCaCertUpdate}");

                    if (!tasks.Items.Any(task => task.Spec.Node == nodeTask.Spec.Node && (task.Status.Phase <= V1NeonNodeTask.Phase.Running || task.Status == null)))
                    {
                        await k8s.CreateClusterCustomObjectAsync<V1NeonNodeTask>(nodeTask, name: nodeTask.Name());
                    }

                    startTime = startTime.AddMinutes(10);
                }
            }
        }
    }
}<|MERGE_RESOLUTION|>--- conflicted
+++ resolved
@@ -58,13 +58,9 @@
         /// <inheritdoc/>
         public async Task Execute(IJobExecutionContext context)
         {
-<<<<<<< HEAD
-            using (var activity = TelemetryHub.ActivitySource.StartActivity())
-=======
             Covenant.Requires<ArgumentNullException>(context != null, nameof(context));
 
-            using (Tracer.CurrentSpan)
->>>>>>> 6a07db53
+            using (var activity = TelemetryHub.ActivitySource.StartActivity())
             {
                 Tracer.CurrentSpan?.AddEvent("execute", attributes => attributes.Add("cronjob", nameof(UpdateCaCertificates)));
 
