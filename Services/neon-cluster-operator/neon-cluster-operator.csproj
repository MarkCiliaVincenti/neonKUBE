﻿<Project Sdk="Microsoft.NET.Sdk">

	<PropertyGroup>
		<TargetFramework>net6.0</TargetFramework>
		<OutputType>Exe</OutputType>
		<IsPackable>false</IsPackable>
		<RootNamespace>NeonClusterOperator</RootNamespace>
		<ServerGarbageCollection>true</ServerGarbageCollection>
		<ConcurrentGarbageCollection>true</ConcurrentGarbageCollection>
		<AssemblyName>neon-cluster-operator</AssemblyName>
		<Configurations>Debug;Release</Configurations>
	</PropertyGroup>

	<PropertyGroup>
		<!-- Write generated installation YAML to an git-ignored folder -->
		<KubeOpsConfigRoot>config.gitignore</KubeOpsConfigRoot>
		<KubeOpsSkipDockerfile>true</KubeOpsSkipDockerfile>
	</PropertyGroup>

	<PropertyGroup Condition="'$(Configuration)|$(Platform)'=='Debug|AnyCPU'">
		<DefineConstants>DEBUG;TRACE</DefineConstants>
	</PropertyGroup>

	<PropertyGroup Condition="'$(Configuration)|$(Platform)'=='Release|AnyCPU'">
	</PropertyGroup>

    <ItemGroup>
        <Protobuf Include="Protos\dex.proto" GrpcServices="Client" />
    </ItemGroup>

	<ItemGroup>
		<EmbeddedResource Include="Resources\cluster-manifest.json" />
	</ItemGroup>

	<ItemGroup>
		<PackageReference Include="Google.Protobuf" Version="3.21.7" />
		<PackageReference Include="Grpc.Net.Client" Version="2.49.0" />
		<PackageReference Include="Grpc.Tools" Version="2.49.1">
		  <PrivateAssets>all</PrivateAssets>
		  <IncludeAssets>runtime; build; native; contentfiles; analyzers; buildtransitive</IncludeAssets>
		</PackageReference>
		<PackageReference Include="KubeOps" Version="7.0.0-prerelease.2" />
		<PackageReference Include="OpenTelemetry" Version="1.4.0-beta.1" />
		<PackageReference Include="OpenTelemetry.Instrumentation.Quartz" Version="1.0.0-alpha.1" />
		<PackageReference Include="Npgsql.OpenTelemetry" Version="6.0.7" />
		<PackageReference Include="Microsoft.AspNetCore.JsonPatch" Version="6.0.9" />
		<PackageReference Include="Quartz" Version="3.5.0" />
<<<<<<< HEAD
		<PackageReference Include="Neon.Common" Version="10000.0.2351-dev-master" />
        <PackageReference Include="Neon.Service" Version="10000.0.2351-dev-master" />
=======
		<PackageReference Include="Neon.Common" Version="10000.0.2357-dev-master" />
        <PackageReference Include="Neon.Service" Version="10000.0.2357-dev-master" />
>>>>>>> 48cc7e18
    </ItemGroup>

	<ItemGroup>
		<ProjectReference Include="..\..\Lib\Neon.Kube.ResourceDefinitions\Neon.Kube.ResourceDefinitions.csproj" />
		<ProjectReference Include="..\..\Lib\Neon.Kube.Operator\Neon.Kube.Operator.csproj" />
		<ProjectReference Include="..\..\Lib\Neon.Kube\Neon.Kube.csproj" />
	</ItemGroup>

	<ItemGroup>
		<Folder Include="config.gitignore\" />
	</ItemGroup>

	<!--
	The [ClusterManifest] build target executes a [neon-build download-const-uri] command to
	download the cluster manifest JSON file for the current cluster version.  The manifest
	will be generated during image builds in neonCLOUD and uploaded to S3.
  
	The [neon-build download-const-uri] obtains the URI for the manifest from:
  
		assembly:   Neon.Kube.dll
		constant:   Neon.Kube.NeonDownloads.NeonClusterManifestUri
  
	We'll be loading the [Neon.Kube.dll] assembly from that project's folder using the same
	build configuration and target runtime as this project.  This is a bit fragile.
  
	Note that the [neon-build download-const-uri] doesn't fail if it couldn't download the
	file so that developers will be able to work offline.  We'll just build with the existing
	manifest file which is checked into git and won't change very often.
	-->

	<Target Name="ClusterManifest" BeforeTargets="CoreCompile">
		<Exec Command="neon-build download-const-uri &quot;%NK_ROOT%\Lib\Neon.Kube\bin\$(Configuration)\net6.0\Neon.Kube.dll&quot; Neon.Kube.KubeDownloads NeonClusterManifestUri &quot;$(ProjectDir)Resources\cluster-manifest.json" />
	</Target>

	<!--  CRD generation settings. -->
	
	<PropertyGroup>
		<KubeOpsConfigRoot>config.gitignore</KubeOpsConfigRoot>
		<KubeOpsSkipDockerfile>true</KubeOpsSkipDockerfile>
	</PropertyGroup>

	<!-- 
    The KubeOps config file generator doesn't rebuild the files when the config output
    directory already exists.  We're going to delete this folder to ensure that these
    files are always regenerated.
    -->

	<!--<Target Name="RemoveConfig" BeforeTargets="BeforeBuild">
		<Message Importance="high" Text="Purge CRDs" />
		<RemoveDir Directories="$(ProjectDir)config.gitignore" />
	</Target>-->

	<!--
    This target publishes all generated CRDs to [$/Lib/Neon.Kube.Setup/Resources/Helm/neon-cluster-operator/crds/*].
  
    NOTE: This does not copy any other deployment related files to [$/Lib/Neon.Kube.Setup].  We'll edit deployment,
  	      RBAC and other files in place there, like we do for all other charts.
  
    NOTE: [GenerateAfterBuild] is the KubeOps build target that generates the CRDs and other Kubernetes manifest 
          and kustomization files.
    -->

	<Target Name="PublishCRDs" AfterTargets="GenerateAfterBuild">
		<Message Importance="high" Text="Publish CRDs to: Neon.Kube.Setup" />
		<!--<Exec Command="neon-build rm &quot;$(SolutionDir)Lib\Neon.Kube.Setup\Resources\Helm\$(MSBuildProjectName)\crds\*&quot;" />-->
		<Exec Command="neon-build publish-files &quot;$(ProjectDir)config.gitignore\crds\*&quot; &quot;$(NK_ROOT)\Lib\Neon.Kube.Setup\Resources\Helm\$(MSBuildProjectName)\crds&quot; --exclude-kustomize" />
	</Target>

</Project><|MERGE_RESOLUTION|>--- conflicted
+++ resolved
@@ -45,13 +45,8 @@
 		<PackageReference Include="Npgsql.OpenTelemetry" Version="6.0.7" />
 		<PackageReference Include="Microsoft.AspNetCore.JsonPatch" Version="6.0.9" />
 		<PackageReference Include="Quartz" Version="3.5.0" />
-<<<<<<< HEAD
-		<PackageReference Include="Neon.Common" Version="10000.0.2351-dev-master" />
-        <PackageReference Include="Neon.Service" Version="10000.0.2351-dev-master" />
-=======
 		<PackageReference Include="Neon.Common" Version="10000.0.2357-dev-master" />
         <PackageReference Include="Neon.Service" Version="10000.0.2357-dev-master" />
->>>>>>> 48cc7e18
     </ItemGroup>
 
 	<ItemGroup>
