--- conflicted
+++ resolved
@@ -557,11 +557,7 @@
             var crioOutput = NeonHelper.JsonDeserialize<dynamic>(await ExecInPodAsync("check-node-images-busybox", KubeNamespaces.NeonSystem, $@"crictl images --output json",  retry: true));
             var nodeImages = ((IEnumerable<dynamic>)crioOutput.images).Select(image => image.repoTags).SelectMany(x => (JArray)x);
 
-<<<<<<< HEAD
-            foreach (var image in clusterManifest.ContainerImages)
-=======
             foreach (var image in ClusterMetadata.ClusterImages)
->>>>>>> c17e6b79
             {
                 if (nodeImages.Contains(image.InternalRef))
                 {
