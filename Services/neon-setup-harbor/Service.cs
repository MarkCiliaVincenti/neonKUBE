﻿//------------------------------------------------------------------------------
// FILE:         NeonClusterOperator.cs
// CONTRIBUTOR:  Marcus Bowyer
// COPYRIGHT:    Copyright (c) 2005-2021 by neonFORGE LLC.  All rights reserved.

using System;
using System.Collections.Generic;
using System.Diagnostics.Contracts;
using System.IO;
using System.Linq;
using System.Threading.Tasks;
using System.Net;
using System.IO.Compression;
using System.Text;
using System.Text.RegularExpressions;
using System.Threading;
using System.Net.Sockets;

using Neon.Common;
using Neon.Data;
using Neon.Diagnostics;
using Neon.Kube;
using Neon.Net;
using Neon.Service;

using Helm.Helm;

using k8s;
using k8s.Models;

using Minio;

using Newtonsoft.Json;

using Npgsql;

using YamlDotNet.RepresentationModel;

namespace NeonSetupHarbor
{
    public partial class Service : NeonService
    {
        public const string StateTable = "state";
     
        private static Kubernetes k8s;
        private static KubeKV kubeKV;

        /// <summary>
        /// Constructor.
        /// </summary>
        /// <param name="name">The service name.</param>
        /// <param name="serviceMap">Optionally specifies the service map.</param>
        public Service(string name, ServiceMap serviceMap = null)
            : base(name, serviceMap: serviceMap)
        {
            k8s = new Kubernetes(KubernetesClientConfiguration.BuildDefaultConfig());
            kubeKV = new KubeKV(serviceMap);
        }

        /// <inheritdoc/>
        protected override void Dispose(bool disposing)
        {
            base.Dispose(disposing);
        }

        /// <inheritdoc/>
        protected async override Task<int> OnRunAsync()
        {
            // Let NeonService know that we're running.

            await SetRunningAsync();
            await GetConnectionStringAsync();
            await SetupHarborAsync();

            return 0;
        }

        /// <summary>
        /// Gets a connection string for connecting to Citus.
        /// </summary>
        /// <param name="database"></param>
        /// <returns></returns>
        public async Task<string> GetConnectionStringAsync(string database = "postgres")
        {
            var secret = await k8s.ReadNamespacedSecretAsync(KubeConst.NeonSystemDbAdminSecret, KubeNamespaces.NeonSystem);

            var username = Encoding.UTF8.GetString(secret.Data["username"]);
            var password = Encoding.UTF8.GetString(secret.Data["password"]);

            var dbHost = ServiceMap[NeonServices.NeonSystemDb].Endpoints.Default.Uri.Host;
            var dbPort = ServiceMap[NeonServices.NeonSystemDb].Endpoints.Default.Uri.Port;

            var connectionString = $"Host={dbHost};Username={username};Password={password};Database={database};Port={dbPort}";

            Log.LogDebug($"Connection string: [{connectionString.Replace(password, "REDACTED")}]");

            return await Task.FromResult(connectionString);
        }

        private async Task SetupHarborAsync()
        {
            Log.LogInfo($"[{KubeNamespaces.NeonSystem}-db] Configuring for Harbor.");

            await kubeKV.SetAsync(KubeKVKeys.NeonClusterOperatorJobHarborSetup, "in-progress");

            var secret = await k8s.ReadNamespacedSecretAsync(KubeConst.NeonSystemDbServiceSecret, KubeNamespaces.NeonSystem);

            var harborSecret = new V1Secret()
            {
                Metadata = new V1ObjectMeta()
                {
                    Name = KubeConst.RegistrySecretKey,
                    NamespaceProperty = KubeNamespaces.NeonSystem
                },
                Data = new Dictionary<string, byte[]>(),
                StringData = new Dictionary<string, string>()
            };

            if ((await k8s.ListNamespacedSecretAsync(KubeNamespaces.NeonSystem)).Items.Any(s => s.Metadata.Name == KubeConst.RegistrySecretKey))
            {
                harborSecret = await k8s.ReadNamespacedSecretAsync(KubeConst.RegistrySecretKey, KubeNamespaces.NeonSystem);

                if (harborSecret.Data == null)
                {
                    harborSecret.Data = new Dictionary<string, byte[]>();
                }
                harborSecret.StringData = new Dictionary<string, string>();
            }

<<<<<<< HEAD
            if (!harborSecret.Data.ContainsKey("harbor-database-password"))
=======
            if (!harborSecret.Data.ContainsKey("postgresql-password"))
>>>>>>> e80af219
            {
                harborSecret.Data["postgresql-password"] = secret.Data["password"];
                await UpsertSecretAsync(harborSecret, KubeNamespaces.NeonSystem);
            }

            if (!harborSecret.Data.ContainsKey("secret"))
            {
                harborSecret.StringData["secret"] = NeonHelper.GetCryptoRandomPassword(20);
                await UpsertSecretAsync(harborSecret, KubeNamespaces.NeonSystem);
            }

            var databases = new string[] { "core", "clair", "notaryserver", "notarysigner" };

            foreach (var db in databases)
            {
                await CreateDatabaseAsync($"{KubeConst.NeonSystemDbHarborPrefix}_{db}", KubeConst.NeonSystemDbServiceUser, Encoding.UTF8.GetString(secret.Data["password"]));
            }

            var minioSecret = await k8s.ReadNamespacedSecretAsync("minio", KubeNamespaces.NeonSystem);

            var endpoint = "minio.neon-system";
            var accessKey = Encoding.UTF8.GetString(minioSecret.Data["accesskey"]);
            var secretKey = Encoding.UTF8.GetString(minioSecret.Data["secretkey"]);

            var minio = new MinioClient(endpoint, accessKey, secretKey);

            var buckets = await minio.ListBucketsAsync();
            if (!await minio.BucketExistsAsync("harbor"))
            {
                await minio.MakeBucketAsync("harbor");
            }

            await kubeKV.SetAsync(KubeKVKeys.NeonClusterOperatorJobHarborSetup, "complete");

            Log.LogInfo($"[{KubeNamespaces.NeonSystem}-db] Finished setup for Harbor.");
        }

        /// <summary>
        /// Helper method to create a database with default user.
        /// </summary>
        /// <param name="dbName">Specifies the database name.</param>
        /// <param name="dbUser">Specifies the database user name.</param>
        /// <returns>The tracking <see cref="Task"/>.</returns>
        private async Task CreateDatabaseAsync(string dbName, string dbUser, string dbPass = null)
        {
            try
            {
                await using var conn = new NpgsqlConnection(await GetConnectionStringAsync());
                await conn.OpenAsync();

                var dbInitialized = true;

                await using (var cmd = new NpgsqlCommand($"SELECT DATNAME FROM pg_catalog.pg_database WHERE DATNAME = '{dbName}'", conn))
                await using (var reader = await cmd.ExecuteReaderAsync())
                {
                    await reader.ReadAsync();
                    if (!reader.HasRows)
                    {
                        await conn.CloseAsync();
                        Log.LogInfo($"[{KubeNamespaces.NeonSystem}-db] Creating database '{dbName}'.");
                        dbInitialized = false;
                        await using (var createCmd = new NpgsqlCommand($"CREATE DATABASE {dbName}", conn))
                        {
                            await conn.OpenAsync();
                            await createCmd.ExecuteNonQueryAsync();
                            await conn.CloseAsync();
                        }
                    }
                }

                if (conn.State != System.Data.ConnectionState.Open)
                {
                    await conn.OpenAsync();
                }

                await using (var cmd = new NpgsqlCommand($"SELECT 'exists' FROM pg_roles WHERE rolname='{dbUser}'", conn))
                await using (var reader = await cmd.ExecuteReaderAsync())
                {
                    await reader.ReadAsync();
                    if (!reader.HasRows)
                    {
                        await conn.CloseAsync();
                        Log.LogInfo($"[{KubeNamespaces.NeonSystem}-db] Creating user '{dbUser}'.");
                        dbInitialized = false;

                        string createCmdString;
                        if (!string.IsNullOrEmpty(dbPass))
                        {
                            createCmdString = $"CREATE USER {dbUser} WITH PASSWORD '{dbPass}'";
                        }
                        else
                        {
                            createCmdString = $"CREATE ROLE {dbUser} WITH LOGIN";
                        }

                        await using (var createCmd = new NpgsqlCommand(createCmdString, conn))
                        {
                            await conn.OpenAsync();
                            await createCmd.ExecuteNonQueryAsync();
                            await conn.CloseAsync();
                        }
                    }
                }

                if (!dbInitialized)
                {
                    if (conn.State != System.Data.ConnectionState.Open)
                    {
                        await conn.OpenAsync();
                    }

                    Log.LogInfo($"[{KubeNamespaces.NeonSystem}-db] Setting permissions for user '{dbUser}' on database '{dbName}'.");
                    await using (var createCmd = new NpgsqlCommand($"GRANT ALL PRIVILEGES ON DATABASE {dbName} TO {dbUser}", conn))
                    {
                        await createCmd.ExecuteNonQueryAsync();
                        await conn.CloseAsync();
                    }
                }
            }
            catch (Exception e)
            {
                Log.LogError(e);

                throw e;
            }
        }

        private async Task<V1Secret> UpsertSecretAsync(V1Secret secret, string @namespace = null)
        {
            if ((await k8s.ListNamespacedSecretAsync(@namespace)).Items.Any(s => s.Metadata.Name == secret.Name()))
            {
                return await k8s.ReplaceNamespacedSecretAsync(secret, secret.Name(), @namespace);
            }
            else
            {
                return await k8s.CreateNamespacedSecretAsync(secret, @namespace);
            }
        }
    }
}<|MERGE_RESOLUTION|>--- conflicted
+++ resolved
@@ -127,11 +127,7 @@
                 harborSecret.StringData = new Dictionary<string, string>();
             }
 
-<<<<<<< HEAD
-            if (!harborSecret.Data.ContainsKey("harbor-database-password"))
-=======
             if (!harborSecret.Data.ContainsKey("postgresql-password"))
->>>>>>> e80af219
             {
                 harborSecret.Data["postgresql-password"] = secret.Data["password"];
                 await UpsertSecretAsync(harborSecret, KubeNamespaces.NeonSystem);
