﻿//-----------------------------------------------------------------------------
// FILE:	    Home.razor.cs
// CONTRIBUTOR: Marcus Bowyer
// COPYRIGHT:   Copyright (c) 2005-2022 by neonFORGE LLC.  All rights reserved.
//
// Licensed under the Apache License, Version 2.0 (the "License");
// you may not use this file except in compliance with the License.
// You may obtain a copy of the License at
//
//     http://www.apache.org/licenses/LICENSE-2.0
//
// Unless required by applicable law or agreed to in writing, software
// distributed under the License is distributed on an "AS IS" BASIS,
// WITHOUT WARRANTIES OR CONDITIONS OF ANY KIND, either express or implied.
// See the License for the specific language governing permissions and
// limitations under the License.

using System;
using System.Collections.Generic;
using System.Diagnostics;
using System.Linq;
using System.Net.Http;
using System.Reflection;
using System.Threading.Tasks;

using Microsoft.AspNetCore.Authorization;
using Microsoft.AspNetCore.Components;
using Microsoft.AspNetCore.Components.Authorization;
using Microsoft.AspNetCore.Components.Forms;
using Microsoft.AspNetCore.Components.Rendering;
using Microsoft.AspNetCore.Components.Routing;
using Microsoft.AspNetCore.Components.Web;
using Microsoft.AspNetCore.Components.Web.Virtualization;
using Microsoft.AspNetCore.Http;
using Microsoft.AspNetCore.Mvc.RazorPages;
using Microsoft.Extensions.Logging;

using Neon.Common;
using Neon.Kube;
using Neon.Tasks;

using NeonDashboard.Shared.Components;

using k8s;
using k8s.Models;

using ChartJs.Blazor;
using ChartJs.Blazor.LineChart;
using ChartJs.Blazor.Common;
using ChartJs.Blazor.Util;
using ChartJs.Blazor.Common.Axes;
using ChartJs.Blazor.Common.Enums;
using ChartJs.Blazor.Interop;
using ChartJs.Blazor.Common.Handlers;

namespace NeonDashboard.Pages
{
    [Authorize]
    public partial class Home : PageBase
    {
        private ClusterInfo clusterInfo;

        private LineConfig memoryChartConfig;
        private Chart      memoryChart;

        private LineConfig cpuChartConfig;
        private Chart      cpuChart;

        private LineConfig diskChartConfig;
        private Chart      diskChart;
        
        private static int chartLookBack = 10;

        private Dictionary<string, string> clusterMetaData;

        /// <summary>
        /// Constructor.
        /// </summary>
        public Home()
        {
        }

        /// <inheritdoc/>
        protected override void OnInitialized()
        {
            PageTitle   = NeonDashboardService.ClusterInfo.Name;
            clusterInfo = NeonDashboardService.ClusterInfo;

            AppState.OnDashboardChange += StateHasChanged;
            AppState.Kube.OnChange     += StateHasChanged;
            AppState.Metrics.OnChange  += StateHasChanged;

            clusterMetaData = new Dictionary<string, string>()
            {
                {"Version", clusterInfo.ClusterVersion },
                {"Data Center",  clusterInfo.Datacenter },
                {"Hosting Enviroment", clusterInfo.HostingEnvironment.ToString() },
                {"Environment", clusterInfo.Environment.ToString() }
            };

            LineOptions options = new LineOptions()
            {
                Responsive = true,
                MaintainAspectRatio = false,
                Scales = new Scales()
                {
                }
            };

            memoryChartConfig = new LineConfig()
            {
                Options = options
            };

            cpuChartConfig = new LineConfig()
            {
                Options = options
            };

            diskChartConfig = new LineConfig()
            {
                Options = options
            };
        }

        /// <inheritdoc/>
        protected override async Task OnParametersSetAsync()
        {
            await SyncContext.Clear;
            
            AppState.CurrentDashboard = "neonkube";
            AppState.NotifyDashboardChanged();

            await Task.CompletedTask;
        }

        /// <inheritdoc/>
        protected override async Task OnAfterRenderAsync(bool firstRender)
        {
            await SyncContext.Clear;

            if (firstRender)
            {
                await GetNodeStatusAsync();
                await AppState.Kube.GetCertExpirationAsync();
            }
        }

        /// <inheritdoc/>
        public void Dispose()
        {
            AppState.OnDashboardChange -= StateHasChanged;
            AppState.Kube.OnChange     -= StateHasChanged;
            AppState.Metrics.OnChange  -= StateHasChanged;
        }

        private async Task GetNodeStatusAsync()
        {
            await SyncContext.Clear;

            var tasks = new List<Task>()
            {
                AppState.Kube.GetNodesStatusAsync(),
                UpdateMemoryAsync(),
                UpdateCpuAsync(),
                UpdateDiskAsync()
            };

            await Task.WhenAll(tasks);
        }

        private async Task UpdateChartAsync(List<string> labels, List<decimal> data, LineConfig config, Chart chart, string labelname)
        {
            await SyncContext.Clear;

            config.Data.Labels.Clear();
            foreach (var label in labels)
            {
                config.Data.Labels.Add(label);
            }

            config.Data.Datasets.Clear();
            config.Data.Datasets.Add(new LineDataset<decimal>(data)
            {
                Label = labelname,
            });

            try
            {
                await chart.Update();
                StateHasChanged();
            }
            catch (Exception e)
            {
<<<<<<< HEAD
                Logger.LogError(NeonHelper.JsonSerialize(e));
=======
                AppState.LogException(e);
>>>>>>> fb7488d0
            }
        }

        private async Task UpdateMemoryAsync()
        {
            await SyncContext.Clear;
            
            var tasks = new List<Task>()
            {
                AppState.Metrics.GetMemoryUsageAsync(DateTime.UtcNow.AddMinutes(chartLookBack * -1), DateTime.UtcNow),
                AppState.Metrics.GetMemoryTotalAsync()
            };

            await Task.WhenAll(tasks);

            if (AppState.Metrics.MemoryTotalBytes < 0 || AppState.Metrics.MemoryUsageBytes == null)
            {
                return;
            }

            var memoryUsageX = AppState.Metrics.MemoryUsageBytes.Data.Result?.First()?.Values?.Select(x => AppState.Metrics.UnixTimeStampToDateTime(x.Time).ToShortTimeString()).ToList();
            var memoryUsageY = AppState.Metrics.MemoryUsageBytes.Data.Result?.First().Values.Select(x => decimal.Parse(x.Value) / 1000000000).ToList();

            await UpdateChartAsync(memoryUsageX, memoryUsageY, memoryChartConfig, memoryChart, $"Memory usage (total memory: {ByteUnits.ToGB(AppState.Metrics.MemoryTotalBytes)})");
        }

        private async Task UpdateCpuAsync()
        {
            await SyncContext.Clear;

            var tasks = new List<Task>()
            {
                AppState.Metrics.GetCpuUsageAsync(DateTime.UtcNow.AddMinutes(chartLookBack * -1), DateTime.UtcNow),
                AppState.Metrics.GetCpuTotalAsync()
            };

            await Task.WhenAll(tasks);

<<<<<<< HEAD
            if (AppState.Metrics.CPUUsagePercent == null || AppState.Metrics.CPUUsagePercent.Data?.Result?.Count() == 0)
=======
            if (AppState.Metrics.CPUUsagePercent == null || AppState.Metrics.CPUTotal < 0)
>>>>>>> fb7488d0
            {
                return;
            }

            var cpuUsageX = AppState.Metrics.CPUUsagePercent.Data.Result?.First()?.Values?.Select(x => AppState.Metrics.UnixTimeStampToDateTime(x.Time).ToShortTimeString()).ToList();
            var cpuUsageY = AppState.Metrics.CPUUsagePercent.Data.Result.First().Values.Select(x => AppState.Metrics.CPUTotal - decimal.Parse(x.Value) ).ToList();

            await UpdateChartAsync(cpuUsageX, cpuUsageY, cpuChartConfig, cpuChart, $"CPU usage (total cores: {AppState.Metrics.CPUTotal})");
        }

        private async Task UpdateDiskAsync()
        {
            await SyncContext.Clear;

            var tasks = new List<Task>()
            {
                AppState.Metrics.GetDiskUsageAsync(DateTime.UtcNow.AddMinutes(chartLookBack * -1), DateTime.UtcNow),
                AppState.Metrics.GetDiskTotalAsync()
            };

            await Task.WhenAll(tasks);

            if (AppState.Metrics.DiskUsageBytes == null || AppState.Metrics.DiskTotalBytes < 0)
            {
                return;
            }

            var diskUsageX = AppState.Metrics.DiskUsageBytes.Data.Result?.First()?.Values?.Select(x => AppState.Metrics.UnixTimeStampToDateTime(x.Time).ToShortTimeString()).ToList();
            var diskUsageY = AppState.Metrics.DiskUsageBytes.Data.Result.First().Values.Select(x => decimal.Parse(x.Value) / 1000000000).ToList();

            await UpdateChartAsync(diskUsageX, diskUsageY, diskChartConfig, diskChart, $"Disk usage (total disk: {ByteUnits.ToGB(AppState.Metrics.DiskTotalBytes)})");
        }
    }
}<|MERGE_RESOLUTION|>--- conflicted
+++ resolved
@@ -192,11 +192,7 @@
             }
             catch (Exception e)
             {
-<<<<<<< HEAD
                 Logger.LogError(NeonHelper.JsonSerialize(e));
-=======
-                AppState.LogException(e);
->>>>>>> fb7488d0
             }
         }
 
@@ -235,11 +231,7 @@
 
             await Task.WhenAll(tasks);
 
-<<<<<<< HEAD
-            if (AppState.Metrics.CPUUsagePercent == null || AppState.Metrics.CPUUsagePercent.Data?.Result?.Count() == 0)
-=======
             if (AppState.Metrics.CPUUsagePercent == null || AppState.Metrics.CPUTotal < 0)
->>>>>>> fb7488d0
             {
                 return;
             }
