--- conflicted
+++ resolved
@@ -25,17 +25,10 @@
       <PrivateAssets>all</PrivateAssets>
       <IncludeAssets>runtime; build; native; contentfiles; analyzers; buildtransitive</IncludeAssets>
     </PackageReference>
-<<<<<<< HEAD
-    <PackageReference Include="Microsoft.OpenApi" Version="1.3.2" />
-    <PackageReference Include="Neon.Common" Version="10000.0.2271-dev-master" />
-    <PackageReference Include="Neon.Service" Version="10000.0.2271-dev-master" />
-    <PackageReference Include="Neon.Web" Version="10000.0.2271-dev-master" />
-=======
     <PackageReference Include="Microsoft.OpenApi" Version="1.4.3" />
     <PackageReference Include="Neon.Common" Version="10000.0.2275-dev-jeff" />
     <PackageReference Include="Neon.Service" Version="10000.0.2275-dev-jeff" />
     <PackageReference Include="Neon.Web" Version="10000.0.2275-dev-jeff" />
->>>>>>> c3a80343
     <PackageReference Include="prometheus-net" Version="6.0.0" />
     <PackageReference Include="prometheus-net.AspNetCore" Version="6.0.0" />
     <PackageReference Include="prometheus-net.DotNetRuntime" Version="4.2.4" />
