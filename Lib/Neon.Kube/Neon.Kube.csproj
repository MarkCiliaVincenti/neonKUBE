--- conflicted
+++ resolved
@@ -56,15 +56,9 @@
         <None Remove="Properties\**" />
     </ItemGroup>
 
-<<<<<<< HEAD
     <ItemGroup>
         <EmbeddedResource Include="Resources/**/*" />
     </ItemGroup>
-=======
-	<ItemGroup>
-		<EmbeddedResource Include="Resources/**/*" />
-	</ItemGroup>
->>>>>>> 1541f9bb
 
 	<ItemGroup>
 		<PackageReference Include="DNS" Version="7.0.0" />
