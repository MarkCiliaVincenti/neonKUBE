--- conflicted
+++ resolved
@@ -469,23 +469,6 @@
     #
     # I'm going to retain this code here in case we need it again in the future, but we
     # should come back and set [TRUST_HACK=false] after Red Hat fixes this.
-<<<<<<< HEAD
-
-    # $todo(jefflill): Restore [TRUST_HACK=false] after Red Hat fixes this GPG key.
-
-   TRUST_HACK=true
-
-    if [ ""$TRUST_HACK"" == ""true"" ] ; then 
-        TRUSTED=trusted=yes
-    else
-        TRUSTED=
-    fi
-
-    # Install the CRI-O packages.
-
-    echo ""deb [$TRUSTED signed-by=/usr/share/keyrings/libcontainers-archive-keyring.gpg] https://download.opensuse.org/repositories/devel:/kubic:/libcontainers:/stable/$OS/ /"" > /etc/apt/sources.list.d/devel:kubic:libcontainers:stable.list
-    echo ""deb [$TRUSTED signed-by=/usr/share/keyrings/libcontainers-crio-archive-keyring.gpg] https://download.opensuse.org/repositories/devel:/kubic:/libcontainers:/stable:/cri-o:/$VERSION/$OS/ /"" > /etc/apt/sources.list.d/devel:kubic:libcontainers:stable:cri-o:$VERSION.list
-=======
 
     TRUST_HACK=false
 
@@ -499,7 +482,6 @@
 
     echo ""deb [${{TRUSTED}}signed-by=/usr/share/keyrings/libcontainers-archive-keyring.gpg] https://download.opensuse.org/repositories/devel:/kubic:/libcontainers:/stable/$OS/ /"" > /etc/apt/sources.list.d/devel:kubic:libcontainers:stable.list
     echo ""deb [${{TRUSTED}}signed-by=/usr/share/keyrings/libcontainers-crio-archive-keyring.gpg] https://download.opensuse.org/repositories/devel:/kubic:/libcontainers:/stable:/cri-o:/$VERSION/$OS/ /"" > /etc/apt/sources.list.d/devel:kubic:libcontainers:stable:cri-o:$VERSION.list
->>>>>>> d588110f
 
     mkdir -p /usr/share/keyrings
 
