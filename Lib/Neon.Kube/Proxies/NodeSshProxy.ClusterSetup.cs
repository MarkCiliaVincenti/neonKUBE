﻿//-----------------------------------------------------------------------------
// FILE:	    NodeSshProxy.ClusterSetup.cs
// CONTRIBUTOR: Jeff Lill
// COPYRIGHT:	Copyright © 2005-2022 by NEONFORGE LLC.  All rights reserved.
//
// Licensed under the Apache License, Version 2.0 (the "License");
// you may not use this file except in compliance with the License.
// You may obtain a copy of the License at
//
//     http://www.apache.org/licenses/LICENSE-2.0
//
// Unless required by applicable law or agreed to in writing, software
// distributed under the License is distributed on an "AS IS" BASIS,
// WITHOUT WARRANTIES OR CONDITIONS OF ANY KIND, either express or implied.
// See the License for the specific language governing permissions and
// limitations under the License.

// This file includes node configuration methods executed while configuring
// the node to be a cluster member.

using System;
using System.Collections.Generic;
using System.Diagnostics.Contracts;
using System.IO;
using System.Linq;
using System.Net;
using System.Reflection;
using System.Text;
using System.Text.RegularExpressions;
using System.Threading;
using System.Threading.Tasks;
using Neon.Collections;
using Neon.Common;
using Neon.Cryptography;
using Neon.Diagnostics;
using Neon.IO;
using Neon.Net;
using Neon.Retry;
using Neon.SSH;
using Neon.Tasks;
using Neon.Time;

using Newtonsoft.Json;
using Newtonsoft.Json.Linq;

using Renci.SshNet;
using Renci.SshNet.Common;

namespace Neon.Kube
{
    public partial class NodeSshProxy<TMetadata> : LinuxSshProxy<TMetadata>
        where TMetadata : class
    {
        /// <summary>
        /// Performs low-level node initialization during cluster setup.
        /// </summary>
        /// <param name="controller">The setup controller.</param>
        public void NodeInitialize(ISetupController controller)
        {
            Covenant.Requires<ArgumentException>(controller != null, nameof(controller));

            var hostEnvironment = controller.Get<HostingEnvironment>(KubeSetupProperty.HostingEnvironment);

            InvokeIdempotent("setup/clean-up",
                () =>
                {
                    // I'm not sure where this file comes from (perhaps from an old base image.
                    // We're going to go ahead and delete this if present.

                    DeleteFile("/etc/ssh/sshd_config.d/50-neonkube.confE");
                });

            InvokeIdempotent("setup/blacklist-floppy",
                () =>
                {
                    controller.LogProgress(this, verb: "blacklist", message: "floppy drive");

                    var floppyScript =
@"
set -euo pipefail

# We need to blacklist the floppy drive.  Not doing this can cause
# node failures:

rmmod floppy
echo ""blacklist floppy"" | tee /etc/modprobe.d/blacklist-floppy.conf
dpkg-reconfigure initramfs-tools
";
                    SudoCommand(CommandBundle.FromScript(floppyScript));
                });

            InvokeIdempotent("setup/sysstat",
                () =>
                {
                    controller.LogProgress(this, verb: "enable", message: "sysstat");

                    var statScript =
@"
set -euo pipefail

# Enable system statistics collection (e.g. Page Faults,...)

sed -i '/^ENABLED=""false""/c\ENABLED=""true""' /etc/default/sysstat
";
                    SudoCommand(CommandBundle.FromScript(statScript));
                });

            var script =
$@"
#------------------------------------------------------------------------------
# Basic initialization

timedatectl set-timezone UTC

#------------------------------------------------------------------------------
# Configure the [apt] package manager to retry downloads up to 5 times.

echo 'APT::Acquire::Retries ""5"";' > /etc/apt/apt.conf.d/80-retries
chmod 644 /etc/apt/apt.conf.d/80-retries

#------------------------------------------------------------------------------
# We need to increase the number of file descriptors and also how much memory
# can be locked by root processes.  We're simply going to overwrite the default
# version of [/etc/security/limits.conf] with our own copy.
#
# Note that [systemd] ignores [limits.conf] when starting services, etc.  It
# has its own configuration which we'll update below, but [limits.conf] is 
# still important because the kernel uses those settings when starting [systemd]
# itself as the init process 1.

# $todo(jefflill):
#
# I need to think about whether this makes sense from a security perspective
# because this means that any malicious that manages to run (even as non-root) 
# will be able to max-out files and RAM and DOS other services.
#
# Now that we'll be installing a lot fewer Linux services after switching
# to Kubernetes, it probably makes more sense to set limits for the fewer
# specific services we're actually deploying.

cat <<EOF > /etc/security/limits.conf
# /etc/security/limits.conf
#
# Each line describes a limit for a user in the form:
#
#   <domain>        <type>  <item>  <value>
#
# Where:
#
#   <domain> can be:
#        - a user name
#        - a group name, with @group syntax
#        - the wildcard *, for default entry
#        - the wildcard %, can be also used with %group syntax,
# for maxlogin limit
#        - NOTE: group and wildcard limits are not applied to root.
# To apply a limit to the root user, <domain> must be
# the literal username root.
#
#   <type> can have the two values:
#        - ""soft"" for enforcing the soft limits
#        - ""hard"" for enforcing hard limits
#
#   <item> can be one of the following:
#        - core - limits the core file size (KB)
#        - data - max data size (KB)
#        - fsize - maximum filesize (KB)
#        - memlock - max locked-in-memory address space (KB)
#        - nofile - max number of open files
#        - rss - max resident set size (KB)
#        - stack - max stack size (KB)
#        - cpu - max CPU time (MIN)
#        - nproc - max number of processes
#        - as - address space limit (KB)
#        - maxlogins - max number of logins for this user
#        - maxsyslogins - max number of logins on the system
#        - priority - the priority to run user process with
#        - locks - max number of file locks the user can hold
#        - sigpending - max number of pending signals
#        - msgqueue - max memory used by POSIX message queues (bytes)
#        - nice - max nice priority allowed to raise to values: [-20, 19]
#        - rtprio - max realtime priority
#        - chroot - change root to directory (Debian-specific)
#
#<domain>   <type>  <item>  <value>

root    soft    nofile  unlimited
root    hard    nofile  unlimited
root    soft    memlock unlimited
root    hard    memlock unlimited
root    soft    nproc   unlimited
root    hard    nproc   unlimited

*       soft    nofile  unlimited
*       hard    nofile  unlimited
*       soft    memlock unlimited
*       hard    memlock unlimited
*       soft    nproc   unlimited
*       hard    nproc   unlimited

# End of file
EOF

#------------------------------------------------------------------------------
# [systemd] has its own configuration limits files and ignores
# [/etc/security/limits.conf] so we need to update the [systemd] settings 
# as well.

mkdir -p /etc/systemd/user.conf.d
chmod 764 /etc/systemd/user.conf.d

cat <<EOF > /etc/systemd/user.conf.d/50-neonkube.conf
# This file is part of systemd.
#
# systemd is free software; you can redistribute it and/or modify it
# under the terms of the GNU Lesser General Public License as published by
# the Free Software Foundation; either version 2.1 of the License, or
#  (at your option) any later version.
#
# You can override the directives in this file by creating files in
# /etc/systemd/user.conf.d/*.conf.
#
# See systemd-user.conf(5) for details

[Manager]
DefaultLimitNOFILE = infinity
DefaultLimitNPROC = infinity
DefaultLimitMEMLOCK = infinity
EOF

chmod 664 /etc/systemd/user.conf.d/50-neonkube.conf
cp /etc/systemd/user.conf.d/50-neonkube.conf /etc/systemd/system.conf

echo ""session required pam_limits.so"" >> /etc/pam.d/common-session

#------------------------------------------------------------------------------
# Tweak some kernel settings.  I extracted [/etc/sysctl.d/99-sysctl.conf] from
# a clean Ubuntu 22.04  install and then appended out changes after this line: 
# 
#   ##################################################
#   # neonKUBE tweaks
#
# Ubuntu 22.04 splits it's config files into seperate conf files in the 
# directlry and we're going to update the last file to be loaded:
# [/etc/sysctl.d/99-sysctl.conf].  Ubuntu 20.04 just had one big file.

cat <<EOF > /etc/sysctl.d/99-sysctl.conf
#
# /etc/sysctl.conf - Configuration file for setting system variables
# See /etc/sysctl.d/ for additional system variables.
# See sysctl.conf (5) for information.
#

# kernel.domainname = example.com

# Uncomment the following to stop low-level messages on console
# kernel.printk = 3 4 1 3

###################################################################
# Functions previously found in netbase
#

# Uncomment the next two lines to enable Spoof protection (reverse-path filter)
# Turn on Source Address Verification in all interfaces to
# prevent some spoofing attacks
# net.ipv4.conf.default.rp_filter=1
# net.ipv4.conf.all.rp_filter=1

# Uncomment the next line to enable TCP/IP SYN cookies
# See http://lwn.net/Articles/277146/
# Note: This may impact IPv6 TCP sessions too
# net.ipv4.tcp_syncookies=1

# Uncomment the next line to enable packet forwarding for IPv4
# net.ipv4.ip_forward=1

# Uncomment the next line to enable packet forwarding for IPv6
# Enabling this option disables Stateless Address Autoconfiguration
# based on Router Advertisements for this host
# net.ipv6.conf.all.forwarding=1


###################################################################
# Additional settings - these settings can improve the network
# security of the host and prevent against some network attacks
# including spoofing attacks and man in the middle attacks through
# redirection. Some network environments, however, require that these
# settings are disabled so review and enable them as needed.
#
# Do not accept ICMP redirects (prevent MITM attacks)
# net.ipv4.conf.all.accept_redirects = 0
# net.ipv6.conf.all.accept_redirects = 0
# _or_
# Accept ICMP redirects only for gateways listed in our default
# gateway list (enabled by default)
# net.ipv4.conf.all.secure_redirects = 1
#
# Do not send ICMP redirects (we are not a router)
# net.ipv4.conf.all.send_redirects = 0
#
# Do not accept IP source route packets (we are not a router)
# net.ipv4.conf.all.accept_source_route = 0
# net.ipv6.conf.all.accept_source_route = 0
#
# Log Martian Packets
# net.ipv4.conf.all.log_martians = 1
#

###################################################################
# Magic system request Key
# 0=disable, 1=enable all, >1 bitmask of sysrq functions
# See https://www.kernel.org/doc/html/latest/admin-guide/sysrq.html
# for what other values do
# kernel.sysrq=438

###################################################################
# TWEAK: neonKUBE settings:

# Explicitly set the maximum number of file descriptors for the
# entire system.  This looks like it defaults to [1048576] for
# Ubuntu 22.04 so we're going to pin this value to enforce
# consistency across Linux updates, etc.
fs.file-max = 4194303

# We'll allow processes to open the same number of file handles.
fs.nr_open = 1048576

# podman specific entries
fs.inotify.max_queued_events = 1048576
fs.inotify.max_user_instances = 1048576
fs.inotify.max_user_watches = 1048576

###################################################################
# Boost the number of RAM pages a process can map as well as increasing 
# the number of available source ephemeral TCP ports, pending connection
# backlog, packet receive queue size.

# Disable swap
vm.swappiness = 0

# Allow processes to lock up to 64GB worth of 4K pages into RAM.
vm.max_map_count = 16777216

# prioritize application RAM against disk/swap cache
vm.vfs_cache_pressure = 50

# minimum free memory
vm.min_free_kbytes = 67584

# increase the maximum length of processor input queues
net.core.netdev_max_backlog = 250000

# increase the TCP maximum and default buffer sizes using setsockopt()
net.core.rmem_max = 4194304
net.core.wmem_max = 4194304
net.core.rmem_default = 4194304
net.core.wmem_default = 4194304
net.core.optmem_max = 4194304

# maximum number of incoming connections
net.core.somaxconn = 65535

# Specify the range of TCP ports that can be used by client sockets.
net.ipv4.ip_local_port_range = 9000 65535

# queue length of completely established sockets waiting for accept
net.ipv4.tcp_max_syn_backlog = 4096

# disable the TCP timestamps option for better CPU utilization
net.ipv4.tcp_timestamps = 0

# MTU discovery, only enable when ICMP blackhole detected
net.ipv4.tcp_mtu_probing = 1

# time to wait (seconds) for FIN packet
net.ipv4.tcp_fin_timeout = 15

# enable low latency mode for TCP:
net.ipv4.tcp_low_latency = 1

# enable the TCP selective acks option for better throughput
net.ipv4.tcp_sack = 1

###################################################################
# Set the IPv4 and IPv6 packet TTL to 255 to try to ensure that packets
# will still make it to the destination in the face of perhaps a lot
# of hops added by clouds and Kubernetes (on both sides of the link).

net.ipv4.ip_default_ttl = 255
net.ipv6.conf.all.hop_limit = 255

# Kubernetes requires packet forwarding.
net.ipv4.ip_forward = 1

# CRI-O config.
net.bridge.bridge-nf-call-iptables  = 1
net.bridge.bridge-nf-call-ip6tables = 1

###################################################################
# Setting overrides recommended for custom Google Cloud images
#
# https://cloud.google.com/compute/docs/images/building-custom-os

# Enable syn flood protection
net.ipv4.tcp_syncookies = 1

# Ignore source-routed packets
net.ipv4.conf.all.accept_source_route = 0

# Ignore source-routed packets
net.ipv4.conf.default.accept_source_route = 0

# Ignore ICMP redirects
net.ipv4.conf.all.accept_redirects = 0

# Ignore ICMP redirects
net.ipv4.conf.default.accept_redirects = 0

# Ignore ICMP redirects from non-GW hosts
net.ipv4.conf.all.secure_redirects = 1

# Ignore ICMP redirects from non-GW hosts
net.ipv4.conf.default.secure_redirects = 1

# Don't allow traffic between networks or act as a router
# net.ipv4.ip_forward = 0

# Don't allow traffic between networks or act as a router
net.ipv4.conf.all.send_redirects = 0

# Don't allow traffic between networks or act as a router
net.ipv4.conf.default.send_redirects = 0

# Reverse path filtering - IP spoofing protection
net.ipv4.conf.all.rp_filter = 1

# Reverse path filtering - IP spoofing protection
net.ipv4.conf.default.rp_filter = 1

# Ignore ICMP broadcasts to avoid participating in Smurf attacks
net.ipv4.icmp_echo_ignore_broadcasts = 1

# Ignore bad ICMP errors
net.ipv4.icmp_ignore_bogus_error_responses = 1

# Log spoofed, source-routed, and redirect packets
net.ipv4.conf.all.log_martians = 1

# Log spoofed, source-routed, and redirect packets
net.ipv4.conf.default.log_martians = 1

# Implement RFC 1337 fix
net.ipv4.tcp_rfc1337 = 1

# set max number of connections
net.netfilter.NK_conntrack_max=1000000
net.NK_conntrack_max=1000000
net.netfilter.NK_conntrack_expect_max=1000
net.netfilter.NK_conntrack_buckets=250000

# Randomize addresses of mmap base, heap, stack and VDSO page
kernel.randomize_va_space = 2

# Provide protection from ToCToU races
fs.protected_hardlinks = 1

# Provide protection from ToCToU races
fs.protected_symlinks = 1

# Make locating kernel addresses more difficult
kernel.kptr_restrict = 1

# Set ptrace protections
kernel.yama.ptrace_scope = 1

# Set perf only available to root
kernel.perf_event_paranoid = 2
EOF

#------------------------------------------------------------------------------
# iptables may be configured to track only a small number of TCP connections by
# default.  We're going to explicitly set the limit to 1 million connections.
# This will consume about 8MiB of RAM (so not too bad).

# cat <<EOF > /etc/modprobe.d/NK_conntrack.conf
# Explicitly set the maximum number of TCP connections that iptables can track.
# Note that this number is multiplied by 8 to obtain the connection count.
# options NK_conntrack hashsize = 393216
# EOF

cat > /etc/modules <<EOF
ip_vs
ip_vs_rr
ip_vs_wrr
ip_vs_sh
NK_conntrack
EOF

#------------------------------------------------------------------------------
# Databases are generally not compatible with transparent huge pages.  It appears
# that the best way to disable this is with a simple service.

cat <<EOF > /lib/systemd/system/neon-disable-thp.service
# Disables transparent home pages.

[Unit]
Description=Disable transparent home pages (THP)

[Service]
Type=simple
ExecStart=/bin/sh -c ""echo 'never' > /sys/kernel/mm/transparent_hugepage/enabled && echo 'never' > /sys/kernel/mm/transparent_hugepage/defrag""

[Install]
WantedBy=multi-user.target
EOF

systemctl enable neon-disable-thp
systemctl daemon-reload
systemctl restart neon-disable-thp

#------------------------------------------------------------------------------
# Configure the systemd journal to perist the journal to the file system at
# [/var/log/journal].  This will allow us to easily capture these logs in The
# future so they can be included in a cluster logging solution.
#
# We're also setting [MaxRetentionSec=345600] which limits log local retention 
# to 4 days.  This overrides the default policy which will consume up to 10%
# of the local file system while still providing enough time for operators
# to manually review local logs when something bad happened to cluster logging.

cat <<EOF > /etc/systemd/journald.conf
#------------------------------------------------------------------------------
# FILE:         journald.conf
# CONTRIBUTOR:  Jeff Lill
# COPYRIGHT:    Copyright © 2005-2022 by NEONFORGE LLC.  All rights reserved.
#
# Licensed under the Apache License, Version 2.0 (the ""License"");
# you may not use this file except in compliance with the License.
# You may obtain a copy of the License at
#
# http://www.apache.org/licenses/LICENSE-2.0
#
# Unless required by applicable law or agreed to in writing, software
# distributed under the License is distributed on an ""AS IS"" BASIS,
# WITHOUT WARRANTIES OR CONDITIONS OF ANY KIND, either express or implied.
# See the License for the specific language governing permissions and
# limitations under the License.

# Configure the systemd journal to perist the journal to the file system at
# [/var/log/journal].
#
# We're also setting [MaxRetentionSec=86400] which limits log local retention 
# to one day.  This overrides the default policy which will consume up to 10%
# of the local file system while still providing enough time for operators
# to manually review local logs when something bad happened to cluster logging.
# 
# See: https://www.freedesktop.org/software/systemd/man/journald.conf.html

[Journal]
Storage=persistent
# Compress=yes
# Seal=yes
# SplitMode=uid
# SyncIntervalSec=5m
# RateLimitInterval=30s
# RateLimitBurst=1000
# SystemMaxUse=
# SystemKeepFree=
# SystemMaxFileSize=
# SystemMaxFiles=100
# RuntimeMaxUse=
# RuntimeKeepFree=
# RuntimeMaxFileSize=
# RuntimeMaxFiles=100
MaxRetentionSec=345600
# MaxFileSec=1month
# ForwardToSyslog=yes
# ForwardToKMsg=no
# ForwardToConsole=no
# ForwardToWall=yes
# TTYPath=/dev/console
# MaxLevelStore=debug
# MaxLevelSyslog=debug
# MaxLevelKMsg=notice
# MaxLevelConsole=info
# MaxLevelWall=emerg
EOF

#------------------------------------------------------------------------------
# Install a simple service script that periodically cleans accumulated files
# on the cluster node.

# $todo(jefflill):
#
# The neon-cleaner assumes that nobody is going to have LinuxSshProxy 
# commands that run for more than one day (which is pretty unlikely).  A better approach
# would be to look for temporary command folders THAT HAVE COMPLETED (e.g. HAVE
# an [exit] code file) and are older than one day (or perhaps even older than an
# hour or two) and then purge just those.  Not a high priority.

cat <<EOF > {KubeNodeFolder.Bin}/neon-cleaner
#!/bin/bash
#------------------------------------------------------------------------------
# FILE:         neon-cleaner
# CONTRIBUTOR:  Jeff Lill
# COPYRIGHT:    Copyright © 2005-2022 by NEONFORGE LLC.  All rights reserved.
#
# Licensed under the Apache License, Version 2.0 (the ""License"");
# you may not use this file except in compliance with the License.
# You may obtain a copy of the License at
#
# http://www.apache.org/licenses/LICENSE-2.0
#
# Unless required by applicable law or agreed to in writing, software
# distributed under the License is distributed on an ""AS IS"" BASIS,
# WITHOUT WARRANTIES OR CONDITIONS OF ANY KIND, either express or implied.
# See the License for the specific language governing permissions and
# limitations under the License.

# This is a simple service script that periodically cleans accumulated files
# on the cluster node including:
#
#   1. Shred and delete the root account's [.bash-history] file 
# as a security measure.  These commands could include
# sensitive information such as credentials, etc.
#
#   2. Purge temporary Neon command files uploaded by LinuxSshProxy.  These
# are located within folder beneath [/dev/shm/neonkube/cmd].  Although
# LinuxSshProxy removes these files after commands finish executing, it
# is possible to see these accumulate if the session was interrupted.
# We'll purge folders and files older than one day.
#
$   3. Clean the temporary file LinuxSshProxy upload and execute folders.

history_path1=${{HOME}}/.bash_history
history_path2=/root/.bash_history
sleep_seconds=3600

echo ""[INFO] Starting: [sleep_time=\${{sleep_seconds}} seconds]""

while true
do
# Clean [.bash-history]

    if [ -f \${{history_path1}} ] ; then
        echo ""[INFO] Shredding [\${{history_path1}}]""
        result=\$(shred -uz \${{history_path1}})
        if [ ""\$?"" != ""0"" ] ; then
            echo ""[WARN] \${{result}}""
        fi
    fi

    if [ -f \${{history_path2}} ] ; then
        echo ""[INFO] Shredding [\${{history_path2}}]""
        result=\$(shred -uz \${{history_path2}})
        if [ ""\$?"" != ""0"" ] ; then
            echo ""[WARN] \${{result}}""
        fi
    fi

# Clean the [LinuxSshProxy] temporary download files.

    if [ -d ""$/home/sysadmin/.neon/download"" ] ; then
        echo ""[INFO] Cleaning: /home/sysadmin/.neon/download""
        find ""/home/sysadmin/.neon/download/*"" -type d -ctime +1 | xargs rm -rf
    fi

# Clean the [LinuxSshProxy] temporary exec files.

    if [ -d ""/home/sysadmin/.neon/exec"" ] ; then
        echo ""[INFO] Cleaning: ""/home/sysadmin/.neon/exec""""
        find ""/home/sysadmin/.neonklube/exec/*"" -type d -ctime +1 | xargs rm -rf
    fi

    if [ -d ""/home/sysadmin/.neon/upload"" ] ; then
        echo ""[INFO] Cleaning: /home/sysadmin/.neon/upload""
        find ""/home/sysadmin/.neon/upload/*"" -type d -ctime +1 | xargs rm -rf
    fi

# Sleep for a while before trying again.

    sleep \${{sleep_seconds}}
done
EOF

chmod 700 {KubeNodeFolder.Bin}/neon-cleaner

# Generate the [neon-cleaner] systemd unit.

cat <<EOF > /lib/systemd/system/neon-cleaner.service
# A service that periodically shreds the root's Bash history
# as a security measure.

[Unit]
Description=neon-cleaner
Documentation=
After=local-fs.target
Requires=local-fs.target

[Service]
ExecStart={KubeNodeFolder.Bin}/neon-cleaner
ExecReload=/bin/kill -s HUP \$MAINPID
Restart=always

[Install]
WantedBy=multi-user.target
EOF

# Enable the new services.

systemctl enable neon-cleaner
systemctl enable iscsid
systemctl daemon-reload
";
            InvokeIdempotent("setup/initialize",
                () =>
                {
                    controller.LogProgress(this, verb: "configure", message: "node (low-level)");

                    SudoCommand(CommandBundle.FromScript(script), RunOptions.Defaults | RunOptions.FaultOnError);
                });
        }

        /// <summary>
        /// Configures NTP and also installs some tool scripts for managing this.
        /// </summary>
        /// <param name="controller">The setup controller.</param>
        public void SetupConfigureNtp(ISetupController controller)
        {
            Covenant.Requires<ArgumentNullException>(controller != null, nameof(controller));

            InvokeIdempotent("setup/ntp",
                () =>
                {
                    controller.LogProgress(this, verb: "configure", message: "ntp");

                    var clusterDefinition = this.Cluster.Definition;
                    var nodeDefinition    = this.NodeDefinition;

                    var script =
$@"
mkdir -p /var/log/ntp

cat <<EOF > /etc/ntp.conf
# For more information about this file, see the man pages
# ntp.conf(5), ntp_acc(5), ntp_auth(5), ntp_clock(5), ntp_misc(5), ntp_mon(5).

# Specifies that NTP will implicitly trust the time source, 
# even if it is way off from the current system time.  This
# can happen when:
#
#       1. The BIOS time is set incorrectly
#       2. The machine is a VM that woke up from a long sleep
#       3. The time source is messed up
#       4. Somebody is screwing with us by sending bad time responses
#
# Normally, NTP is configured to panic when it sees a difference
# of 1000 seconds or more between the source and the system time
# and NTP will log an error and terminate.
#
# NTP is configured to start with the [-g] option, which will 
# ignore 1000+ second differences when the service starts.  This
# handles issues #1 and #2 above.
#
# The setting below disables the 1000 second check and also allows
# NTP to modify the system clock in steps of 1 second (normally,
# this is much smaller).

# \$todo(jefflill):
#
# This was the default setting when NTP was installed but I'm not 
# entirely sure that this is what we'd want for production.  The
# [man ntp.conf] page specifically recommends not messing with
# these defaults.

tinker panic 0 dispersion 1.000

# Specifies the file used to track the frequency offset of The
# local clock oscillator.

driftfile /var/lib/ntp/ntp.drift

# Configure a log file.

logfile /var/log/ntp/ntp.log
 
# Permit time synchronization with our time source, but do not
# permit the source to query or modify the service on this system.

restrict default kod nomodify notrap nopeer noquery
restrict -6 default kod nomodify notrap nopeer noquery

# Permit all access over the loopback interface.  This could
# be tightened as well, but to do so would effect some of
# the administrative functions.

restrict 127.0.0.1
restrict -6 ::1

# Hosts on local networks are less restricted.

restrict 10.0.0.0 mask 255.0.0.0 nomodify notrap
restrict 169.254.0.0 mask 255.255.0.0 nomodify notrap
restrict 172.16.0.0 mask 255.255.0.0 nomodify notrap
restrict 192.168.0.0 mask 255.255.0.0 nomodify notrap

# Use local system time when the time sources are not reachable.

server  127.127.1.0 # local clock
fudge   127.127.1.0 stratum 10

# Specify the time sources.

EOF

# Append the time sources to the configuration file.
#
# We're going to prefer the first source.  This will generally
# be the first control-plane node.  The nice thing about this
# the worker nodes will be using the same time source on
# the local network, so the clocks should be very close to
# being closely synchronized.

sources=({GetNtpSources()})

echo ""*** TIME SOURCES = ${{sources}}"" 1>&2

preferred_set=false

for source in ""${{sources[@]}}"";
do
    if ! ${{preferred_set}} ; then
        echo ""server $source burst iburst prefer"" >> /etc/ntp.conf
        preferred_set=true
    else
        echo ""server $source burst iburst"" >> /etc/ntp.conf
    fi
done

# Generate the [{KubeNodeFolder.Bin}/update-time] script.

cat <<EOF > {KubeNodeFolder.Bin}/update-time
#!/bin/bash
#------------------------------------------------------------------------------
# This script stops the NTP time service and forces an immediate update.  This 
# is called from the NTP init.d script (as modified below) to ensure that we 
# obtain the current time on boot (even if the system clock is way out of sync).
# This may also be invoked manually.
#
# Usage:
#
#       update-time [--norestart]
#
#       --norestart - Don't restart NTP

. $<load-cluster-conf-quiet>

restart=true

for arg in \$@
do
    if [ ""\${{arg}}"" = ""--norestart"" ] ; then
        restart=false
    fi
done

if \${{restart}} ; then
    service ntp stop
fi

ntpdate ${{sources[@]}}

if \${{restart}} ; then
    service ntp start
fi
EOF

chmod 700 {KubeNodeFolder.Bin}/update-time

# Edit the NTP [/etc/init.d/ntp] script to initialize the hardware clock and
# call [update-time] before starting NTP.

cat <<""EOF"" > /etc/init.d/ntp
#!/bin/sh

### BEGIN INIT INFO
# Provides:        ntp
# Required-Start:  $network $remote_fs $syslog
# Required-Stop:   $network $remote_fs $syslog
# Default-Start:   2 3 4 5
# Default-Stop:    1
# Short-Description: Start NTP daemon
### END INIT INFO

PATH=/sbin:/bin:/usr/sbin:/usr/bin

. /lib/lsb/init-functions

DAEMON=/usr/sbin/ntpd
PIDFILE=/var/run/ntpd.pid

test -x $DAEMON || exit 5

if [ -r /etc/default/ntp ]; then
    . /etc/default/ntp
fi

if [ -e /var/lib/ntp/ntp.conf.dhcp ]; then
    NTPD_OPTS=""$NTPD_OPTS -c /var/lib/ntp/ntp.conf.dhcp""
fi

LOCKFILE=/var/lock/ntpdate

lock_ntpdate() {{
    if [ -x /usr/bin/lockfile-create ]; then
        lockfile-create $LOCKFILE
        lockfile-touch $LOCKFILE &
        LOCKTOUCHPID=""$!""
    fi
}}

unlock_ntpdate() {{
    if [ -x /usr/bin/lockfile-create ] ; then
        kill $LOCKTOUCHPID
        lockfile-remove $LOCKFILE
    fi
}}

RUNASUSER=ntp
UGID=$(getent passwd $RUNASUSER | cut -f 3,4 -d:) || true
if test ""$(uname -s)"" = ""Linux""; then
        NTPD_OPTS=""$NTPD_OPTS -u $UGID""
fi

case $1 in
    start)
        log_daemon_msg ""Starting NTP server"" ""ntpd""
        if [ -z ""$UGID"" ]; then
            log_failure_msg ""user \""$RUNASUSER\"" does not exist""
            exit 1
        fi

        #------------------------------
        # This is the modification.

		# This bit of voodoo disables Hyper-V time synchronization with The
		# host server.  We don't want this because the cluster is doing its
		# own time management and time sync will fight us.  This is described
		# here:
		#
		# https://social.msdn.microsoft.com/Forums/en-US/8c0a1026-0b02-405a-848e-628e68229eaf/i-have-a-lot-of-time-has-been-changed-in-the-journal-of-my-linux-boxes?forum=WAVirtualMachinesforWindows

		log_daemon_msg ""Start: Disabling Hyper-V time synchronization"" ""ntpd""
		echo 2dd1ce17-079e-403c-b352-a1921ee207ee > /sys/bus/vmbus/drivers/hv_util/unbind
		log_daemon_msg ""Finished: Disabling Hyper-V time synchronization"" ""ntpd""
        
        log_daemon_msg ""Start: Updating current time"" ""ntpd""
        {KubeNodeFolder.Bin}/update-time --norestart
        log_daemon_msg ""Finished: Updating current time"" ""ntpd""

        #------------------------------

        lock_ntpdate
        start-stop-daemon --start --quiet --oknodo --pidfile $PIDFILE --startas $DAEMON -- -p $PIDFILE $NTPD_OPTS
        status=$?
        unlock_ntpdate
        log_end_msg $status
        ;;
    stop)
        log_daemon_msg ""Stopping NTP server"" ""ntpd""
        start-stop-daemon --stop --quiet --oknodo --pidfile $PIDFILE
        log_end_msg $?
        rm -f $PIDFILE
        ;;
    restart|force-reload)
        $0 stop && sleep 2 && $0 start
        ;;
    try-restart)
        if $0 status >/dev/null; then
            $0 restart
        else
            exit 0
        fi
        ;;
    reload)
        exit 3
        ;;
    status)
        status_of_proc $DAEMON ""NTP server""
        ;;
    *)
        echo ""Usage: $0 {{start|stop|restart|try-restart|force-reload|status}}""
        exit 2
        ;;
esac
EOF

# Restart NTP to ensure that we've picked up the current time.

service ntp restart
";
                    SudoCommand(CommandBundle.FromScript(script), RunOptions.Defaults | RunOptions.FaultOnError);
                });
        }

        /// <summary>
        /// Configures the global environment variables that describe the configuration 
        /// of the server within the cluster.
        /// </summary>
        /// <param name="controller">The setup controller.</param>
        public void ConfigureEnvironmentVariables(ISetupController controller)
        {
            Covenant.Requires<ArgumentNullException>(controller != null, nameof(controller));

            controller.LogProgress(this, verb: "configure", message: "environment");

            var clusterDefinition = Cluster.Definition;
            var nodeDefinition    = NeonHelper.CastTo<NodeDefinition>(Metadata);

            // We're going to append the new variables to the existing Linux [/etc/environment] file.

            var sb = new StringBuilder();

            // Append all of the existing environment variables except for those
            // whose names start with "NEON_" to make the operation idempotent.
            //
            // Note that we're going to special case PATH to add any Neon
            // related directories.

            using (var currentEnvironmentStream = new MemoryStream())
            {
                Download("/etc/environment", currentEnvironmentStream);

                currentEnvironmentStream.Position = 0;

                using (var reader = new StreamReader(currentEnvironmentStream))
                {
                    foreach (var line in reader.Lines())
                    {
                        if (line.StartsWith("PATH="))
                        {
                            if (!line.Contains(KubeNodeFolder.Bin))
                            {
                                sb.AppendLine(line + $":/snap/bin:{KubeNodeFolder.Bin}");
                            }
                            else
                            {
                                sb.AppendLine(line);
                            }
                        }
                        else if (!line.StartsWith("NEON_"))
                        {
                            sb.AppendLine(line);
                        }
                    }
                }
            }

            // Add the global cluster related environment variables. 

            sb.AppendLine($"NEON_CLUSTER={clusterDefinition.Name}");
            sb.AppendLine($"NEON_DATACENTER={clusterDefinition.Datacenter.ToLowerInvariant()}");
            sb.AppendLine($"NEON_ENVIRONMENT={clusterDefinition.Purpose.ToString().ToLowerInvariant()}");

            var sbPackageProxies = new StringBuilder();

            if (clusterDefinition.PackageProxy != null)
            {
                foreach (var proxyEndpoint in clusterDefinition.PackageProxy.Split(' ', StringSplitOptions.RemoveEmptyEntries))
                {
                    sbPackageProxies.AppendWithSeparator(proxyEndpoint);
                }
            }
            
            sb.AppendLine($"NEON_PACKAGE_PROXY={sbPackageProxies}");

            if (clusterDefinition.Hosting != null)
            {
                sb.AppendLine($"NEON_HOSTING={clusterDefinition.Hosting.Environment.ToMemberString().ToLowerInvariant()}");
            }

            sb.AppendLine($"NEON_NODE_NAME={Name}");

            if (nodeDefinition != null)
            {
                sb.AppendLine($"NEON_NODE_ROLE={nodeDefinition.Role}");
                sb.AppendLine($"NEON_NODE_IP={nodeDefinition.Address}");
                sb.AppendLine($"NEON_NODE_HDD={nodeDefinition.Labels.StorageHDD.ToString().ToLowerInvariant()}");
            }

            sb.AppendLine($"NEON_BIN_FOLDER={KubeNodeFolder.Bin}");
            sb.AppendLine($"NEON_CONFIG_FOLDER={KubeNodeFolder.Config}");
            sb.AppendLine($"NEON_SETUP_FOLDER={KubeNodeFolder.Setup}");
            sb.AppendLine($"NEON_STATE_FOLDER={KubeNodeFolder.State}");
            sb.AppendLine($"NEON_RUN_FOLDER={KubeNodeFolder.NeonRun}");
            sb.AppendLine($"NEON_TMPFS_FOLDER={KubeNodeFolder.Tmpfs}");

            // Kubernetes related variables for control-plane nodes.

            if (nodeDefinition.IsControlPane)
            {
                sb.AppendLine($"KUBECONFIG=/etc/kubernetes/admin.conf");
            }

            // Upload the new environment to the server.

            UploadText("/etc/environment", sb, tabStop: 4);
        }

        /// <summary>
        /// Updates the node hostname and DNS configuration for the host,
        /// including A records for the <b>hostname</b>, <b>kubernetes-control-plane</b>,
        /// and the <b>Harbor Registry</b>.
        /// </summary>
        /// <param name="controller">The setup controller.</param>
        private void ConfigureLocalHosts(ISetupController controller)
        {
            Covenant.Requires<ArgumentNullException>(controller != null, nameof(controller));

            controller.LogProgress(this, verb: "configure", message: "hostname");
            
            // Update the hostname.

            SudoCommand($"hostnamectl set-hostname {Name}");

            // Update the [/etc/hosts] file to resolve the new hostname.

            // $hack(jefflill):
            //
            // We need to obtain the private address of the node when [TMetadata]
            // is a [NodeDefinition] since the [Address] for cloud cluster nodes
            // will reference the external load balancer IP.
            //
            // We'll use [Address] when the [TMetadata != NodeDefinition].

            var nodeAddress    = Address.ToString();
            var nodeDefinition = Metadata as NodeDefinition;

            if (nodeDefinition != null)
            {
                nodeAddress = nodeDefinition.Address;
            }

            var separator = new string(' ', Math.Max(16 - nodeAddress.Length, 1));
            var sbHosts   = new StringBuilder();

            sbHosts.Append(
$@"
# IPv4 hosts:

127.0.0.1	    localhost
<<<<<<< HEAD

# IPv6 hosts:

=======
127.0.0.1       kubernetes-control-plane neon-desktop
{nodeAddress}{separator}{Name} {KubeConst.LocalClusterRegistryHostName}
>>>>>>> 332f5654
::1             localhost ip6-localhost ip6-loopback
ff02::1         ip6-allnodes
ff02::2         ip6-allrouters

# Configured for NEONKUBE:

127.0.0.1       kubernetes-control-plane
127.0.0.1       {Name}
127.0.0.1       {KubeConst.LocalClusterRegistry}
");
            UploadText("/etc/hosts", sbHosts, tabStop: 4, outputEncoding: Encoding.UTF8);
        }

        /// <summary>
        /// Configures cluster package manager caching.
        /// </summary>
        /// <param name="controller">The setup controller.</param>
        public void SetupPackageProxy(ISetupController controller)
        {
            Covenant.Requires<ArgumentNullException>(controller != null, nameof(controller));

            var nodeDefinition    = NeonHelper.CastTo<NodeDefinition>(Metadata);
            var clusterDefinition = Cluster.Definition;
            var hostingManager    = controller.Get<IHostingManager>(KubeSetupProperty.HostingManager);

            InvokeIdempotent("setup/package-caching",
                () =>
                {
                    controller.LogProgress(this, verb: "configure", message: "apt package proxy");

                    // Configure the [apt-cacher-ng] pckage proxy service on control-plane nodes.

                    if (NodeDefinition.Role == NodeRole.ControlPlane)
                    {
                        var proxyServiceScript =
$@"
	set -eou pipefail	# Enable full failure detection

	{KubeNodeFolder.Bin}/safe-apt-get update
	{KubeNodeFolder.Bin}/safe-apt-get install -yq apt-cacher-ng

	# Configure the cache to pass-thru SSL requests
	# and then restart.

	echo ""PassThroughPattern:^.*:443$"" >> /etc/apt-cacher-ng/acng.conf
	systemctl restart apt-cacher-ng

	set -eo pipefail	# Revert back to partial failure detection

	# Give the proxy service a chance to start.

	sleep 5
";
                        SudoCommand(CommandBundle.FromScript(proxyServiceScript), RunOptions.FaultOnError);
                    }

                    var sbPackageProxies = new StringBuilder();

                    if (clusterDefinition.PackageProxy != null)
                    {
                        foreach (var proxyEndpoint in clusterDefinition.PackageProxy.Split(' ', StringSplitOptions.RemoveEmptyEntries))
                        {
                            sbPackageProxies.AppendWithSeparator(proxyEndpoint);
                        }
                    }

                    // Configure the package manager to use the first control-plane as the proxy by default,
                    // failing over to the other control-plane nodes (in order) when necessary.

                    var proxySelectorScript =
$@"
# Configure APT proxy selection.

echo {sbPackageProxies} > {KubeNodeFolder.Config}/package-proxy

cat <<EOF > /usr/local/bin/get-package-proxy
#!/bin/bash
#------------------------------------------------------------------------------
# FILE:        get-package-proxy
# CONTRIBUTOR: Generated by [neon-cli] during cluster setup.
#
# This script determine which (if any) configured APT proxy caches are running
# and returns its endpoint or ""DIRECT"" if none of the proxies are available and 
# the distribution's mirror should be accessed directly.  This uses the
# [{KubeNodeFolder.Config}/package-proxy] file to obtain the list of proxies.
#
# This is called when the following is specified in the APT configuration,
# as we do further below:
#
#		Acquire::http::Proxy-Auto-Detect ""/usr/local/bin/get-package-proxy"";
#
# See this link for more information:
#
#		https://trent.utfs.org/wiki/Apt-get#Failover_Proxy
NEON_PACKAGE_PROXY=$(cat {KubeNodeFolder.Config}/package-proxy)
if [ ""\${{NEON_PACKAGE_PROXY}}"" == """" ] ; then
    echo DIRECT
    exit 0
fi
for proxy in ${{NEON_PACKAGE_PROXY}}; do
	if nc -w1 -z \${{proxy/:/ }}; then
		echo http://\${{proxy}}/
		exit 0
	fi
done
echo DIRECT
exit 0
EOF

chmod 775 /usr/local/bin/get-package-proxy

cat <<EOF > /etc/apt/apt.conf
//-----------------------------------------------------------------------------
// FILE:        /etc/apt/apt.conf
// CONTRIBUTOR: Generated by during neonKUBE cluster setup.
//
// This file configures APT on the local machine to proxy requests through the
// [apt-cacher-ng] instance(s) at the configured.  This uses the [/usr/local/bin/get-package-proxy] 
// script to select a working PROXY if there are more than one, or to go directly to the package
// mirror if none of the proxies are available.
//
// Presumably, this cache is running on the local network which can dramatically
// reduce external network traffic to the APT mirrors and improve cluster setup 
// and update performance.

Acquire::http::Proxy-Auto-Detect ""/usr/local/bin/get-package-proxy"";
EOF
";
                    SudoCommand(CommandBundle.FromScript(proxySelectorScript), RunOptions.FaultOnError);
                });
        }

        /// <summary>
        /// Performs common node configuration.
        /// </summary>
        /// <param name="controller">The setup controller.</param>
        /// <param name="clusterManifest">The cluster manifest.</param>
        public void SetupNode(ISetupController controller, ClusterManifest clusterManifest)
        {
            Covenant.Requires<ArgumentNullException>(controller != null, nameof(controller));
            Covenant.Requires<ArgumentNullException>(clusterManifest != null, nameof(clusterManifest));

            var nodeDefinition    = NeonHelper.CastTo<NodeDefinition>(Metadata);
            var clusterDefinition = Cluster.Definition;
            var hostingManager    = controller.Get<IHostingManager>(KubeSetupProperty.HostingManager);

            InvokeIdempotent("setup/node",
                () =>
                {
                    PrepareNode(controller);
                    ConfigureEnvironmentVariables(controller);
                    SetupPackageProxy(controller);
                    ConfigureLocalHosts(controller);
                    NodeInitialize(controller);
                    NodeInstallCriO(controller, clusterManifest);
                    NodeInstallIPVS(controller);
                    NodeInstallPodman(controller);
                    NodeInstallKubernetes(controller);
                    SetupKublet(controller);
                });
        }

        /// <summary>
        /// Configures the <b>kublet</b> service.
        /// </summary>
        /// <param name="controller">The setup controller.</param>
        /// <remarks>
        /// <note>
        /// Kubelet is installed in <see cref="NodeSshProxy{TMetadata}.NodeInstallKubernetes"/> when configuring
        /// the node image and is then configured for the cluster here.
        /// </note>
        /// </remarks>
        public void SetupKublet(ISetupController controller)
        {
            Covenant.Requires<ArgumentNullException>(controller != null, nameof(controller));

            InvokeIdempotent("setup/kublet",
                () =>
                {
                    controller.LogProgress(this, verb: "setup", message: "kublet");

                    // Configure the image GC thesholds.  We'll stick with the defaults of 80/85% of the
                    // OS disk for most nodes and customize this at 93/95% for clusters with OS disks
                    // less than 64GB.  We want higher thesholds for smaller disks to leave more space
                    // for user images and local volumes, especially for the neonDESKTOP built-in cluster.
                    //
                    // We're going to use this command to retrieve the node's disk information:
                    //
                    //       fdisk --list -o Device,Size,Type | grep ^/dev
                    //
                    // which will produce output like:
                    //
                    //      /dev/sda1     1M BIOS boot
                    //      /dev/sda2   128G Linux filesystem
                    //
                    // We're going to look for the line with "Linux filesystem" and and then extract and
                    // parse the size in the second column to decide which GC thresholds to use.
                    //
                    // $note(jefflill):
                    //
                    // This assumes that there's only one Linux filesystem for each cluster node which is 
                    // currently the case for all neonKUBE clusters.  The cStor disks are managed by OpenEBS
                    // and will not be reported as a file system.  I'll add an assert to verify this to
                    // make this easier diagnose in the future if we decide to allow multiple file systems.
                    //
                    // $todo(jefflill):
                    //
                    // We're hardcoding this now based on the current node disk size but eventually it
                    // might make sense to add settings to the cluster definition so user can override
                    // this, perhaps customizing specfic nodes.

                    var imageLowGcThreshold  = 80;
                    var imageHighGcThreshold = 85;
                    var diskSize             = 0L;
                    var result               = SudoCommand(CommandBundle.FromScript("fdisk --list -o Device,Size,Type | grep ^/dev")).EnsureSuccess();

                    using (var reader = new StringReader(result.OutputText))
                    {
                        var filesystemCount = 0;

                        foreach (var line in reader.Lines())
                        {
                            if (!line.EndsWith("Linux filesystem") && !line.EndsWith("Linux"))
                            {
                                continue;
                            }

                            filesystemCount++;

                            var fields    = line.Split(' ', StringSplitOptions.RemoveEmptyEntries);
                            var sizeField = fields[1];
                            var sizeUnit  = sizeField.Last();
                            var rawSize   = decimal.Parse(sizeField.Substring(0, sizeField.Length - 1));

                            switch (sizeUnit)
                            {
                                case 'G':

                                    diskSize = (long)(rawSize * ByteUnits.GibiBytes);
                                    break;

                                case 'T':

                                    diskSize = (long)(rawSize * ByteUnits.TebiBytes);
                                    break;

                                default:

                                    Covenant.Assert(false, $"Expecting partition size unit to be [G] or [T], not [{sizeUnit}].");
                                    break;
                            }
                        }

                        Covenant.Assert(filesystemCount == 1, $"Expected exactly [1] Linux file system but are seeing [{filesystemCount}].");
                    }

                    if (diskSize < 64 * ByteUnits.GibiBytes)
                    {
                        imageLowGcThreshold  = 93;
                        imageHighGcThreshold = 95;
                    }

                    var script =
$@"
set -euo pipefail

echo KUBELET_EXTRA_ARGS=--feature-gates=\""AllAlpha=false\"" --cgroup-driver=systemd --container-runtime-endpoint='unix:///var/run/crio/crio.sock' --runtime-request-timeout=5m --resolv-conf=/run/systemd/resolve/resolv.conf --image-gc-low-threshold={imageLowGcThreshold} --image-gc-high-threshold={imageHighGcThreshold} > /etc/default/kubelet
systemctl daemon-reload
systemctl restart kubelet
systemctl enable kubelet
";
                    SudoCommand(CommandBundle.FromScript(script), RunOptions.FaultOnError);
                });
        }

        /// <summary>
        /// Installs a prepositioned Helm chart from a control-plane node.
        /// </summary>
        /// <param name="controller">The setup controller.</param>
        /// <param name="chartName">
        /// <para>
        /// The name of the Helm chart.
        /// </para>
        /// <note>
        /// Helm does not allow dashes <b>(-)</b> in chart names but to avoid problems
        /// with copy/pasting, we will automatically convert any dashes to underscores
        /// before installing the chart.  This is also nice because this means that the 
        /// chart name passed can be the same as the release name in the calling code.
        /// </note>
        /// </param>
        /// <param name="releaseName">Optionally specifies the component release name.</param>
        /// <param name="namespace">Optionally specifies the namespace where Kubernetes namespace where the Helm chart should be installed. This defaults to <b>default</b></param>
        /// <param name="prioritySpec">
        /// <para>
        /// Optionally specifies the Helm variable and priority class for any pods deployed by the chart.
        /// This needs to be specified as: <b>PRIORITYCLASSNAME</b> or <b>VALUENAME=PRIORITYCLASSNAME</b>,
        /// where <b>VALUENAME</b> optionally specifies the name of the Helm value and <b>PRIORITYCLASSNAME</b>
        /// is one of the priority class names defined by <see cref="PriorityClass"/>.
        /// </para>
        /// <note>
        /// The priority class will saved as the <b>priorityClassName</b> Helm value when no value
        /// name is specified.
        /// </note>
        /// </param>
        /// <param name="values">Optionally specifies Helm chart values.</param>
        /// <param name="progressMessage">Optionally specifies progress message.  This defaults to <paramref name="releaseName"/>.</param>
        /// <param name="timeout">Optionally specifies the timeout.  This defaults to <b>300 seconds</b>.</param>
        /// <returns>The tracking <see cref="Task"/>.</returns>
        /// <exception cref="KeyNotFoundException">Thrown if the priority class specified by <paramref name="prioritySpec"/> is not defined by <see cref="PriorityClass"/>.</exception>
        /// <remarks>
        /// neonKUBE images prepositions the Helm chart files embedded as resources in the <b>Resources/Helm</b>
        /// project folder to cluster node images as the <b>/lib/neonkube/helm/charts.zip</b> archive.  This
        /// method unzips that file to the same folder (if it hasn't been unzipped already) and then installs
        /// the helm chart (if it hasn't already been installed).
        /// </remarks>
        public async Task InstallHelmChartAsync(
            ISetupController                    controller,
            string                              chartName,
            string                              releaseName     = null,
            string                              @namespace      = "default",
            string                              prioritySpec    = null,
            Dictionary<string, object>          values          = null,
            string                              progressMessage = null,
            TimeSpan                            timeout         = default)
        {
            await SyncContext.Clear;
            Covenant.Requires<ArgumentNullException>(controller != null, nameof(controller));
            Covenant.Requires<ArgumentNullException>(!string.IsNullOrEmpty(chartName), nameof(chartName));

            if (timeout <= TimeSpan.Zero)
            {
                timeout = TimeSpan.FromSeconds(300);
            }

            chartName = chartName.Replace('-', '_');

            if (string.IsNullOrEmpty(releaseName))
            {
                releaseName = chartName.Replace("_", "-");
            }

            // Extract the Helm chart value name and priority class name from [priorityClass]
            // when passed.

            string priorityClassVariable = null;
            string priorityClassName     = null;

            if (!string.IsNullOrEmpty(prioritySpec))
            {
                var equalPos = prioritySpec.IndexOf('=');

                if (equalPos == -1)
                {
                    priorityClassVariable = "priorityClassName";
                    priorityClassName     = prioritySpec;
                }
                else
                {
                    priorityClassVariable = prioritySpec.Substring(0, equalPos).Trim();
                    priorityClassName     = prioritySpec.Substring(equalPos + 1).Trim();

                    if (string.IsNullOrEmpty(priorityClassVariable) || string.IsNullOrEmpty(priorityClassName))
                    {
                        throw new FormatException($"[{prioritySpec}] is not valid.  This must be formatted like: NAME=PRIORITYCLASSNAME");
                    }
                }

                PriorityClass.EnsureKnown(priorityClassName);
            }

            // Unzip the Helm chart archive if we haven't done so already.

            InvokeIdempotent("setup/helm-unzip",
                () =>
                {
                    controller.LogProgress(this, verb: "unzip", message: "helm charts");

                    var zipPath = LinuxPath.Combine(KubeNodeFolder.Helm, "charts.zip");
                    
                    SudoCommand($"unzip -o {zipPath} -d {KubeNodeFolder.Helm} || true");
                    SudoCommand($"rm -f {zipPath}");
                });

            // Install the chart when we haven't already done so.

            await InvokeIdempotentAsync($"setup/helm-install-{releaseName}",
                async () =>
                {
                    controller.LogProgress(this, verb: "install", message: progressMessage ?? releaseName);

                    var valueOverrides = new StringBuilder();

                    if (!string.IsNullOrEmpty(priorityClassVariable))
                    {
                        valueOverrides.AppendWithSeparator($"--set {priorityClassVariable}={priorityClassName}");
                    }

                    if (values != null)
                    {
                        foreach (var value in values)
                        {
                            if (value.Value == null)
                            {
                                valueOverrides.AppendWithSeparator($"--set {value.Key}=null");
                                continue;
                            }

                            var valueType = value.Value.GetType();

                            switch (value.Value)
                            {
                                case string s:

                                    valueOverrides.AppendWithSeparator($"--set-string {value.Key}=\"{value.Value}\"");
                                    break;

                                case Boolean b:

                                    valueOverrides.AppendWithSeparator($"--set {value.Key}=\"{value.Value.ToString().ToLower()}\"");
                                    break;

                                default:
                                    valueOverrides.AppendWithSeparator($"--set {value.Key}={value.Value}");
                                    break;
                            }
                        }
                    }

                    var helmChartScript = new StringBuilder();
                    var timeoutSeconds  = (int)Math.Ceiling(timeout.TotalSeconds);

                    helmChartScript.AppendLineLinux(
$@"
set -euo pipefail

cd {KubeNodeFolder.Helm}
");

                    if (controller.Get<bool>(KubeSetupProperty.MaintainerMode))
                    {
                        helmChartScript.AppendLineLinux(
$@"
if `helm list --namespace {@namespace} | awk '{{print $1}}' | grep -q ""^{releaseName}$""`; then
    helm uninstall {releaseName} --namespace {@namespace}
fi
");
                    }

                    helmChartScript.AppendLineLinux(
$@"
helm install {releaseName} --debug --namespace {@namespace} -f {chartName}/values.yaml {valueOverrides} ./{chartName}

START=`date +%s`
DEPLOY_END=$((START+{timeoutSeconds}))

set +e

until [ `helm status {releaseName} --namespace {@namespace} | grep ""STATUS: deployed"" | wc -l` -eq 1  ];
do
    if [ $((`date +%s`)) -gt $DEPLOY_END ]; then
        echo 'ERROR: Helm chart for [{@namespace}/{releaseName}] failed to deploy after [{timeoutSeconds}] seconds.' >&2
        helm uninstall {releaseName} --namespace {@namespace} || true
        exit 1
   fi

   sleep 1
done
");
                    var scriptString = helmChartScript.ToString();

                    await NeonHelper.WaitForAsync(
                            async () =>
                            {
                                try
                                {
                                    SudoCommand(CommandBundle.FromScript(scriptString), RunOptions.FaultOnError).EnsureSuccess();

                                    return await Task.FromResult(true);
                                }
                                catch
                                {
                                    return await Task.FromResult(false);
                                }
                            },
                            timeout: TimeSpan.FromSeconds(300),
                            pollInterval: TimeSpan.FromSeconds(1),
                            cancellationToken: controller.CancellationToken);
                });
        }
    }
}<|MERGE_RESOLUTION|>--- conflicted
+++ resolved
@@ -1149,14 +1149,9 @@
 # IPv4 hosts:
 
 127.0.0.1	    localhost
-<<<<<<< HEAD
 
 # IPv6 hosts:
 
-=======
-127.0.0.1       kubernetes-control-plane neon-desktop
-{nodeAddress}{separator}{Name} {KubeConst.LocalClusterRegistryHostName}
->>>>>>> 332f5654
 ::1             localhost ip6-localhost ip6-loopback
 ff02::1         ip6-allnodes
 ff02::2         ip6-allrouters
