--- conflicted
+++ resolved
@@ -331,15 +331,12 @@
             //       so we need to install that first.
 
             await InstallClusterOperatorAsync(controller, master);
-<<<<<<< HEAD
-=======
 
             // $todo(jefflill):
             //
             // [neon-node-agent] is not starting for [marcusbooyah].  Commenting
             // this out for the moment, while we're working on a demo.
 
->>>>>>> 213f73b1
             //await InstallNodeAgentAsync(controller, master);
             //await InstallContainerRegistryResources(controller, master);
         }
