﻿//-----------------------------------------------------------------------------
// FILE:	    KubeSetup.Operations.cs
// CONTRIBUTOR: Jeff Lill
// COPYRIGHT:	Copyright (c) 2005-2022 by neonFORGE LLC.  All rights reserved.
//
// Licensed under the Apache License, Version 2.0 (the "License");
// you may not use this file except in compliance with the License.
// You may obtain a copy of the License at
//
//     http://www.apache.org/licenses/LICENSE-2.0
//
// Unless required by applicable law or agreed to in writing, software
// distributed under the License is distributed on an "AS IS" BASIS,
// WITHOUT WARRANTIES OR CONDITIONS OF ANY KIND, either express or implied.
// See the License for the specific language governing permissions and
// limitations under the License.

using System;
using System.Collections.Generic;
using System.Diagnostics.Contracts;
using System.IO;
using System.Linq;
using System.Net;
using System.Text;
using System.Text.RegularExpressions;
using System.Threading;
using System.Threading.Tasks;

using k8s;
using k8s.Models;
using Newtonsoft.Json;

using Neon.Common;
using Neon.Cryptography;
using Neon.IO;
using Neon.Kube.Resources;
using Neon.Net;
using Neon.SSH;
using Neon.Tasks;

namespace Neon.Kube
{
    public static partial class KubeSetup
    {
        /// <summary>
        /// Configures a local HAProxy container that makes the Kubernetes etcd
        /// cluster highly available.
        /// </summary>
        /// <param name="controller">The setup controller.</param>
        /// <param name="node">The node where the operation will be performed.</param>
        public static void SetupEtcdHaProxy(ISetupController controller, NodeSshProxy<NodeDefinition> node)
        {
            Covenant.Requires<ArgumentException>(controller != null, nameof(controller));

            var cluster = controller.Get<ClusterProxy>(KubeSetupProperty.ClusterProxy);

            controller.LogProgress(node, verb: "configure", message: "etcd HA");

            var sbHaProxyConfig = new StringBuilder();

            sbHaProxyConfig.Append(
$@"global
    daemon
    log stdout  format raw  local0  info
    maxconn 32000

defaults
    balance                 roundrobin
    retries                 2
    http-reuse              safe
    timeout connect         5000
    timeout client          50000
    timeout server          50000
    timeout check           5000
    timeout http-keep-alive 500

frontend kubernetes_masters
    bind                    *:6442
    mode                    tcp
    log                     global
    option                  tcplog
    default_backend         kubernetes_masters_backend

frontend harbor_http
    bind                    *:80
    mode                    http
    log                     global
    option                  httplog
    default_backend         harbor_backend_http

frontend harbor
    bind                    *:443
    mode                    tcp
    log                     global
    option                  tcplog
    default_backend         harbor_backend

backend kubernetes_masters_backend
    mode                    tcp
    balance                 roundrobin");

            foreach (var master in cluster.Masters)
            {
                sbHaProxyConfig.Append(
$@"
    server {master.Name}         {master.Metadata.Address}:{KubeNodePort.KubeApiServer}");
            }

            sbHaProxyConfig.Append(
$@"
backend harbor_backend_http
    mode                    http
    balance                 roundrobin");

            foreach (var n in cluster.Nodes.Where(n => n.Metadata.Labels.Istio))
            {
                sbHaProxyConfig.Append(
$@"
    server                  {n.Name} {n.Metadata.Address}:{KubeNodePort.IstioIngressHttp}");
            }

            sbHaProxyConfig.Append(
$@"
backend harbor_backend
    mode                    tcp
    balance                 roundrobin");

            foreach (var n in cluster.Nodes.Where(n => n.Metadata.Labels.Istio))
            {
                sbHaProxyConfig.Append(
$@"
    server                  {n.Name} {n.Metadata.Address}:{KubeNodePort.IstioIngressHttps}");
            }

            node.UploadText("/etc/neonkube/neon-etcd-proxy.cfg", sbHaProxyConfig);

            var sbHaProxyPod = new StringBuilder();

            sbHaProxyPod.Append(
$@"
apiVersion: v1
kind: Pod
metadata:
  name: neon-etcd-proxy
  namespace: kube-system
  labels:
    app: neon-etcd-proxy
    role: neon-etcd-proxy
    release: neon-etcd-proxy
spec:
  volumes:
   - name: neon-etcd-proxy-config
     hostPath:
       path: /etc/neonkube/neon-etcd-proxy.cfg
       type: File
  hostNetwork: true
  priorityClassName: { PriorityClass.SystemNodeCritical.Name }
  containers:
    - name: web
      image: {KubeConst.LocalClusterRegistry}/haproxy:{KubeVersions.Haproxy}
      volumeMounts:
        - name: neon-etcd-proxy-config
          mountPath: /etc/haproxy/haproxy.cfg
      ports:
        - name: k8s-masters
          containerPort: 6442
          protocol: TCP
");
            node.UploadText("/etc/kubernetes/manifests/neon-etcd-proxy.yaml", sbHaProxyPod, permissions: "600", owner: "root:root");
        }

        /// <summary>
        /// Adds the Kubernetes node labels.
        /// </summary>
        /// <param name="controller">The setup controller.</param>
        /// <param name="master">The first master node where the operation will be performed.</param>
        /// <returns>The tracking <see cref="Task"/>.</returns>
        public static async Task LabelNodesAsync(ISetupController controller, NodeSshProxy<NodeDefinition> master)
        {
            await SyncContext.Clear;

            Covenant.Requires<ArgumentNullException>(controller != null, nameof(controller));
            Covenant.Requires<ArgumentNullException>(master != null, nameof(master));

            var cluster = controller.Get<ClusterProxy>(KubeSetupProperty.ClusterProxy);
            var k8s     = GetK8sClient(controller);

            controller.ThrowIfCancelled();
            await master.InvokeIdempotentAsync("setup/label-nodes",
                async () =>
                {
                    controller.LogProgress(master, verb: "label", message: "nodes");

                    try
                    {
                        var k8sNodes = (await k8s.ListNodeAsync()).Items;

                        foreach (var node in cluster.Nodes)
                        {
                            controller.ThrowIfCancelled();

                            var k8sNode = k8sNodes.Where(n => n.Metadata.Name == node.Name).FirstOrDefault();

                            var patch = new V1Node()
                            {
                                Metadata = new V1ObjectMeta()
                                {
                                    Labels = k8sNode.Labels()
                                }
                            };

                            if (node.Metadata.IsWorker)
                            {
                                // Kubernetes doesn't set the role for worker nodes so we'll do that here.

                                patch.Metadata.Labels.Add("kubernetes.io/role", "worker");
                            }

                            patch.Metadata.Labels.Add(NodeLabels.LabelDatacenter, cluster.Definition.Datacenter.ToLowerInvariant());
                            patch.Metadata.Labels.Add(NodeLabels.LabelEnvironment, cluster.Definition.Environment.ToString().ToLowerInvariant());

                            foreach (var label in node.Metadata.Labels.All)
                            {
                                if (label.Value != null)
                                {
                                    patch.Metadata.Labels.Add(label.Key, label.Value.ToString());
                                }
                            }

                            await k8s.PatchNodeAsync(new V1Patch(patch, V1Patch.PatchType.StrategicMergePatch), k8sNode.Metadata.Name);
                        }
                    }
                    finally
                    {
                        master.Status = string.Empty;
                    }

                    await Task.CompletedTask;
                });
        }

        /// <summary>
        /// Initializes the cluster on the first manager, joins the remaining
        /// masters and workers to the cluster and then performs the rest of
        /// cluster setup.
        /// </summary>
        /// <param name="controller">The setup controller.</param>
        /// <param name="maxParallel">
        /// The maximum number of operations on separate nodes to be performed in parallel.
        /// This defaults to <see cref="defaultMaxParallelNodes"/>.
        /// </param>
        /// <returns>The tracking <see cref="Task"/>.</returns>
        public static async Task SetupClusterAsync(ISetupController controller, int maxParallel = defaultMaxParallelNodes)
        {
            await SyncContext.Clear;

            Covenant.Requires<ArgumentNullException>(controller != null, nameof(controller));
            Covenant.Requires<ArgumentException>(maxParallel > 0, nameof(maxParallel));

            var cluster   = controller.Get<ClusterProxy>(KubeSetupProperty.ClusterProxy);
            var master    = cluster.FirstMaster;
            var debugMode = controller.Get<bool>(KubeSetupProperty.DebugMode);

            cluster.ClearNodeStatus();

            controller.ThrowIfCancelled();
            ConfigureKubernetes(controller, master);

            controller.ThrowIfCancelled();
            ConfigureKubelet(controller, cluster.Masters);

            controller.ThrowIfCancelled();
            ConfigureWorkstation(controller, master);

            controller.ThrowIfCancelled();
            ConnectCluster(controller);

            controller.ThrowIfCancelled();
            await ConfigureMasterTaintsAsync(controller, master);

            controller.ThrowIfCancelled();
            await TaintNodesAsync(controller);

            controller.ThrowIfCancelled();
            await InstallCrdsAsync(controller);

            controller.ThrowIfCancelled();
            await LabelNodesAsync(controller, master);

            controller.ThrowIfCancelled();
            await CreateNamespacesAsync(controller, master);

            controller.ThrowIfCancelled();
            await CreateRootUserAsync(controller, master);

            controller.ThrowIfCancelled();
            await ConfigurePriorityClassesAsync(controller, master);

            controller.ThrowIfCancelled();
            await InstallCalicoCniAsync(controller, master);

            controller.ThrowIfCancelled();
            await InstallMetricsServerAsync(controller, master);

            controller.ThrowIfCancelled();
            await InstallIstioAsync(controller, master);

            controller.ThrowIfCancelled();
            await InstallPrometheusAsync(controller, master);

            controller.ThrowIfCancelled();
            await InstallCertManagerAsync(controller, master);

            controller.ThrowIfCancelled();
            await InstallKubeDashboardAsync(controller, master);

            controller.ThrowIfCancelled();
            if (cluster.Definition.Features.NodeProblemDetector) 
            { 
                await InstallNodeProblemDetectorAsync(controller, master);
            }

            controller.ThrowIfCancelled();
            await InstallOpenEbsAsync(controller, master);

            controller.ThrowIfCancelled();
            await InstallReloaderAsync(controller, master);

            controller.ThrowIfCancelled();
            await InstallSystemDbAsync(controller, master);

            controller.ThrowIfCancelled();
            await InstallRedisAsync(controller, master);

            controller.ThrowIfCancelled();
            await InstallSsoAsync(controller, master);

            controller.ThrowIfCancelled();
            if (cluster.Definition.Features.Kiali)
            {
                await InstallKialiAsync(controller, master);
            }

            controller.ThrowIfCancelled();
            await InstallMinioAsync(controller, master);

            controller.ThrowIfCancelled();
            await InstallHarborAsync(controller, master);

            controller.ThrowIfCancelled();
            await WriteClusterInfoAsync(controller, master);

            controller.ThrowIfCancelled();
            await InstallNeonDashboardAsync(controller, master);

            controller.ThrowIfCancelled();
            await InstallMonitoringAsync(controller);

            // Install the cluster operators and any required custom resources.
            //
            // NOTE: The neonKUBE CRDs are installed with [neon-cluster-operator]
            //       so we need to install that first.

            controller.ThrowIfCancelled();
            await InstallClusterOperatorAsync(controller, master);

            controller.ThrowIfCancelled();
            await InstallNodeAgentAsync(controller, master);

            controller.ThrowIfCancelled();
            await InstallContainerRegistryResourcesAsync(controller, master);

            // IMPORTANT!
            //
            // This must be the last cluster setup steps.

            controller.ThrowIfCancelled();
            await WriteClusterConfigMapsAsync(controller, master);
        }

        /// <summary>
        /// Method to generate Kubernetes cluster configuration.
        /// </summary>
        /// <param name="controller">The setup controller.</param>
        /// <param name="master">The master node where the operation will be performed.</param>
        /// <returns>The tracking <see cref="Task"/>.</returns>
        public static string GenerateKubernetesClusterConfig(ISetupController controller, NodeSshProxy<NodeDefinition> master)
        {
            Covenant.Requires<ArgumentNullException>(controller != null, nameof(controller));
            Covenant.Requires<ArgumentNullException>(master != null, nameof(master));

            var hostingEnvironment   = controller.Get<HostingEnvironment>(KubeSetupProperty.HostingEnvironment);
            var cluster              = controller.Get<ClusterProxy>(KubeSetupProperty.ClusterProxy);
            var controlPlaneEndpoint = $"kubernetes-masters:6442";
            var sbCertSANs           = new StringBuilder();
            var clusterAdvice        = controller.Get<KubeClusterAdvice>(KubeSetupProperty.ClusterAdvice);

            sbCertSANs.AppendLine($"  - \"kubernetes-masters\"");

            if (cluster.Definition.Domain != null)
            {
                sbCertSANs.AppendLine($"  - \"{cluster.Definition.Domain}\"");
            }

            foreach (var address in cluster.Definition.PublicAddresses)
            {
                sbCertSANs.AppendLine($"  - \"{address}\"");
            }

            foreach (var node in cluster.Masters)
            {
                sbCertSANs.AppendLine($"  - \"{node.Metadata.Address}\"");
                sbCertSANs.AppendLine($"  - \"{node.Name}\"");
            }

            if (cluster.Definition.IsDesktopBuiltIn)
            {
                sbCertSANs.AppendLine($"  - \"{Dns.GetHostName()}\"");
                sbCertSANs.AppendLine($"  - \"{cluster.Definition.Name}\"");
            }

            var kubeletFailSwapOnLine = string.Empty;
            var clusterConfig         = new StringBuilder();

            clusterConfig.AppendLine(
$@"
apiVersion: kubeadm.k8s.io/v1beta3
kind: InitConfiguration
nodeRegistration:
  criSocket: {KubeConst.CrioSocket}
  imagePullPolicy: IfNotPresent
---
apiVersion: kubeadm.k8s.io/v1beta2
kind: ClusterConfiguration
clusterName: {cluster.Name}
kubernetesVersion: ""v{KubeVersions.Kubernetes}""
imageRepository: ""{KubeConst.LocalClusterRegistry}""
apiServer:
  extraArgs:
    bind-address: 0.0.0.0
    advertise-address: 0.0.0.0
    logging-format: json
    default-not-ready-toleration-seconds: ""30"" # default 300
    default-unreachable-toleration-seconds: ""30"" #default  300
    allow-privileged: ""true""
    api-audiences: api
    service-account-issuer: https://kubernetes.default.svc
    service-account-key-file: /etc/kubernetes/pki/sa.key
    service-account-signing-key-file: /etc/kubernetes/pki/sa.key
    oidc-issuer-url: https://sso.{cluster.Definition.Domain}
    oidc-client-id: kubernetes
    oidc-username-claim: email
    oidc-groups-claim: groups
    oidc-username-prefix: ""-""
    oidc-groups-prefix: """"
    default-watch-cache-size: ""{clusterAdvice.KubeApiServerWatchCacheSize}""
  certSANs:
{sbCertSANs}
controlPlaneEndpoint: ""{controlPlaneEndpoint}""
networking:
  podSubnet: ""{cluster.Definition.Network.PodSubnet}""
  serviceSubnet: ""{cluster.Definition.Network.ServiceSubnet}""
controllerManager:
  extraArgs:
    logging-format: json
    node-monitor-grace-period: 15s #default 40s
    node-monitor-period: 5s #default 5s
    pod-eviction-timeout: 30s #default 5m0s
scheduler:
  extraArgs:
    logging-format: json");

            clusterConfig.AppendLine($@"
---
apiVersion: kubelet.config.k8s.io/v1beta1
kind: KubeletConfiguration
logging:
  format: json
nodeStatusReportFrequency: 4s
volumePluginDir: /var/lib/kubelet/volume-plugins
cgroupDriver: systemd
runtimeRequestTimeout: 5m
{kubeletFailSwapOnLine}
maxPods: {cluster.Definition.Kubernetes.MaxPodsPerNode}
");

            var kubeProxyMode = "ipvs";

            clusterConfig.AppendLine($@"
---
apiVersion: kubeproxy.config.k8s.io/v1alpha1
kind: KubeProxyConfiguration
mode: {kubeProxyMode}");

            return clusterConfig.ToString();
        }

        /// <summary>
        /// Basic Kubernetes cluster initialization.
        /// </summary>
        /// <param name="controller">The setup controller.</param>
        /// <param name="master">The master node where the operation will be performed.</param>
        public static void ConfigureKubernetes(ISetupController controller, NodeSshProxy<NodeDefinition> master)
        {
            Covenant.Requires<ArgumentNullException>(controller != null, nameof(controller));
            Covenant.Requires<ArgumentNullException>(master != null, nameof(master));

            var hostingEnvironment = controller.Get<HostingEnvironment>(KubeSetupProperty.HostingEnvironment);
            var cluster            = controller.Get<ClusterProxy>(KubeSetupProperty.ClusterProxy);
            var clusterLogin       = controller.Get<ClusterLogin>(KubeSetupProperty.ClusterLogin);

            controller.ThrowIfCancelled();
            master.InvokeIdempotent("setup/cluster-init",
                () =>
                {
                    //---------------------------------------------------------
                    // Initialize the cluster on the first master:

                    controller.LogProgress(master, verb: "create", message: "cluster");

                    // Initialize Kubernetes:

                    controller.ThrowIfCancelled();
                    master.InvokeIdempotent("setup/kubernetes-init",
                        () =>
                        {
                            controller.LogProgress(master, verb: "reset", message: "kubernetes");

                            // It's possible that a previous cluster initialization operation
                            // was interrupted.  This command resets the state.

                            master.SudoCommand("kubeadm reset --force");

                            SetupEtcdHaProxy(controller, master);

                            // CRI-O needs to be running and listening on its unix domain socket so that
                            // Kubelet can start and the cluster can be initialized via [kubeadm].  CRI-O
                            // takes perhaps 20-30 seconds to start and we've run into occassional trouble
                            // with cluster setup failures because CRI-O hadn't started listening on its
                            // socket in time.
                            //
                            // We're going to wait for the presence of the CRI-O socket here.

                            controller.LogProgress(master, verb: "wait", message: "for cri-o");

                            NeonHelper.WaitFor(
                                () =>
                                {
                                    controller.ThrowIfCancelled();

                                    var socketResponse = master.SudoCommand("cat", new object[] { "/proc/net/unix" });

                                    return socketResponse.Success && socketResponse.OutputText.Contains(KubeConst.CrioSocket);
                                },
                                pollInterval: TimeSpan.FromSeconds(0.5),
                                timeout:      TimeSpan.FromSeconds(60));

                            // $note(jefflill):
                            //
                            // We've seen this fail occasionally with this message in the command response:
                            //
                            //      [wait-control-plane] Waiting for the kubelet to boot up the control plane as static Pods from directory "/etc/kubernetes/manifests". This can take up to 4m0s
                            //      [kubelet-check] Initial timeout of 40s passed.
                            //
                            // After some investigation, it looks like the second line is really just
                            // a warning and that kubeadm does continue waiting for the full 4 minutes,
                            // but sometimes this is not long enough.
                            //
                            // We're going to mitigate this by retrying 2 additional times.

                            var clusterConfig  = GenerateKubernetesClusterConfig(controller, master);
                            var kubeInitScript =
$@"
if ! systemctl enable kubelet.service; then
    echo 'FAILED: systemctl enable kubelet.service' >&2
    exit 1
fi

# The first call doesn't specify [--ignore-preflight-errors=all]

if kubeadm init --config cluster.yaml --ignore-preflight-errors=DirAvailable; then
    exit 0
fi

# The additional two calls specify [--ignore-preflight-errors=all] to avoid detecting
# bogus conflicts with itself.

for count in {{1..2}}
do
    if kubeadm init --config cluster.yaml --ignore-preflight-errors=all; then
        exit 0
    fi
done

echo 'FAILED: kubeadm init...' >&2
exit 1
";
                            controller.LogProgress(master, verb: "initialize", message: "kubernetes");

                            var response = master.SudoCommand(CommandBundle.FromScript(kubeInitScript).AddFile("cluster.yaml", clusterConfig.ToString()));

                            // Extract the cluster join command from the response.  We'll need this to join
                            // other nodes to the cluster.

                            var output = response.OutputText;
                            var pStart = output.IndexOf(joinCommandMarker, output.IndexOf(joinCommandMarker) + 1);

                            if (pStart == -1)
                            {
                                master.LogLine("START: [kubeadm init ...] response ============================================");

                                using (var reader = new StringReader(response.AllText))
                                {
                                    foreach (var line in reader.Lines())
                                    {
                                        master.LogLine(line);
                                    }
                                }

                                master.LogLine("END: [kubeadm init ...] response ==============================================");

                                throw new NeonKubeException("Cannot locate the [kubeadm join ...] command in the [kubeadm init ...] response.");
                            }

                            var pEnd = output.Length;

                            if (pEnd == -1)
                            {
                                clusterLogin.SetupDetails.ClusterJoinCommand = Regex.Replace(output.Substring(pStart).Trim(), @"\t|\n|\r|\\", "");
                            }
                            else
                            {
                                clusterLogin.SetupDetails.ClusterJoinCommand = Regex.Replace(output.Substring(pStart, pEnd - pStart).Trim(), @"\t|\n|\r|\\", "");
                            }

                            clusterLogin.Save();

                            controller.LogProgress(master, verb: "created", message: "cluster");
                        });

                    controller.ThrowIfCancelled();
                    master.InvokeIdempotent("setup/kubectl",
                        () =>
                        {
                            controller.LogProgress(master, verb: "configure", message: "kubectl");

                            // Edit the Kubernetes configuration file to rename the context:
                            //
                            //       CLUSTERNAME-admin@kubernetes --> root@CLUSTERNAME
                            //
                            // rename the user:
                            //
                            //      CLUSTERNAME-admin --> CLUSTERNAME-root 

                            var adminConfig = master.DownloadText("/etc/kubernetes/admin.conf");

                            adminConfig = adminConfig.Replace($"kubernetes-admin@{cluster.Definition.Name}", $"root@{cluster.Definition.Name}");
                            adminConfig = adminConfig.Replace("kubernetes-admin", $"root@{cluster.Definition.Name}");

                            master.UploadText("/etc/kubernetes/admin.conf", adminConfig, permissions: "600", owner: "root:root");
                        });

                    // Download the boot master files that will need to be provisioned on
                    // the remaining masters and may also be needed for other purposes
                    // (if we haven't already downloaded these).

                    if (clusterLogin.SetupDetails.MasterFiles != null)
                    {
                        clusterLogin.SetupDetails.MasterFiles = new Dictionary<string, KubeFileDetails>();
                    }

                    if (clusterLogin.SetupDetails.MasterFiles.Count == 0)
                    {
                        // I'm hardcoding the permissions and owner here.  It would be nice to
                        // scrape this from the source files in the future but it's not worth
                        // the bother at this point.

                        var files = new RemoteFile[]
                        {
                            new RemoteFile("/etc/kubernetes/admin.conf", "600", "root:root"),
                            new RemoteFile("/etc/kubernetes/pki/ca.crt", "600", "root:root"),
                            new RemoteFile("/etc/kubernetes/pki/ca.key", "600", "root:root"),
                            new RemoteFile("/etc/kubernetes/pki/sa.pub", "600", "root:root"),
                            new RemoteFile("/etc/kubernetes/pki/sa.key", "644", "root:root"),
                            new RemoteFile("/etc/kubernetes/pki/front-proxy-ca.crt", "644", "root:root"),
                            new RemoteFile("/etc/kubernetes/pki/front-proxy-ca.key", "600", "root:root"),
                            new RemoteFile("/etc/kubernetes/pki/etcd/ca.crt", "644", "root:root"),
                            new RemoteFile("/etc/kubernetes/pki/etcd/ca.key", "600", "root:root"),
                        };

                        foreach (var file in files)
                        {
                            var text = master.DownloadText(file.Path);

                            controller.ThrowIfCancelled();
                            clusterLogin.SetupDetails.MasterFiles[file.Path] = new KubeFileDetails(text, permissions: file.Permissions, owner: file.Owner);
                        }
                    }

                    // Persist the cluster join command and downloaded master files.

                    clusterLogin.Save();

                    //---------------------------------------------------------
                    // Join the remaining masters to the cluster:

                    foreach (var master in cluster.Masters.Where(node => node != master))
                    {
                        try
                        {
                            controller.ThrowIfCancelled();
                            master.InvokeIdempotent("setup/kubectl",
                                () =>
                                {
                                    controller.LogProgress(master, verb: "setup", message: "kubectl");

                                    // It's possible that a previous cluster join operation
                                    // was interrupted.  This command resets the state.

                                    master.SudoCommand("kubeadm reset --force");

                                    // The other (non-boot) masters need files downloaded from the boot master.

                                    controller.LogProgress(master, verb: "upload", message: "master files");

                                    foreach (var file in clusterLogin.SetupDetails.MasterFiles)
                                    {
                                        master.UploadText(file.Key, file.Value.Text, permissions: file.Value.Permissions, owner: file.Value.Owner);
                                    }

                                    // Join the cluster:

                                    controller.ThrowIfCancelled();
                                    master.InvokeIdempotent("setup/master-join",
                                        () =>
                                        {
                                            controller.LogProgress(master, verb: "join", message: "master to cluster");

                                            SetupEtcdHaProxy(controller, master);

                                            var joined = false;

                                            controller.LogProgress(master, verb: "join", message: "as master");

                                            master.SudoCommand("podman run",
                                                   "--name=neon-etcd-proxy",
                                                   "--detach",
                                                   "--restart=always",
                                                   "-v=/etc/neonkube/neon-etcd-proxy.cfg:/etc/haproxy/haproxy.cfg",
                                                   "--network=host",
                                                   "--log-driver=k8s-file",
                                                   $"{KubeConst.LocalClusterRegistry}/haproxy:{KubeVersions.Haproxy}"
                                               );

                                            for (int attempt = 0; attempt < maxJoinAttempts; attempt++)
                                            {
                                                controller.ThrowIfCancelled();

                                                var response = master.SudoCommand(clusterLogin.SetupDetails.ClusterJoinCommand + " --control-plane --ignore-preflight-errors=DirAvailable--etc-kubernetes-manifests", RunOptions.Defaults & ~RunOptions.FaultOnError);

                                                if (response.Success)
                                                {
                                                    joined = true;
                                                    break;
                                                }

                                                Thread.Sleep(joinRetryDelay);
                                            }

                                            if (!joined)
                                            {
                                                throw new Exception($"Unable to join node [{master.Name}] to the after [{maxJoinAttempts}] attempts.");
                                            }

                                            controller.ThrowIfCancelled();
                                            master.SudoCommand("docker kill neon-etcd-proxy");
                                            master.SudoCommand("docker rm neon-etcd-proxy");
                                        });
                                });
                        }
                        catch (Exception e)
                        {
                            master.Fault(NeonHelper.ExceptionError(e));
                            master.LogException(e);
                        }

                        controller.LogProgress(master, verb: "joined", message: "to cluster");
                    }

                    cluster.ClearNodeStatus();

                    // Configure [kube-apiserver] on all the masters

                    foreach (var master in cluster.Masters)
                    {
                        try
                        {
                            controller.ThrowIfCancelled();
                            master.InvokeIdempotent("setup/kubernetes-apiserver",
                                () =>
                                {
                                    controller.LogProgress(master, verb: "configure", message: "api-server");

                                    master.SudoCommand(CommandBundle.FromScript(
@"#!/bin/bash

sed -i 's/.*--enable-admission-plugins=.*/    - --enable-admission-plugins=NamespaceLifecycle,LimitRanger,ServiceAccount,DefaultStorageClass,DefaultTolerationSeconds,MutatingAdmissionWebhook,ValidatingAdmissionWebhook,Priority,ResourceQuota/' /etc/kubernetes/manifests/kube-apiserver.yaml
"));
                                });
                        }
                        catch (Exception e)
                        {
                            master.Fault(NeonHelper.ExceptionError(e));
                            master.LogException(e);
                        }

                        master.Status = string.Empty;
                    }

                    //---------------------------------------------------------
                    // Join the remaining workers to the cluster:

                    var parallelOptions = new ParallelOptions()
                    {
                        MaxDegreeOfParallelism = defaultMaxParallelNodes
                    };

                    Parallel.ForEach(cluster.Workers, parallelOptions,
                        worker =>
                        {
                            try
                            {
                                controller.ThrowIfCancelled();
                                worker.InvokeIdempotent("setup/worker-join",
                                    () =>
                                    {
                                        controller.LogProgress(worker, verb: "join", message: "worker to cluster");

                                        SetupEtcdHaProxy(controller, worker);

                                        var joined = false;

                                        controller.LogProgress(worker, verb: "join", message: "as worker");

                                        controller.ThrowIfCancelled();
                                        worker.SudoCommand("podman run",
                                            "--name=neon-etcd-proxy",
                                            "--detach",
                                            "--restart=always",
                                            "-v=/etc/neonkube/neon-etcd-proxy.cfg:/etc/haproxy/haproxy.cfg",
                                            "--network=host",
                                            "--log-driver=k8s-file",
                                            $"{KubeConst.LocalClusterRegistry}/haproxy:{KubeVersions.Haproxy}",
                                            RunOptions.FaultOnError);

                                        for (int attempt = 0; attempt < maxJoinAttempts; attempt++)
                                        {
                                            controller.ThrowIfCancelled();

                                            var response = worker.SudoCommand(clusterLogin.SetupDetails.ClusterJoinCommand + " --ignore-preflight-errors=DirAvailable--etc-kubernetes-manifests", RunOptions.Defaults & ~RunOptions.FaultOnError);

                                            if (response.Success)
                                            {
                                                joined = true;
                                                break;
                                            }

                                            Thread.Sleep(joinRetryDelay);
                                        }

                                        if (!joined)
                                        {
                                            throw new Exception($"Unable to join node [{worker.Name}] to the cluster after [{maxJoinAttempts}] attempts.");
                                        }

                                        controller.ThrowIfCancelled();
                                        worker.SudoCommand("docker kill neon-etcd-proxy");
                                        worker.SudoCommand("docker rm neon-etcd-proxy");
                                    });
                            }
                            catch (Exception e)
                            {
                                worker.Fault(NeonHelper.ExceptionError(e));
                                worker.LogException(e);
                            }

                            controller.LogProgress(worker, verb: "joined", message: "to cluster");
                        });
                });

            cluster.ClearNodeStatus();
        }

        /// <summary>
        /// Configures the Kubernetes feature gates specified by the <see cref="ClusterDefinition.FeatureGates"/> dictionary.
        /// It does this by editing the API server's static pod manifest located at <b>/etc/kubernetes/manifests/kube-apiserver.yaml</b>
        /// on the master nodes as required.  This also tweaks the <b>--service-account-issuer</b> option.
        /// </summary>
        /// <param name="controller">The setup controller.</param>
        /// <param name="masterNodes">The target master nodes.</param>
        public static void ConfigureKubelet(ISetupController controller, IEnumerable<NodeSshProxy<NodeDefinition>> masterNodes)
        {
            Covenant.Requires<ArgumentNullException>(controller != null, nameof(controller));
            Covenant.Requires<ArgumentNullException>(masterNodes != null, nameof(masterNodes));
            Covenant.Requires<ArgumentException>(masterNodes.Count() > 0, nameof(masterNodes));

            var cluster = controller.Get<ClusterProxy>(KubeSetupProperty.ClusterProxy);
            var clusterDefinition = cluster.Definition;

            // We need to generate a "--feature-gates=..." command line option and add it to the end
            // of the command arguments in the API server static pod manifest at: 
            //
            //      /etc/kubernetes/manifests/kube-apiserver.yaml
            //
            // and while we're at it, we need to modify the [--service-account-issuer] option to
            // pass the Kubernetes compliance tests.
            //
            //      https://github.com/nforgeio/neonKUBE/issues/1385
            //
            // Here's what the static pod manifest looks like:
            //
            //  apiVersion: v1
            //  kind: Pod
            //  metadata:
            //  annotations:
            //      kubeadm.kubernetes.io/kube-apiserver.advertise-address.endpoint: 100.64.0.2:6443
            //    creationTimestamp: null
            //    labels:
            //      component: kube-apiserver
            //      tier: control-plane
            //    name: kube-apiserver
            //    namespace: kube-system
            //  spec:
            //    containers:
            //    - command:
            //      - kube-apiserver
            //      - --advertise-address=0.0.0.0
            //      - --allow-privileged=true
            //      - --api-audiences=api
            //      - --authorization-mode=Node,RBAC
            //      - --bind-address=0.0.0.0
            //      - --client-ca-file=/etc/kubernetes/pki/ca.crt
            //      - --default-not-ready-toleration-seconds=30
            //      - --default-unreachable-toleration-seconds=30
            //      - --enable-admission-plugins=NamespaceLifecycle,LimitRanger,ServiceAccount,DefaultStorageClass,DefaultTolerationSeconds,MutatingAdmissionWebhook,ValidatingAdmissionWebhook,Priority,ResourceQuota
            //      - --enable-bootstrap-token-auth=true
            //      - --etcd-cafile=/etc/kubernetes/pki/etcd/ca.crt
            //      - --etcd-certfile=/etc/kubernetes/pki/apiserver-etcd-client.crt
            //      - --etcd-keyfile=/etc/kubernetes/pki/apiserver-etcd-client.key
            //      - --etcd-servers=https://127.0.0.1:2379
            //      - --insecure-port=0
            //      - --kubelet-client-certificate=/etc/kubernetes/pki/apiserver-kubelet-client.crt
            //      - --kubelet-client-key=/etc/kubernetes/pki/apiserver-kubelet-client.key
            //      - --kubelet-preferred-address-types=InternalIP,ExternalIP,Hostname
            //      - --logging-format=json
            //      - --oidc-client-id=kubernetes
            //      - --oidc-groups-claim=groups
            //      - --oidc-groups-prefix=
            //      - --oidc-issuer-url=https://sso.f4ef74204ee34bbb888e823b3f0c8e3b.neoncluster.io
            //      - --oidc-username-claim=email
            //      - --oidc-username-prefix=-
            //      - --proxy-client-cert-file=/etc/kubernetes/pki/front-proxy-client.crt
            //      - --proxy-client-key-file=/etc/kubernetes/pki/front-proxy-client.key
            //      - --requestheader-allowed-names=front-proxy-client
            //      - --requestheader-client-ca-file=/etc/kubernetes/pki/front-proxy-ca.crt
            //      - --requestheader-extra-headers-prefix=X-Remote-Extra-
            //      - --requestheader-group-headers=X-Remote-Group
            //      - --requestheader-username-headers=X-Remote-User
            //      - --secure-port=6443
            //      - --service-account-issuer=https://kubernetes.default.svc                   <--- WE NEED TO REPLACE THE ORIGINAL SETTING WITH THIS TO PASS KUBERNETES COMPLIANCE TESTS
            //      - --service-account-key-file=/etc/kubernetes/pki/sa.key
            //      - --service-account-signing-key-file=/etc/kubernetes/pki/sa.key
            //      - --service-cluster-ip-range=10.253.0.0/16
            //      - --tls-cert-file=/etc/kubernetes/pki/apiserver.crt
            //      - --tls-private-key-file=/etc/kubernetes/pki/apiserver.key
            //      - --feature-gates=EphemeralContainers=true,...                              <--- WE'RE INSERTING SOMETHING LIKE THIS!
            //      image: neon-registry.node.local/kube-apiserver:v1.21.4
            //      imagePullPolicy: IfNotPresent
            //      livenessProbe:
            //        failureThreshold: 8
            //        httpGet:
            //          host: 100.64.0.2
            //          path: /livez
            //          port: 6443
            //          scheme: HTTPS
            //        initialDelaySeconds: 10
            //        periodSeconds: 10
            //        timeoutSeconds: 15
            //      name: kube-apiserver
            //      ...
            //
            // Note that Kublet will automatically restart the API server's static pod when it
            // notices that that static pod manifest has been modified.

            const string manifestPath = "/etc/kubernetes/manifests/kube-apiserver.yaml";

            foreach (var master in masterNodes)
            {
                controller.ThrowIfCancelled();
                master.InvokeIdempotent("setup/feature-gates",
                    () =>
                    {
                        controller.LogProgress(master, verb: "configure", message: "feature-gates");

                        var manifestText = master.DownloadText(manifestPath);
                        var manifest = NeonHelper.YamlDeserialize<dynamic>(manifestText);
                        var spec = manifest["spec"];
                        var containers = spec["containers"];
                        var container = containers[0];
                        var command = (List<object>)container["command"];
                        var sbFeatures = new StringBuilder();

                        foreach (var featureGate in clusterDefinition.FeatureGates)
                        {
                            sbFeatures.AppendWithSeparator($"{featureGate.Key}={NeonHelper.ToBoolString(featureGate.Value)}", ",");
                        }

                        // Search for a [--feature-gates] command line argument.  If one is present,
                        // we'll replace it, otherwise we'll append a new one.

                        var featureGateOption = $"--feature-gates={sbFeatures}";
                        var existingArgIndex = -1;

                        for (int i = 0; i < command.Count; i++)
                        {
                            var arg = (string)command[i];

                            if (arg.StartsWith("--feature-gates="))
                            {
                                existingArgIndex = i;
                                break;
                            }
                        }

                        if (existingArgIndex >= 0)
                        {
                            command[existingArgIndex] = featureGateOption;
                        }
                        else
                        {
                            command.Add(featureGateOption);
                        }

                        // Update the [---service-account-issuer] command option as well.

                        for (int i = 0; i < command.Count; i++)
                        {
                            var arg = (string)command[i];

                            if (arg.StartsWith("--service-account-issuer="))
                            {
                                command[i] = "--service-account-issuer=https://kubernetes.default.svc";
                                break;
                            }
                        }

                        // Set GOGC so that GC happens more frequently, reducing memory usage.

                        // This is a bit of a 2 part hack because the environment variable needs to be
                        // a string, and YamlDotNet doesn't serialise it as such.

                        var env = new List<Dictionary<string, string>>();

                        env.Add(new Dictionary<string, string>() { 
                            { "name", "GOGC"},
                        });

                        container["env"] = env;

                        manifestText = NeonHelper.YamlSerialize(manifest);

                        var sb = new StringBuilder();
                        using (var reader = new StringReader(manifestText))
                        {
                            foreach (var line in reader.Lines())
                            {
                                sb.AppendLine(line);
                                if (line.Contains("- name: GOGC"))
                                {
                                    sb.AppendLine(line.Replace("- name: GOGC", @"  value: ""25"""));
                                }
                            }
                        }

                        manifestText = sb.ToString();

                        master.UploadText(manifestPath, manifestText, permissions: "600", owner: "root");
                    });
            }
        }

        /// <summary>
        /// Configures the local workstation.
        /// </summary>
        /// <param name="controller">The setup controller.</param>
        /// <param name="firstMaster">The master node where the operation will be performed.</param>
        public static void ConfigureWorkstation(ISetupController controller, NodeSshProxy<NodeDefinition> firstMaster)
        {
            Covenant.Requires<ArgumentNullException>(controller != null, nameof(controller));
            Covenant.Requires<ArgumentNullException>(firstMaster != null, nameof(firstMaster));

            firstMaster.InvokeIdempotent("setup/workstation",
                (Action)(() =>
                {
                    controller.LogProgress(firstMaster, verb: "configure", message: "workstation");

                    var cluster        = controller.Get<ClusterProxy>(KubeSetupProperty.ClusterProxy);
                    var clusterLogin   = controller.Get<ClusterLogin>(KubeSetupProperty.ClusterLogin);
                    var kubeConfigPath = KubeHelper.KubeConfigPath;

                    // Update kubeconfig.

                    var configText = clusterLogin.SetupDetails.MasterFiles["/etc/kubernetes/admin.conf"].Text;
                    var port       = NetworkPorts.KubernetesApiServer;

                    configText = configText.Replace("https://kubernetes-masters:6442", $"https://{cluster.Definition.Domain}:{port}");

                    if (!File.Exists(kubeConfigPath))
                    {
                        File.WriteAllText(kubeConfigPath, configText);
                    }
                    else
                    {
                        // The user already has an existing kubeconfig, so we need
                        // to merge in the new config.

                        var newConfig      = NeonHelper.YamlDeserialize<KubeConfig>(configText);
                        var existingConfig = KubeHelper.Config;

                        // Remove any existing user, context, and cluster with the same names.
                        // Note that we're assuming that there's only one of each in the config
                        // we downloaded from the cluster.

                        var newCluster      = newConfig.Clusters.Single();
                        var newContext      = newConfig.Contexts.Single();
                        var newUser         = newConfig.Users.Single();
                        var existingCluster = existingConfig.GetCluster(newCluster.Name);
                        var existingContext = existingConfig.GetContext(newContext.Name);
                        var existingUser    = existingConfig.GetUser(newUser.Name);

                        if (existingConfig != null)
                        {
                            existingConfig.Clusters.Remove(existingCluster);
                        }

                        if (existingContext != null)
                        {
                            existingConfig.Contexts.Remove(existingContext);
                        }

                        if (existingUser != null)
                        {
                            existingConfig.Users.Remove(existingUser);
                        }

                        existingConfig.Clusters.Add(newCluster);
                        existingConfig.Contexts.Add(newContext);
                        existingConfig.Users.Add(newUser);

                        existingConfig.CurrentContext = newContext.Name;

                        KubeHelper.SetConfig(existingConfig);
                    }

                    // Make sure that the config cached by [KubeHelper] is up to date.

                    KubeHelper.LoadConfig();
                }));
        }

        /// <summary>
        /// Adds the neonKUBE standard priority classes to the cluster.
        /// </summary>
        /// <param name="controller"></param>
        /// <param name="master"></param>
        /// <returns>The tracking <see cref="Task"/>.</returns>
        public static async Task ConfigurePriorityClassesAsync(ISetupController controller, NodeSshProxy<NodeDefinition> master)
        {
            await SyncContext.Clear;
            Covenant.Requires<ArgumentNullException>(controller != null, nameof(controller));
            Covenant.Requires<ArgumentNullException>(master != null, nameof(master));

            var cluster = master.Cluster;
            var k8s = GetK8sClient(controller);

            controller.ThrowIfCancelled();
            master.InvokeIdempotent("setup/priorityclass",
                () =>
                {
                    controller.LogProgress(master, verb: "configure", message: "priority classes");

                    // I couldn't figure out how to specify the priority class name when create them
                    // via the Kubernetes client, so I'll just use [kubectl] to apply them all at
                    // once on the master.

                    var sbPriorityClasses = new StringBuilder();

                    foreach (var priorityClassDef in PriorityClass.Values.Where(priorityClass => !priorityClass.IsSystem))
                    {
                        if (sbPriorityClasses.Length > 0)
                        {
                            sbPriorityClasses.AppendLine("---");
                        }

                        var definition =
$@"apiVersion: scheduling.k8s.io/v1
kind: PriorityClass
metadata:
  name: {priorityClassDef.Name}
value: {priorityClassDef.Value}
description: ""{priorityClassDef.Description}""
preemptionPolicy: PreemptLowerPriority
globalDefault: {NeonHelper.ToBoolString(priorityClassDef.IsDefault)}
";
                        sbPriorityClasses.Append(definition);
                    }

                    var script =
@"
set -euo pipefail

kubectl apply -f priorityclasses.yaml
";
                    var bundle = CommandBundle.FromScript(script);

                    bundle.AddFile("priorityclasses.yaml", sbPriorityClasses.ToString());

                    master.SudoCommand(bundle, RunOptions.FaultOnError);
                });
        }

        /// <summary>
        /// Installs the Calico CNI.
        /// </summary>
        /// <param name="controller">The setup controller.</param>
        /// <param name="master">The master node where the operation will be performed.</param>
        /// <returns>The tracking <see cref="Task"/>.</returns>
        public static async Task InstallCalicoCniAsync(ISetupController controller, NodeSshProxy<NodeDefinition> master)
        {
            await SyncContext.Clear;

            Covenant.Requires<ArgumentNullException>(controller != null, nameof(controller));
            Covenant.Requires<ArgumentNullException>(master != null, nameof(master));

            var cluster       = master.Cluster;
            var k8s           = GetK8sClient(controller);
            var clusterAdvice = controller.Get<KubeClusterAdvice>(KubeSetupProperty.ClusterAdvice);
            var coreDnsAdvice = clusterAdvice.GetServiceAdvice(KubeClusterAdvice.CoreDns);

            controller.ThrowIfCancelled();
            await master.InvokeIdempotentAsync("setup/dns",
                async () =>
                {
                    var coreDnsDeployment = await k8s.ReadNamespacedDeploymentAsync("coredns", KubeNamespace.KubeSystem);

                    var spec = NeonHelper.JsonSerialize(coreDnsDeployment.Spec);
                    var coreDnsDaemonset = new V1DaemonSet()
                    {
                        Metadata = new V1ObjectMeta()
                        {
                            Name = "coredns",
                            NamespaceProperty = KubeNamespace.KubeSystem,
                            Labels = coreDnsDeployment.Metadata.Labels
                        },
                        Spec = NeonHelper.JsonDeserialize<V1DaemonSetSpec>(spec)
                    };

                    coreDnsDaemonset.Spec.Template.Spec.NodeSelector = new Dictionary<string, string>()
                    {
                        { "neonkube.io/node.role", "master" }
                    };

                    coreDnsDaemonset.Spec.Template.Spec.Containers.First().Resources.Requests["memory"] =
                        new ResourceQuantity(ToSiString(coreDnsAdvice.PodMemoryRequest));

                    coreDnsDaemonset.Spec.Template.Spec.Containers.First().Resources.Limits["memory"] =
                        new ResourceQuantity(ToSiString(coreDnsAdvice.PodMemoryLimit));

                    await k8s.CreateNamespacedDaemonSetAsync(coreDnsDaemonset, KubeNamespace.KubeSystem);
                    await k8s.DeleteNamespacedDeploymentAsync(coreDnsDeployment.Name(), coreDnsDeployment.Namespace());

                });
            
            controller.ThrowIfCancelled();
            await master.InvokeIdempotentAsync("setup/cni",
                async () =>
                {
                    controller.LogProgress(master, verb: "setup", message: "calico");

                    var values = new Dictionary<string, object>();

                    values.Add("images.organization", KubeConst.LocalClusterRegistry);

                    controller.ThrowIfCancelled();
                    await master.InstallHelmChartAsync(controller, "calico", releaseName: "calico", @namespace: KubeNamespace.KubeSystem, values: values);

                    // Wait for Calico and CoreDNS pods to report that they're running.

                    controller.ThrowIfCancelled();
                    await k8s.WaitForDaemonsetAsync(KubeNamespace.KubeSystem, "calico-node",
                        timeout:           clusterOpTimeout,
                        pollInterval:      clusterOpPollInterval,
                        cancellationToken: controller.CancellationToken);

                    controller.ThrowIfCancelled();
                    await k8s.WaitForDaemonsetAsync(KubeNamespace.KubeSystem, "coredns",
                        timeout:           clusterOpTimeout,
                        pollInterval:      clusterOpPollInterval,
                        cancellationToken: controller.CancellationToken);

                    // Spin up a [dnsutils] pod and then exec into it to confirm that
                    // CoreDNS is answering DNS queries.

                    controller.ThrowIfCancelled();
                    await master.InvokeIdempotentAsync("setup/dnsutils",
                        async () =>
                        {
                            controller.LogProgress(master, verb: "setup", message: "dnsutils");

                            var pod = await k8s.CreateNamespacedPodAsync(
                                new V1Pod()
                                {
                                    Metadata = new V1ObjectMeta()
                                    {
                                        Name              = "dnsutils",
                                        NamespaceProperty = KubeNamespace.NeonSystem
                                    },
                                    Spec = new V1PodSpec()
                                    {
                                        Containers = new List<V1Container>()
                                        {
                                            new V1Container()
                                            {
                                                Name            = "dnsutils",
                                                Image           = $"{KubeConst.LocalClusterRegistry}/kubernetes-e2e-test-images-dnsutils:{KubeVersions.DnsUtils}",
                                                Command         = new List<string>() {"sleep", "3600" },
                                                ImagePullPolicy = "IfNotPresent"
                                            }
                                        },
                                        RestartPolicy = "Always",
                                        Tolerations = new List<V1Toleration>()
                                        {
                                            { new V1Toleration() { Effect = "NoSchedule", OperatorProperty = "Exists" } },
                                            { new V1Toleration() { Effect = "NoExecute", OperatorProperty = "Exists" } }
                                        }
                                    }
                                },
                                KubeNamespace.NeonSystem);

                            await k8s.WaitForPodAsync(pod.Namespace(), pod.Name(),
                                timeout:           clusterOpTimeout,
                                pollInterval:      clusterOpPollInterval,
                                cancellationToken: controller.CancellationToken);
                        });

                    controller.ThrowIfCancelled();
                    await master.InvokeIdempotentAsync("setup/dns-verify",
                        async () =>
                        {
                            controller.LogProgress(master, verb: "verify", message: "dns");

                            // Verify that [coredns] is actually working.

                            await NeonHelper.WaitForAsync(
                                async () =>
                                {
                                    try
                                    {
                                        master.SudoCommand($"kubectl exec -n {KubeNamespace.NeonSystem} -t dnsutils -- nslookup kubernetes.default", RunOptions.LogOutput).EnsureSuccess();

                                        return true;
                                    }
                                    catch
                                    {
                                        // restart coredns and try again.
                                        var coredns = await k8s.ReadNamespacedDaemonSetAsync("coredns", KubeNamespace.KubeSystem);
                                        await coredns.RestartAsync(k8s);
                                        await Task.Delay(10000);
                                        return false;
                                    }
                                },
                                timeout: TimeSpan.FromSeconds(120),
                                pollInterval: TimeSpan.FromMilliseconds(500));


                            await k8s.DeleteNamespacedPodAsync("dnsutils", KubeNamespace.NeonSystem);
                        });
                });
        }

        /// <summary>
        /// Uploads cluster related metadata to cluster nodes to <b>/etc/neonkube/metadata</b>
        /// </summary>
        /// <param name="controller">The setup controller.</param>
        /// <param name="node">The target cluster node.</param>
        /// <returns>The tracking <see cref="Task"/>.</returns>
        public static async Task ConfigureMetadataAsync(ISetupController controller, NodeSshProxy<NodeDefinition> node)
        {
            await SyncContext.Clear;
            Covenant.Requires<ArgumentNullException>(controller != null, nameof(controller));
            Covenant.Requires<ArgumentNullException>(node != null, nameof(node));

            controller.ThrowIfCancelled();
            node.InvokeIdempotent("cluster-metadata",
                () =>
                {
                    node.UploadText(LinuxPath.Combine(KubeNodeFolder.Config, "metadata", "cluster-manifest.json"), NeonHelper.JsonSerialize(ClusterManifest, Formatting.Indented));
                });

            await Task.CompletedTask;
        }

        /// <summary>
        /// Configures pods to be schedule on masters when enabled.
        /// </summary>
        /// <param name="controller">The setup controller.</param>
        /// <param name="master">The master node where the operation will be performed.</param>
        /// <returns>The tracking <see cref="Task"/>.</returns>
        public static async Task ConfigureMasterTaintsAsync(ISetupController controller, NodeSshProxy<NodeDefinition> master)
        {
            await SyncContext.Clear;
            Covenant.Requires<ArgumentNullException>(controller != null, nameof(controller));
            Covenant.Requires<ArgumentNullException>(master != null, nameof(master));

            var cluster = master.Cluster;
            var k8s = GetK8sClient(controller);

            controller.ThrowIfCancelled();
            await master.InvokeIdempotentAsync("setup/kubernetes-master-taints",
                async () =>
                {
                    controller.LogProgress(master, verb: "configure", message: "master taints");

                    // The [kubectl taint] command looks like it can return a non-zero exit code.
                    // We'll ignore this.

                    if (cluster.Definition.Kubernetes.AllowPodsOnMasters.GetValueOrDefault())
                    {
                        var nodes = new V1NodeList();

                        await NeonHelper.WaitForAsync(
                           async () =>
                           {
                               nodes = await k8s.ListNodeAsync(labelSelector: "node-role.kubernetes.io/control-plane=");

                               return nodes.Items.All(n => n.Status.Conditions.Any(c => c.Type == "Ready" && c.Status == "True"));
                           },
                           timeout:           TimeSpan.FromMinutes(5),
                           pollInterval:      TimeSpan.FromSeconds(5),
                           cancellationToken: controller.CancellationToken);

                        foreach (var master in nodes.Items)
                        {
                            controller.ThrowIfCancelled();

                            if (master.Spec.Taints == null)
                            {
                                continue;
                            }

                            var patch = new V1Node()
                            {
                                Spec = new V1NodeSpec()
                                {
                                    Taints = master.Spec.Taints.Where(t => t.Key != "node-role.kubernetes.io/master"
                                                                        && t.Key != "node-role.kubernetes.io/control-plane").ToList()
                                }
                            };

                            await k8s.PatchNodeAsync(new V1Patch(patch, V1Patch.PatchType.StrategicMergePatch), master.Metadata.Name);
                        }
                    }
                });
        }

        /// <summary>
        /// Installs the Kubernetes Metrics Server service.
        /// </summary>
        /// <param name="controller">The setup controller.</param>
        /// <param name="master">The master node where the operation will be performed.</param>
        /// <returns>The tracking <see cref="Task"/>.</returns>
        public static async Task InstallMetricsServerAsync(ISetupController controller, NodeSshProxy<NodeDefinition> master)
        {
            await SyncContext.Clear;

            Covenant.Requires<ArgumentNullException>(controller != null, nameof(controller));
            Covenant.Requires<ArgumentNullException>(master != null, nameof(master));

            var cluster = master.Cluster;
            var k8s     = GetK8sClient(controller);

            controller.ThrowIfCancelled();
            await master.InvokeIdempotentAsync("setup/kubernetes-metrics-server",
                async () =>
                {
                    controller.LogProgress(master, verb: "setup", message: "metrics-server");

                    var values = new Dictionary<string, object>();

                    values.Add("image.organization", KubeConst.LocalClusterRegistry);

                    int i = 0;

                    foreach (var taint in await GetTaintsAsync(controller, NodeLabels.LabelMetricsInternal, "true"))
                    {
                        values.Add($"tolerations[{i}].key", $"{taint.Key.Split("=")[0]}");
                        values.Add($"tolerations[{i}].effect", taint.Effect);
                        values.Add($"tolerations[{i}].operator", "Exists");
                        i++;
                    }

                    await master.InstallHelmChartAsync(controller, "metrics-server", releaseName: "metrics-server", @namespace: KubeNamespace.KubeSystem, values: values);
                });

            controller.ThrowIfCancelled();
            await master.InvokeIdempotentAsync("setup/kubernetes-metrics-server-ready",
                async () =>
                {
                    controller.LogProgress(master, verb: "wait for", message: "metrics-server");

                    await k8s.WaitForDeploymentAsync("kube-system", "metrics-server", timeout: clusterOpTimeout, pollInterval: clusterOpPollInterval, cancellationToken: controller.CancellationToken);
                });
        }

        /// <summary>
        /// Installs Istio.
        /// </summary>
        /// <param name="controller">The setup controller.</param>
        /// <param name="master">The master node where the operation will be performed.</param>
        /// <returns>The tracking <see cref="Task"/>.</returns>
        public static async Task InstallIstioAsync(ISetupController controller, NodeSshProxy<NodeDefinition> master)
        {
            await SyncContext.Clear;

            Covenant.Requires<ArgumentNullException>(controller != null, nameof(controller));
            Covenant.Requires<ArgumentNullException>(master != null, nameof(master));

            var cluster       = controller.Get<ClusterProxy>(KubeSetupProperty.ClusterProxy);
            var clusterLogin  = controller.Get<ClusterLogin>(KubeSetupProperty.ClusterLogin);
            var k8s           = GetK8sClient(controller);
            var clusterAdvice = controller.Get<KubeClusterAdvice>(KubeSetupProperty.ClusterAdvice);
            var ingressAdvice = clusterAdvice.GetServiceAdvice(KubeClusterAdvice.IstioIngressGateway);
            var proxyAdvice   = clusterAdvice.GetServiceAdvice(KubeClusterAdvice.IstioProxy);
            var pilotAdvice   = clusterAdvice.GetServiceAdvice(KubeClusterAdvice.IstioPilot);

            controller.ThrowIfCancelled();
            await CreateNamespaceAsync(controller, master, KubeNamespace.NeonIngress, false);

            controller.ThrowIfCancelled();
            await master.InvokeIdempotentAsync("setup/ingress",
                async () =>
                {
                    controller.LogProgress(master, verb: "setup", message: "ingress");

                    var values = new Dictionary<string, object>();

                    values.Add("cluster.name", clusterLogin.ClusterDefinition.Name);
                    values.Add("cluster.domain", clusterLogin.ClusterDefinition.Domain);

                    var i = 0;
                    foreach (var rule in master.Cluster.Definition.Network.IngressRules
                        .Where(rule => rule.TargetPort != 0))   // [TargetPort=0] indicates that traffic does not route through ingress gateway
                    {
                        values.Add($"nodePorts[{i}].name", $"{rule.Name}");
                        values.Add($"nodePorts[{i}].protocol", $"{rule.Protocol.ToString().ToUpper()}");
                        values.Add($"nodePorts[{i}].port", rule.ExternalPort);
                        values.Add($"nodePorts[{i}].targetPort", rule.TargetPort);
                        values.Add($"nodePorts[{i}].nodePort", rule.NodePort);
                        i++;
                    }

                    values.Add($"resources.ingress.limits.cpu", $"{ToSiString(ingressAdvice.PodCpuLimit)}");
                    values.Add($"resources.ingress.limits.memory", $"{ToSiString(ingressAdvice.PodMemoryLimit)}");
                    values.Add($"resources.ingress.requests.cpu", $"{ToSiString(ingressAdvice.PodCpuRequest)}");
                    values.Add($"resources.ingress.requests.memory", $"{ToSiString(ingressAdvice.PodMemoryRequest)}");

                    values.Add($"resources.proxy.limits.cpu", $"{ToSiString(proxyAdvice.PodCpuLimit)}");
                    values.Add($"resources.proxy.limits.memory", $"{ToSiString(proxyAdvice.PodMemoryLimit)}");
                    values.Add($"resources.proxy.requests.cpu", $"{ToSiString(proxyAdvice.PodCpuRequest)}");
                    values.Add($"resources.proxy.requests.memory", $"{ToSiString(proxyAdvice.PodMemoryRequest)}");

                    values.Add($"resources.pilot.limits.cpu", $"{ToSiString(proxyAdvice.PodCpuLimit)}");
                    values.Add($"resources.pilot.limits.memory", $"{ToSiString(proxyAdvice.PodMemoryLimit)}");
                    values.Add($"resources.pilot.requests.cpu", $"{ToSiString(proxyAdvice.PodCpuRequest)}");
                    values.Add($"resources.pilot.requests.memory", $"{ToSiString(proxyAdvice.PodMemoryRequest)}");

                    values.Add("serviceMesh.enabled", cluster.Definition.Features.ServiceMesh);
                    
                    await master.InstallHelmChartAsync(controller, "istio",
                        releaseName: "neon-ingress",
                        @namespace: KubeNamespace.NeonIngress,
                        prioritySpec: PriorityClass.SystemClusterCritical.Name,
                        values: values);
                });

            controller.ThrowIfCancelled();
            await master.InvokeIdempotentAsync("setup/ingress-ready",
                async () =>
                {
                    controller.LogProgress(master, verb: "wait for", message: "istio");

                    await NeonHelper.WaitAllAsync(
                        new List<Task>()
                        {
                            k8s.WaitForDeploymentAsync(KubeNamespace.NeonIngress, "istio-operator", timeout: clusterOpTimeout, pollInterval: clusterOpPollInterval, cancellationToken: controller.CancellationToken),
                            k8s.WaitForDeploymentAsync(KubeNamespace.NeonIngress, "istiod", timeout: clusterOpTimeout, pollInterval: clusterOpPollInterval, cancellationToken: controller.CancellationToken),
                            k8s.WaitForDaemonsetAsync(KubeNamespace.NeonIngress, "istio-ingressgateway", timeout: clusterOpTimeout, pollInterval: clusterOpPollInterval, cancellationToken: controller.CancellationToken),
                            k8s.WaitForDaemonsetAsync(KubeNamespace.KubeSystem, "istio-cni-node", timeout: clusterOpTimeout, pollInterval: clusterOpPollInterval, cancellationToken: controller.CancellationToken),
                        },
                        timeoutMessage:    "setup/ingress-ready",
                        cancellationToken: controller.CancellationToken);
                });
        }

        /// <summary>
        /// Installs Cert Manager.
        /// </summary>
        /// <param name="controller">The setup controller.</param>
        /// <param name="master">The master node where the operation will be performed.</param>
        /// <returns>The tracking <see cref="Task"/>.</returns>
        public static async Task InstallCertManagerAsync(ISetupController controller, NodeSshProxy<NodeDefinition> master)
        {
            await SyncContext.Clear;

            Covenant.Requires<ArgumentNullException>(controller != null, nameof(controller));
            Covenant.Requires<ArgumentNullException>(master != null, nameof(master));

            var cluster            = controller.Get<ClusterProxy>(KubeSetupProperty.ClusterProxy);
            var k8s                = GetK8sClient(controller);
            var clusterAdvice      = controller.Get<KubeClusterAdvice>(KubeSetupProperty.ClusterAdvice);
            var serviceAdvice      = clusterAdvice.GetServiceAdvice(KubeClusterAdvice.CertManager);
            var ingressAdvice      = clusterAdvice.GetServiceAdvice(KubeClusterAdvice.IstioIngressGateway);
            var proxyAdvice        = clusterAdvice.GetServiceAdvice(KubeClusterAdvice.IstioProxy);
            var hostingEnvironment = controller.Get<HostingEnvironment>(KubeSetupProperty.HostingEnvironment);

            controller.ThrowIfCancelled();
            await master.InvokeIdempotentAsync("setup/cert-manager",
                async () =>
                {
                    controller.LogProgress(master, verb: "setup", message: "cert-manager");

                    var values = new Dictionary<string, object>();

                    values.Add("image.organization", KubeConst.LocalClusterRegistry);
                    values.Add($"prometheus.servicemonitor.enabled", serviceAdvice.MetricsEnabled ?? clusterAdvice.MetricsEnabled);
                    values.Add($"prometheus.servicemonitor.interval", serviceAdvice.MetricsInterval ?? clusterAdvice.MetricsInterval);

                    int i = 0;

                    foreach (var taint in await GetTaintsAsync(controller, NodeLabels.LabelIngress, "true"))
                    {
                        values.Add($"tolerations[{i}].key", $"{taint.Key.Split("=")[0]}");
                        values.Add($"tolerations[{i}].effect", taint.Effect);
                        values.Add($"tolerations[{i}].operator", "Exists");
                        i++;
                    }

                    await master.InstallHelmChartAsync(controller, "cert-manager",
                        releaseName: "cert-manager",
                        @namespace: KubeNamespace.NeonIngress,
                        prioritySpec: $"global.priorityClassName={PriorityClass.NeonNetwork.Name}",
                        values: values);
                });

            controller.ThrowIfCancelled();
            await master.InvokeIdempotentAsync("setup/cert-manager-ready",
                async () =>
                {
                    controller.LogProgress(master, verb: "wait for", message: "cert-manager");

                    await NeonHelper.WaitAllAsync(
                        new List<Task>()
                        {
                            k8s.WaitForDeploymentAsync(KubeNamespace.NeonIngress, "cert-manager", timeout: clusterOpTimeout, pollInterval: clusterOpPollInterval, cancellationToken: controller.CancellationToken),
                            k8s.WaitForDeploymentAsync(KubeNamespace.NeonIngress, "cert-manager-cainjector", timeout: clusterOpTimeout, pollInterval: clusterOpPollInterval, cancellationToken: controller.CancellationToken),
                            k8s.WaitForDeploymentAsync(KubeNamespace.NeonIngress, "cert-manager-webhook", timeout: clusterOpTimeout, pollInterval: clusterOpPollInterval, cancellationToken: controller.CancellationToken),
                        },
                        timeoutMessage:    "setup/cert-manager-ready",
                        cancellationToken: controller.CancellationToken);
                });

            controller.ThrowIfCancelled();
            await master.InvokeIdempotentAsync("setup/neon-acme",
                async () =>
                {
                    controller.LogProgress(master, verb: "setup", message: "neon-acme");

                    var cluster = controller.Get<ClusterProxy>(KubeSetupProperty.ClusterProxy);
                    var values = new Dictionary<string, object>();

                    values.Add("image.organization", KubeConst.LocalClusterRegistry);
                    values.Add("image.tag", KubeVersions.NeonKubeContainerImageTag);
                    values.Add("cluster.name", cluster.Definition.Name);
                    values.Add("cluster.domain", cluster.Definition.Domain);
                    values.Add("certficateDuration", cluster.Definition.Network.CertificateDuration);
                    values.Add("certificateRenewBefore", cluster.Definition.Network.CertificateRenewBefore);

                    int i = 0;

                    foreach (var taint in await GetTaintsAsync(controller, NodeLabels.LabelIngress, "true"))
                    {
                        values.Add($"tolerations[{i}].key", $"{taint.Key.Split("=")[0]}");
                        values.Add($"tolerations[{i}].effect", taint.Effect);
                        values.Add($"tolerations[{i}].operator", "Exists");
                        i++;
                    }

                    await master.InstallHelmChartAsync(controller, "neon-acme",
                        releaseName:  "neon-acme",
                        @namespace:   KubeNamespace.NeonIngress,
                        prioritySpec: PriorityClass.NeonNetwork.Name,
                        values:       values);
                });
        }

        /// <summary>
        /// Configures the root Kubernetes user.
        /// </summary>
        /// <param name="controller">The setup controller.</param>
        /// <param name="master">The master node where the operation will be performed.</param>
        /// <returns>The tracking <see cref="Task"/>.</returns>
        public static async Task CreateRootUserAsync(ISetupController controller, NodeSshProxy<NodeDefinition> master)
        {
            await SyncContext.Clear;

            Covenant.Requires<ArgumentNullException>(controller != null, nameof(controller));
            Covenant.Requires<ArgumentNullException>(master != null, nameof(master));

            controller.ThrowIfCancelled();
            await master.InvokeIdempotentAsync("setup/root-user",
                async () =>
                {
                    controller.LogProgress(master, verb: "create", message: "root user");

                    var userYaml =
$@"
apiVersion: v1
kind: ServiceAccount
metadata:
  name: {KubeConst.RootUser}-user
  namespace: kube-system
---
apiVersion: rbac.authorization.k8s.io/v1
kind: ClusterRoleBinding
metadata:
  name: {KubeConst.RootUser}-user
roleRef:
  apiGroup: rbac.authorization.k8s.io
  kind: ClusterRole
  name: cluster-admin
subjects:
- kind: ServiceAccount
  name: {KubeConst.RootUser}-user
  namespace: kube-system
- kind: Group
  apiGroup: rbac.authorization.k8s.io
  name: superadmin
";
                    master.KubectlApply(userYaml, RunOptions.FaultOnError);

                    await Task.CompletedTask;
                });
        }

        /// <summary>
        /// Generates a dashboard certificate.
        /// </summary>
        /// <param name="controller">The setup controller.</param>
        /// <returns>The generated certificate.</returns>
        public static TlsCertificate GenerateDashboardCert(ISetupController controller)
        {
            var cluster = controller.Get<ClusterProxy>(KubeSetupProperty.ClusterProxy);

            // We're going to tie the custom certificate to the private IP
            // addresses of the master nodes as well as the cluster domain
            // plus the public ingress address for cloud deployments.
            //
            // This means that only these nodes can accept the traffic and also
            // that we'd need to regenerate the certificate if we add/remove a
            // master node.
            //
            // Here's the tracking task:
            //
            //      https://github.com/nforgeio/neonKUBE/issues/441

            var certHostnames = new List<string>();

            foreach (var master in cluster.Masters)
            {
                certHostnames.Add(master.Metadata.Address);
            }

            certHostnames.Add(cluster.Definition.Domain);

            var clusterAddresses = cluster.HostingManager.GetClusterAddresses();

            foreach (var clusterAddress in clusterAddresses)
            {
                certHostnames.Add(clusterAddress);
            }

            var utcNow     = DateTime.UtcNow;
            var utc10Years = utcNow.AddYears(10);

            var certificate = TlsCertificate.CreateSelfSigned(
                hostnames: certHostnames,
                validDays: (int)(utc10Years - utcNow).TotalDays,
                issuedBy:  "kubernetes-dashboard");

            return certificate;
        }

        /// <summary>
        /// Configures the root Kubernetes user.
        /// </summary>
        /// <param name="controller">The setup controller.</param>
        /// <param name="master">The master node where the operation will be performed.</param>
        /// <returns>The tracking <see cref="Task"/>.</returns>
        public static async Task InstallKubeDashboardAsync(ISetupController controller, NodeSshProxy<NodeDefinition> master)
        {
            await SyncContext.Clear;
            Covenant.Requires<ArgumentNullException>(controller != null, nameof(controller));
            Covenant.Requires<ArgumentNullException>(master != null, nameof(master));

            var cluster       = controller.Get<ClusterProxy>(KubeSetupProperty.ClusterProxy);
            var k8s           = GetK8sClient(controller);
            var clusterAdvice = controller.Get<KubeClusterAdvice>(KubeSetupProperty.ClusterAdvice);
            var serviceAdvice = clusterAdvice.GetServiceAdvice(KubeClusterAdvice.KubernetesDashboard);

            controller.ThrowIfCancelled();
            await master.InvokeIdempotentAsync("setup/kube-dashboard",
                async () =>
                {
                    controller.LogProgress(master, verb: "setup", message: "kubernetes dashboard");

                    var values = new Dictionary<string, object>();

                    values.Add("replicas", serviceAdvice.ReplicaCount);
                    values.Add("cluster.name", cluster.Definition.Name);
                    values.Add("settings.clusterName", cluster.Definition.Name);
                    values.Add("cluster.domain", cluster.Definition.Domain);
                    values.Add("ingress.subdomain", ClusterDomain.KubernetesDashboard);
                    values.Add($"serviceMonitor.enabled", serviceAdvice.MetricsEnabled ?? clusterAdvice.MetricsEnabled);
                    values.Add($"resources.requests.memory", ToSiString(serviceAdvice.PodMemoryRequest));
                    values.Add($"resources.limits.memory", ToSiString(serviceAdvice.PodMemoryLimit));
                    values.Add("serviceMesh.enabled", cluster.Definition.Features.ServiceMesh);

                    await master.InstallHelmChartAsync(controller, "kubernetes-dashboard",
                        releaseName:     "kubernetes-dashboard",
                        @namespace:      KubeNamespace.NeonSystem,
                        prioritySpec:    PriorityClass.NeonApp.Name,
                        values:          values,
                        progressMessage: "kubernetes-dashboard");

                });
        }

        /// <summary>
        /// Adds the node taints.
        /// </summary>
        /// <param name="controller">The setup controller.</param>
        /// <returns>The tracking <see cref="Task"/>.</returns>
        public static async Task TaintNodesAsync(ISetupController controller)
        {
            await SyncContext.Clear;
            Covenant.Requires<ArgumentNullException>(controller != null, nameof(controller));

            var cluster = controller.Get<ClusterProxy>(KubeSetupProperty.ClusterProxy);
            var master = cluster.FirstMaster;

            controller.ThrowIfCancelled();
            await master.InvokeIdempotentAsync("setup/taint-nodes",
                async () =>
                {
                    controller.LogProgress(master, verb: "taint", message: "nodes");

                    try
                    {
                        // Generate a Bash script we'll submit to the first master
                        // that initializes the taints for all nodes.

                        var sbScript = new StringBuilder();
                        var sbArgs = new StringBuilder();

                        sbScript.AppendLineLinux("#!/bin/bash");

                        foreach (var node in cluster.Nodes)
                        {
                            var taintDefinitions = new List<string>();

                            if (node.Metadata.IsWorker)
                            {
                                // Kubernetes doesn't set the role for worker nodes so we'll do that here.

                                taintDefinitions.Add("kubernetes.io/role=worker");
                            }

                            taintDefinitions.Add($"{NodeLabels.LabelDatacenter}={GetLabelValue(cluster.Definition.Datacenter.ToLowerInvariant())}");
                            taintDefinitions.Add($"{NodeLabels.LabelEnvironment}={GetLabelValue(cluster.Definition.Environment.ToString().ToLowerInvariant())}");

                            if (node.Metadata.Taints != null)
                            {
                                foreach (var taint in node.Metadata.Taints)
                                {
                                    sbScript.AppendLine();
                                    sbScript.AppendLineLinux($"kubectl taint nodes {node.Name} {taint}");
                                }
                            }
                        }

                        master.SudoCommand(CommandBundle.FromScript(sbScript));
                    }
                    finally
                    {
                        master.Status = string.Empty;
                    }

                    await Task.CompletedTask;
                });
        }

        /// <summary>
        /// Installs CRDs used later on in setup by various helm charts.
        /// </summary>
        /// <param name="controller">The setup controller.</param>
        /// <returns>The tracking <see cref="Task"/>.</returns>
        public static async Task InstallCrdsAsync(ISetupController controller)
        {
            await SyncContext.Clear;

            Covenant.Requires<ArgumentNullException>(controller != null, nameof(controller));

            var cluster = controller.Get<ClusterProxy>(KubeSetupProperty.ClusterProxy);
            var master = cluster.FirstMaster;

            controller.ThrowIfCancelled();
            master.InvokeIdempotent("setup/install-crds",
                () =>
                {
                    controller.LogProgress(master, verb: "Install", message: "CRDs");

                    var grafanaDashboardScript =
                    @"
cat <<EOF | kubectl apply -f -
apiVersion: apiextensions.k8s.io/v1
kind: CustomResourceDefinition
metadata:
  annotations:
    controller-gen.kubebuilder.io/version: v0.4.1
  name: grafanadashboards.integreatly.org
spec:
  group: integreatly.org
  names:
    kind: GrafanaDashboard
    listKind: GrafanaDashboardList
    plural: grafanadashboards
    singular: grafanadashboard
  preserveUnknownFields: false
  scope: Namespaced
  versions:
  - name: v1alpha1
    schema:
      openAPIV3Schema:
        description: GrafanaDashboard is the Schema for the grafanadashboards API
        properties:
          apiVersion:
            description: 'APIVersion defines the versioned schema of this representation
              of an object. Servers should convert recognized schemas to the latest
              internal value, and may reject unrecognized values. More info: https://git.k8s.io/community/contributors/devel/sig-architecture/api-conventions.md#resources'
            type: string
          kind:
            description: 'Kind is a string value representing the REST resource this
              object represents. Servers may infer this from the endpoint the client
              submits requests to. Cannot be updated. In CamelCase. More info: https://git.k8s.io/community/contributors/devel/sig-architecture/api-conventions.md#types-kinds'
            type: string
          metadata:
            type: object
          spec:
            description: GrafanaDashboardSpec defines the desired state of GrafanaDashboard
            properties:
              configMapRef:
                description: Selects a key from a ConfigMap.
                properties:
                  key:
                    description: The key to select.
                    type: string
                  name:
                    description: 'Name of the referent. More info: https://kubernetes.io/docs/concepts/overview/working-with-objects/names/#names
                      TODO: Add other useful fields. apiVersion, kind, uid?'
                    type: string
                  optional:
                    description: Specify whether the ConfigMap or its key must be
                      defined
                    type: boolean
                required:
                - key
                type: object
              customFolderName:
                type: string
              datasources:
                items:
                  properties:
                    datasourceName:
                      type: string
                    inputName:
                      type: string
                  required:
                  - datasourceName
                  - inputName
                  type: object
                type: array
              grafanaCom:
                properties:
                  id:
                    type: integer
                  revision:
                    type: integer
                required:
                - id
                type: object
              json:
                type: string
              jsonnet:
                type: string
              plugins:
                items:
                  description: GrafanaPlugin contains information about a single plugin
                  properties:
                    name:
                      type: string
                    version:
                      type: string
                  required:
                  - name
                  - version
                  type: object
                type: array
              url:
                type: string
            type: object
          status:
            type: object
        type: object
    served: true
    storage: true
    subresources:
      status: {}
status:
  acceptedNames:
    kind: """"
    plural: """"
  conditions: []
  storedVersions: []
---
apiVersion: apiextensions.k8s.io/v1
kind: CustomResourceDefinition
metadata:
  annotations:
    controller-gen.kubebuilder.io/version: v0.4.1
  name: grafanadatasources.integreatly.org
spec:
  group: integreatly.org
  names:
    kind: GrafanaDataSource
    listKind: GrafanaDataSourceList
    plural: grafanadatasources
    singular: grafanadatasource
  preserveUnknownFields: false
  scope: Namespaced
  versions:
  - name: v1alpha1
    schema:
      openAPIV3Schema:
        description: GrafanaDataSource is the Schema for the grafanadatasources API
        properties:
          apiVersion:
            description: 'APIVersion defines the versioned schema of this representation
              of an object. Servers should convert recognized schemas to the latest
              internal value, and may reject unrecognized values. More info: https://git.k8s.io/community/contributors/devel/sig-architecture/api-conventions.md#resources'
            type: string
          kind:
            description: 'Kind is a string value representing the REST resource this
              object represents. Servers may infer this from the endpoint the client
              submits requests to. Cannot be updated. In CamelCase. More info: https://git.k8s.io/community/contributors/devel/sig-architecture/api-conventions.md#types-kinds'
            type: string
          metadata:
            type: object
          spec:
            description: GrafanaDataSourceSpec defines the desired state of GrafanaDataSource
            properties:
              datasources:
                items:
                  properties:
                    access:
                      type: string
                    basicAuth:
                      type: boolean
                    basicAuthPassword:
                      type: string
                    basicAuthUser:
                      type: string
                    database:
                      type: string
                    editable:
                      type: boolean
                    isDefault:
                      type: boolean
                    jsonData:
                      description: GrafanaDataSourceJsonData contains the most common
                        json options See https://grafana.com/docs/administration/provisioning/#datasources
                      properties:
                        addCorsHeader:
                          description: Useful fields for clickhouse datasource See
                            https://github.com/Vertamedia/clickhouse-grafana/tree/master/dist/README.md#configure-the-datasource-with-provisioning
                            See https://github.com/Vertamedia/clickhouse-grafana/tree/master/src/datasource.ts#L44
                          type: boolean
                        alertmanagerUid:
                          description: AlertManagerUID if null use the internal grafana
                            alertmanager
                          type: string
                        allowInfraExplore:
                          type: boolean
                        apiToken:
                          type: string
                        appInsightsAppId:
                          description: Fields for Azure data sources
                          type: string
                        assumeRoleArn:
                          type: string
                        authType:
                          type: string
                        authenticationType:
                          type: string
                        azureLogAnalyticsSameAs:
                          type: string
                        clientEmail:
                          type: string
                        clientId:
                          type: string
                        cloudName:
                          type: string
                        clusterUrl:
                          type: string
                        connMaxLifetime:
                          type: integer
                        customMetricsNamespaces:
                          type: string
                        customQueryParameters:
                          description: Fields for Prometheus data sources
                          type: string
                        defaultBucket:
                          type: string
                        defaultDatabase:
                          type: string
                        defaultProject:
                          type: string
                        defaultRegion:
                          type: string
                        derivedFields:
                          items:
                            properties:
                              datasourceUid:
                                type: string
                              matcherRegex:
                                type: string
                              name:
                                type: string
                              url:
                                type: string
                            type: object
                          type: array
                        encrypt:
                          type: string
                        esVersion:
                          type: string
                        exemplarTraceIdDestinations:
                          items:
                            properties:
                              datasourceUid:
                                type: string
                              name:
                                type: string
                              url:
                                type: string
                              urlDisplayLabel:
                                type: string
                            type: object
                          type: array
                        githubUrl:
                          description: Fields for Github data sources
                          type: string
                        graphiteVersion:
                          type: string
                        httpHeaderName1:
                          description: Custom HTTP headers for datasources See https://grafana.com/docs/grafana/latest/administration/provisioning/#datasources
                          type: string
                        httpHeaderName2:
                          type: string
                        httpHeaderName3:
                          type: string
                        httpHeaderName4:
                          type: string
                        httpHeaderName5:
                          type: string
                        httpHeaderName6:
                          type: string
                        httpHeaderName7:
                          type: string
                        httpHeaderName8:
                          type: string
                        httpHeaderName9:
                          type: string
                        httpMethod:
                          type: string
                        httpMode:
                          description: Fields for InfluxDB data sources
                          type: string
                        implementation:
                          description: Fields for Alertmanager data sources
                          type: string
                        interval:
                          type: string
                        logAnalyticsClientId:
                          type: string
                        logAnalyticsDefaultWorkspace:
                          type: string
                        logAnalyticsSubscriptionId:
                          type: string
                        logAnalyticsTenantId:
                          type: string
                        logLevelField:
                          type: string
                        logMessageField:
                          type: string
                        manageAlerts:
                          description: ManageAlerts turns on alert management from
                            UI
                          type: boolean
                        maxIdleConns:
                          type: integer
                        maxLines:
                          description: Fields for Loki data sources
                          type: integer
                        maxOpenConns:
                          type: integer
                        nodeGraph:
                          properties:
                            enabled:
                              type: boolean
                          type: object
                        oauthPassThru:
                          type: boolean
                        organization:
                          type: string
                        port:
                          type: integer
                        postgresVersion:
                          type: integer
                        search:
                          properties:
                            hide:
                              type: boolean
                          type: object
                        server:
                          description: Fields for Grafana Clickhouse data sources
                          type: string
                        serviceMap:
                          properties:
                            datasourceUid:
                              type: string
                          type: object
                        showOffline:
                          type: boolean
                        sigV4AssumeRoleArn:
                          type: string
                        sigV4Auth:
                          description: Fields for AWS Prometheus data sources
                          type: boolean
                        sigV4AuthType:
                          type: string
                        sigV4ExternalId:
                          type: string
                        sigV4Profile:
                          type: string
                        sigV4Region:
                          type: string
                        sslmode:
                          type: string
                        subscriptionId:
                          type: string
                        tenantId:
                          type: string
                        timeField:
                          type: string
                        timeInterval:
                          type: string
                        timescaledb:
                          type: boolean
                        timezone:
                          description: Extra field for MySQL data source
                          type: string
                        tlsAuth:
                          type: boolean
                        tlsAuthWithCACert:
                          type: boolean
                        tlsSkipVerify:
                          type: boolean
                        tokenUri:
                          description: Fields for Stackdriver data sources
                          type: string
                        tracesToLogs:
                          description: Fields for tracing data sources
                          properties:
                            datasourceUid:
                              type: string
                            filterBySpanID:
                              type: boolean
                            filterByTraceID:
                              type: boolean
                            lokiSearch:
                              type: boolean
                            spanEndTimeShift:
                              type: string
                            spanStartTimeShift:
                              type: string
                            tags:
                              items:
                                type: string
                              type: array
                          type: object
                        tsdbResolution:
                          type: string
                        tsdbVersion:
                          type: string
                        url:
                          description: Fields for Instana data sources See https://github.com/instana/instana-grafana-datasource/blob/main/provisioning/datasources/datasource.yml
                          type: string
                        usePOST:
                          type: boolean
                        useProxy:
                          type: boolean
                        useYandexCloudAuthorization:
                          type: boolean
                        username:
                          type: string
                        version:
                          type: string
                        xHeaderKey:
                          type: string
                        xHeaderUser:
                          type: string
                      type: object
                    name:
                      type: string
                    orgId:
                      type: integer
                    password:
                      type: string
                    secureJsonData:
                      description: GrafanaDataSourceSecureJsonData contains the most
                        common secure json options See https://grafana.com/docs/administration/provisioning/#datasources
                      properties:
                        accessKey:
                          type: string
                        accessToken:
                          description: Fields for Github data sources
                          type: string
                        appInsightsApiKey:
                          type: string
                        basicAuthPassword:
                          type: string
                        clientSecret:
                          description: Fields for Azure data sources
                          type: string
                        httpHeaderValue1:
                          description: Custom HTTP headers for datasources See https://grafana.com/docs/grafana/latest/administration/provisioning/#datasources
                          type: string
                        httpHeaderValue2:
                          type: string
                        httpHeaderValue3:
                          type: string
                        httpHeaderValue4:
                          type: string
                        httpHeaderValue5:
                          type: string
                        httpHeaderValue6:
                          type: string
                        httpHeaderValue7:
                          type: string
                        httpHeaderValue8:
                          type: string
                        httpHeaderValue9:
                          type: string
                        logAnalyticsClientSecret:
                          type: string
                        password:
                          type: string
                        privateKey:
                          description: Fields for Stackdriver data sources
                          type: string
                        secretKey:
                          type: string
                        sigV4AccessKey:
                          description: Fields for AWS data sources
                          type: string
                        sigV4SecretKey:
                          type: string
                        tlsCACert:
                          type: string
                        tlsClientCert:
                          type: string
                        tlsClientKey:
                          type: string
                        token:
                          description: Fields for InfluxDB data sources
                          type: string
                      type: object
                    type:
                      type: string
                    uid:
                      type: string
                    url:
                      type: string
                    user:
                      type: string
                    version:
                      type: integer
                    withCredentials:
                      type: boolean
                  required:
                  - name
                  - type
                  type: object
                type: array
              name:
                type: string
            required:
            - datasources
            - name
            type: object
          status:
            properties:
              message:
                type: string
              phase:
                type: string
            required:
            - message
            - phase
            type: object
        type: object
    served: true
    storage: true
    subresources:
      status: {}
status:
  acceptedNames:
    kind: """"
    plural: """"
  conditions: []
  storedVersions: []
EOF
";

                    master.SudoCommand(CommandBundle.FromScript(grafanaDashboardScript), RunOptions.FaultOnError);
                });
        }

        /// <summary>
        /// Deploy Kiali.
        /// </summary>
        /// <param name="controller">The setup controller.</param>
        /// <param name="master">The master node where the operation will be performed.</param>
        /// <returns>The tracking <see cref="Task"/>.</returns>
        private static async Task InstallKialiAsync(ISetupController controller, NodeSshProxy<NodeDefinition> master)
        {
            await SyncContext.Clear;
            Covenant.Requires<ArgumentNullException>(controller != null, nameof(controller));
            Covenant.Requires<ArgumentNullException>(master != null, nameof(master));

            var cluster = controller.Get<ClusterProxy>(KubeSetupProperty.ClusterProxy);
            var k8s     = GetK8sClient(controller);

            controller.ThrowIfCancelled();
            await master.InvokeIdempotentAsync("setup/kiali",
                async () =>
                {
                    controller.LogProgress(master, verb: "setup", message: "kiali");

                    var values = new Dictionary<string, object>();
                    var secret = await k8s.ReadNamespacedSecretAsync(KubeConst.DexSecret, KubeNamespace.NeonSystem);

                    values.Add("oidc.secret", Encoding.UTF8.GetString(secret.Data["KUBERNETES_CLIENT_SECRET"]));
                    values.Add("image.operator.organization", KubeConst.LocalClusterRegistry);
                    values.Add("image.operator.repository", "kiali-kiali-operator");
                    values.Add("image.kiali.organization", KubeConst.LocalClusterRegistry);
                    values.Add("image.kiali.repository", "kiali-kiali");
                    values.Add("cluster.name", cluster.Definition.Name);
                    values.Add("cluster.domain", cluster.Definition.Domain);
                    values.Add("ingress.subdomain", ClusterDomain.Kiali);
                    values.Add("grafanaPassword", NeonHelper.GetCryptoRandomPassword(cluster.Definition.Security.PasswordLength));

                    int i = 0;
                    foreach (var taint in await GetTaintsAsync(controller, NodeLabels.LabelIstio, "true"))
                    {
                        values.Add($"tolerations[{i}].key", $"{taint.Key.Split("=")[0]}");
                        values.Add($"tolerations[{i}].effect", taint.Effect);
                        values.Add($"tolerations[{i}].operator", "Exists");
                        i++;
                    }

                    await master.InstallHelmChartAsync(controller, "kiali",
                        releaseName:  "kiali-operator",
                        @namespace:   KubeNamespace.NeonSystem,
                        prioritySpec: PriorityClass.NeonApp.Name,
                        values:       values);
                });

            controller.ThrowIfCancelled();
            await master.InvokeIdempotentAsync("setup/kiali-ready",
                async () =>
                {
                    controller.LogProgress(master, verb: "wait for", message: "kiali");

                    await NeonHelper.WaitAllAsync(
                        new List<Task>()
                        {
                            k8s.WaitForDeploymentAsync(KubeNamespace.NeonSystem, "kiali-operator", timeout: clusterOpTimeout, pollInterval: clusterOpPollInterval, cancellationToken: controller.CancellationToken),
                            k8s.WaitForDeploymentAsync(KubeNamespace.NeonSystem, "kiali", timeout: clusterOpTimeout, pollInterval: clusterOpPollInterval, cancellationToken: controller.CancellationToken)
                        },
                        timeoutMessage:    "setup/kiali-ready",
                        cancellationToken: controller.CancellationToken);
                });
        }

        /// <summary>
        /// Some initial kubernetes configuration.
        /// </summary>
        /// <param name="controller">The setup controller.</param>
        /// <param name="master">The master node where the operation will be performed.</param>
        /// <returns>The tracking <see cref="Task"/>.</returns>
        public static async Task KubeSetupAsync(ISetupController controller, NodeSshProxy<NodeDefinition> master)
        {
            await SyncContext.Clear;
            Covenant.Requires<ArgumentNullException>(controller != null, nameof(controller));
            Covenant.Requires<ArgumentNullException>(master != null, nameof(master));

            controller.ThrowIfCancelled();
            await master.InvokeIdempotentAsync("setup/initial-kubernetes", async
                () =>
                {
                    controller.LogProgress(master, verb: "setup", message: "kubernetes");

                    await master.InstallHelmChartAsync(controller, "cluster-setup");
                });
        }

        /// <summary>
        /// Installs the Node Problem Detector.
        /// </summary>
        /// <param name="controller">The setup controller.</param>
        /// <param name="master">The master node where the operation will be performed.</param>
        /// <returns>The tracking <see cref="Task"/>.</returns>
        public static async Task InstallNodeProblemDetectorAsync(ISetupController controller, NodeSshProxy<NodeDefinition> master)
        {
            await SyncContext.Clear;
            Covenant.Requires<ArgumentNullException>(controller != null, nameof(controller));
            Covenant.Requires<ArgumentNullException>(master != null, nameof(master));

            var cluster       = controller.Get<ClusterProxy>(KubeSetupProperty.ClusterProxy);
            var k8s           = GetK8sClient(controller);
            var clusterAdvice = controller.Get<KubeClusterAdvice>(KubeSetupProperty.ClusterAdvice);
            var serviceAdvice = clusterAdvice.GetServiceAdvice(KubeClusterAdvice.NodeProblemDetector);

            var values = new Dictionary<string, object>();

            values.Add("cluster.name", cluster.Definition.Name);
            values.Add("cluster.domain", cluster.Definition.Domain);
            values.Add($"metrics.serviceMonitor.enabled", serviceAdvice.MetricsEnabled ?? clusterAdvice.MetricsEnabled);
            values.Add($"metrics.serviceMonitor.interval", serviceAdvice.MetricsInterval ?? clusterAdvice.MetricsInterval);
            values.Add("serviceMesh.enabled", cluster.Definition.Features.ServiceMesh);

            controller.ThrowIfCancelled();
            await master.InvokeIdempotentAsync("setup/node-problem-detector",
                async () =>
                {
                    await master.InstallHelmChartAsync(controller, "node-problem-detector",
                        releaseName: "node-problem-detector",
                        prioritySpec: PriorityClass.NeonOperator.Name,
                        @namespace:   KubeNamespace.NeonSystem);
                });

            controller.ThrowIfCancelled();
            await master.InvokeIdempotentAsync("setup/node-problem-detector-ready",
                async () =>
                {
                    await k8s.WaitForDaemonsetAsync(KubeNamespace.NeonSystem, "node-problem-detector", timeout: clusterOpTimeout, pollInterval: clusterOpPollInterval, cancellationToken: controller.CancellationToken);
                });
        }

        /// <summary>
        /// Installs OpenEBS.
        /// </summary>
        /// <param name="controller">The setup controller.</param>
        /// <param name="master">The master node where the operation will be performed.</param>
        /// <returns>The tracking <see cref="Task"/>.</returns>
        public static async Task InstallOpenEbsAsync(ISetupController controller, NodeSshProxy<NodeDefinition> master)
        {
            await SyncContext.Clear;
            Covenant.Requires<ArgumentNullException>(controller != null, nameof(controller));
            Covenant.Requires<ArgumentNullException>(master != null, nameof(master));

            var cluster                = controller.Get<ClusterProxy>(KubeSetupProperty.ClusterProxy);
            var clusterAdvice          = controller.Get<KubeClusterAdvice>(KubeSetupProperty.ClusterAdvice);
            var apiServerAdvice        = clusterAdvice.GetServiceAdvice(KubeClusterAdvice.OpenEbsApiServer);
            var cStorAdvice            = clusterAdvice.GetServiceAdvice(KubeClusterAdvice.OpenEbsCstor);
            var provisionerAdvice      = clusterAdvice.GetServiceAdvice(KubeClusterAdvice.OpenEbsProvisioner);
            var jivaAdvice             = clusterAdvice.GetServiceAdvice(KubeClusterAdvice.OpenEbsJiva);
            var localPvAdvice          = clusterAdvice.GetServiceAdvice(KubeClusterAdvice.OpenEbsLocalPvProvisioner);
            var snapshotOperatorAdvice = clusterAdvice.GetServiceAdvice(KubeClusterAdvice.OpenEbsSnapshotOperator);
            var ndmOperatorAdvice      = clusterAdvice.GetServiceAdvice(KubeClusterAdvice.OpenEbsNdmOperator);
            var webhookAdvice          = clusterAdvice.GetServiceAdvice(KubeClusterAdvice.OpenEbsWebhook);

            controller.ThrowIfCancelled();
            await master.InvokeIdempotentAsync("setup/openebs-all",
                async () =>
                {
                    controller.LogProgress(master, verb: "setup", message: "openebs");

                    controller.ThrowIfCancelled();
                    await master.InvokeIdempotentAsync("setup/openebs",
                        async () =>
                        {
                            controller.LogProgress(master, verb: "setup", message: "openebs-base");

                            var values = new Dictionary<string, object>();

                            values.Add("apiserver.image.organization", KubeConst.LocalClusterRegistry);
                            values.Add("helper.image.organization", KubeConst.LocalClusterRegistry);
                            values.Add("localprovisioner.image.organization", KubeConst.LocalClusterRegistry);
                            values.Add("policies.monitoring.image.organization", KubeConst.LocalClusterRegistry);
                            values.Add("snapshotOperator.controller.image.organization", KubeConst.LocalClusterRegistry);
                            values.Add("snapshotOperator.provisioner.image.organization", KubeConst.LocalClusterRegistry);
                            values.Add("provisioner.image.organization", KubeConst.LocalClusterRegistry);
                            values.Add("ndm.image.organization", KubeConst.LocalClusterRegistry);
                            values.Add("ndmOperator.image.organization", KubeConst.LocalClusterRegistry);
                            values.Add("webhook.image.organization", KubeConst.LocalClusterRegistry);
                            values.Add("jiva.image.organization", KubeConst.LocalClusterRegistry);

                            values.Add($"apiserver.replicas", apiServerAdvice.ReplicaCount);
                            values.Add($"provisioner.replicas", provisionerAdvice.ReplicaCount);
                            values.Add($"localprovisioner.replicas", localPvAdvice.ReplicaCount);
                            values.Add($"snapshotOperator.replicas", snapshotOperatorAdvice.ReplicaCount);
                            values.Add($"ndmOperator.replicas", ndmOperatorAdvice.ReplicaCount);
                            values.Add($"webhook.replicas", webhookAdvice.ReplicaCount);
                            values.Add($"serviceMonitor.interval", clusterAdvice.MetricsInterval);

                            values.Add($"openebsMonitoringAddon.cStor.serviceMonitor.enabled", cStorAdvice.MetricsEnabled);
                            values.Add($"openebsMonitoringAddon.jiva.serviceMonitor.enabled", jivaAdvice.MetricsEnabled);
                            values.Add($"openebsMonitoringAddon.lvmLocalPV.serviceMonitor.enabled", localPvAdvice.MetricsEnabled);
                            values.Add($"openebsMonitoringAddon.deviceLocalPV.serviceMonitor.enabled", localPvAdvice.MetricsEnabled);
                            values.Add($"openebsMonitoringAddon.ndm.serviceMonitor.enabled", ndmOperatorAdvice.MetricsEnabled);


                            await master.InstallHelmChartAsync(controller, "openebs",
                                releaseName:  "openebs",
                                @namespace:   KubeNamespace.NeonStorage,
                                prioritySpec: PriorityClass.NeonStorage.Name,
                                values:       values);
                        });

                    switch (cluster.Definition.Storage.OpenEbs.Engine)
                    {
                        case OpenEbsEngine.cStor:

                            await DeployOpenEbsWithcStor(controller, master);
                            break;

                        case OpenEbsEngine.HostPath:
                        case OpenEbsEngine.Jiva:

                            await WaitForOpenEbsReady(controller, master);
                            break;

                        default:
                        case OpenEbsEngine.Default:
                        case OpenEbsEngine.Mayastor:

                            throw new NotImplementedException($"[{cluster.Definition.Storage.OpenEbs.Engine}]");
                    }
                });
        }

        /// <summary>
        /// Deploys OpenEBS using the cStor engine.
        /// </summary>
        /// <param name="controller">The setup controller.</param>
        /// <param name="master">The master node where the operation will be performed.</param>
        /// <returns>The tracking <see cref="Task"/>.</returns>
        private static async Task DeployOpenEbsWithcStor(ISetupController controller, NodeSshProxy<NodeDefinition> master)
        {
            await SyncContext.Clear;

            var cluster            = controller.Get<ClusterProxy>(KubeSetupProperty.ClusterProxy);
            var clusterAdvice      = controller.Get<KubeClusterAdvice>(KubeSetupProperty.ClusterAdvice);
            var k8s                = GetK8sClient(controller);
            var cstorPoolAdvice    = clusterAdvice.GetServiceAdvice(KubeClusterAdvice.OpenEbsCstorPool);
            var cstorPoolAuxAdvice = clusterAdvice.GetServiceAdvice(KubeClusterAdvice.OpenEbsCstorPoolAux);

            controller.ThrowIfCancelled();
            await master.InvokeIdempotentAsync("setup/openebs-cstor",
                async () =>
                {
                    controller.LogProgress(master, verb: "setup", message: "openebs-cstor");

                    var values = new Dictionary<string, object>();

                    values.Add("cspcOperator.image.organization", KubeConst.LocalClusterRegistry);
                    values.Add("cspcOperator.poolManager.image.organization", KubeConst.LocalClusterRegistry);
                    values.Add("cspcOperator.cstorPool.image.organization", KubeConst.LocalClusterRegistry);
                    values.Add("cspcOperator.cstorPoolExporter.image.organization", KubeConst.LocalClusterRegistry);

                    values.Add("cvcOperator.image.organization", KubeConst.LocalClusterRegistry);
                    values.Add("cvcOperator.target.image.organization", KubeConst.LocalClusterRegistry);
                    values.Add("cvcOperator.volumeMgmt.image.organization", KubeConst.LocalClusterRegistry);
                    values.Add("cvcOperator.volumeExporter.image.organization", KubeConst.LocalClusterRegistry);

                    values.Add("csiController.resizer.image.organization", KubeConst.LocalClusterRegistry);
                    values.Add("csiController.snapshotter.image.organization", KubeConst.LocalClusterRegistry);
                    values.Add("csiController.snapshotController.image.organization", KubeConst.LocalClusterRegistry);
                    values.Add("csiController.attacher.image.organization", KubeConst.LocalClusterRegistry);
                    values.Add("csiController.provisioner.image.organization", KubeConst.LocalClusterRegistry);
                    values.Add("csiController.driverRegistrar.image.organization", KubeConst.LocalClusterRegistry);

                    values.Add("cstorCSIPlugin.image.organization", KubeConst.LocalClusterRegistry);

                    values.Add("csiNode.driverRegistrar.image.organization", KubeConst.LocalClusterRegistry);

                    values.Add("admissionServer.image.organization", KubeConst.LocalClusterRegistry);

                    await master.InstallHelmChartAsync(controller, "openebs-cstor-operator", releaseName: "openebs-cstor", values: values, @namespace: KubeNamespace.NeonStorage);
                });

            controller.ThrowIfCancelled();
            await WaitForOpenEbsReady(controller, master);

            controller.LogProgress(master, verb: "setup", message: "openebs-pool");

            controller.ThrowIfCancelled();
            await master.InvokeIdempotentAsync("setup/openebs-pool",
                async () =>
                {
                    var cStorPoolCluster = new V1CStorPoolCluster()
                    {
                        Metadata = new V1ObjectMeta()
                        {
                            Name              = "cspc-stripe",
                            NamespaceProperty = KubeNamespace.NeonStorage
                        },
                        Spec = new V1CStorPoolClusterSpec()
                        {
                            Pools     = new List<V1CStorPoolSpec>(),
                            Resources = new V1ResourceRequirements()
                            {
                                Limits   = new Dictionary<string, ResourceQuantity>() { { "memory", new ResourceQuantity(ToSiString(cstorPoolAdvice.PodMemoryLimit)) } },
                                Requests = new Dictionary<string, ResourceQuantity>() { { "memory", new ResourceQuantity(ToSiString(cstorPoolAdvice.PodMemoryRequest)) } },
                            },
                            AuxResources = new V1ResourceRequirements()
                            {
                                Limits   = new Dictionary<string, ResourceQuantity>() { { "memory", new ResourceQuantity(ToSiString(cstorPoolAuxAdvice.PodMemoryLimit)) } },
                                Requests = new Dictionary<string, ResourceQuantity>() { { "memory", new ResourceQuantity(ToSiString(cstorPoolAuxAdvice.PodMemoryRequest)) } },
                            }
                        }
                    };

<<<<<<< HEAD
                    var blockDevices = await k8s.JNET_ListNamespacedCustomObjectAsync<V1CStorBlockDeviceList>(KubeNamespace.NeonStorage);
=======
                    
                    var blockDevices = await k8s.ListNamespacedCustomObjectAsync<V1CStorBlockDevice>(KubeNamespace.NeonStorage);
>>>>>>> 796aaa23

                    foreach (var node in cluster.Definition.Nodes)
                    {
                        if (blockDevices.Items.Any(device => device.Spec.NodeAttributes.GetValueOrDefault("nodeName") == node.Name))
                        {
                            var pool = new V1CStorPoolSpec()
                            {
                                NodeSelector = new Dictionary<string, string>()
                                {
                                    { "kubernetes.io/hostname", node.Name }
                                },
                                DataRaidGroups = new List<V1CStorDataRaidGroup>()
                                {
                                    new V1CStorDataRaidGroup()
                                    {
                                        BlockDevices = new List<V1CStorBlockDeviceRef>()
                                    }
                                },
                                PoolConfig = new V1CStorPoolConfig()
                                {
                                    DataRaidGroupType = DataRaidGroupType.Stripe,
                                    Tolerations       = new List<V1Toleration>()
                                    {
                                        { new V1Toleration() { Effect = "NoSchedule", OperatorProperty = "Exists" } },
                                        { new V1Toleration() { Effect = "NoExecute", OperatorProperty = "Exists" } }
                                    }
                                }
                            };

                            foreach (var device in blockDevices.Items.Where(device => device.Spec.NodeAttributes.GetValueOrDefault("nodeName") == node.Name))
                            {
                                pool.DataRaidGroups.FirstOrDefault().BlockDevices.Add(
                                    new V1CStorBlockDeviceRef()
                                    {
                                        BlockDeviceName = device.Metadata.Name
                                    });
                            }

                            cStorPoolCluster.Spec.Pools.Add(pool);
                        }
                    }

                    await k8s.JNET_CreateNamespacedCustomObjectAsync(cStorPoolCluster, KubeNamespace.NeonStorage);
                });

            controller.ThrowIfCancelled();
            await master.InvokeIdempotentAsync("setup/openebs-cstor-ready",
                async () =>
                {
                    controller.LogProgress(master, verb: "wait for", message: "openebs cstor");

                    await NeonHelper.WaitAllAsync(
                        new List<Task>()
                        {
                            k8s.WaitForDaemonsetAsync(KubeNamespace.NeonStorage, "openebs-cstor-csi-node", timeout: clusterOpTimeout, pollInterval: clusterOpPollInterval, cancellationToken: controller.CancellationToken),
                            k8s.WaitForDeploymentAsync(KubeNamespace.NeonStorage, "openebs-cstor-admission-server", timeout: clusterOpTimeout, pollInterval: clusterOpPollInterval, cancellationToken: controller.CancellationToken),
                            k8s.WaitForDeploymentAsync(KubeNamespace.NeonStorage, "openebs-cstor-cvc-operator", timeout: clusterOpTimeout, pollInterval: clusterOpPollInterval, cancellationToken: controller.CancellationToken),
                            k8s.WaitForDeploymentAsync(KubeNamespace.NeonStorage, "openebs-cstor-cspc-operator", timeout: clusterOpTimeout, pollInterval: clusterOpPollInterval, cancellationToken: controller.CancellationToken)
                        },
                        timeoutMessage:    "setup/openebs-cstor-ready",
                        cancellationToken: controller.CancellationToken);
                });

            var replicas = 3;

            if (cluster.Definition.Nodes.Where(node => node.OpenEbsStorage).Count() < replicas)
            {
                replicas = cluster.Definition.Nodes.Where(node => node.OpenEbsStorage).Count();
            }

            controller.ThrowIfCancelled();
            await CreateCstorStorageClass(controller, master, "openebs-cstor", replicaCount: replicas);
        }

        /// <summary>
        /// Waits for OpenEBS to become ready.
        /// </summary>
        /// <param name="controller">The setup controller.</param>
        /// <param name="master">The master node where the operation will be performed.</param>
        /// <returns>The tracking <see cref="Task"/>.</returns>
        private static async Task WaitForOpenEbsReady(ISetupController controller, NodeSshProxy<NodeDefinition> master)
        {
            await SyncContext.Clear;

            var k8s = GetK8sClient(controller);

            controller.ThrowIfCancelled();
            await master.InvokeIdempotentAsync("setup/openebs-ready",
                async () =>
                {
                    controller.LogProgress(master, verb: "wait for", message: "openebs");

                    await NeonHelper.WaitAllAsync(
                        new List<Task>()
                        {
                            k8s.WaitForDaemonsetAsync(KubeNamespace.NeonStorage, "openebs-ndm", timeout: clusterOpTimeout, pollInterval: clusterOpPollInterval, cancellationToken: controller.CancellationToken),
                            k8s.WaitForDaemonsetAsync(KubeNamespace.NeonStorage, "openebs-ndm-node-exporter", timeout: clusterOpTimeout, pollInterval: clusterOpPollInterval, cancellationToken: controller.CancellationToken),
                            k8s.WaitForDeploymentAsync(KubeNamespace.NeonStorage, "openebs-admission-server", timeout: clusterOpTimeout, pollInterval: clusterOpPollInterval, cancellationToken: controller.CancellationToken),
                            k8s.WaitForDeploymentAsync(KubeNamespace.NeonStorage, "openebs-apiserver", timeout: clusterOpTimeout, pollInterval: clusterOpPollInterval, cancellationToken: controller.CancellationToken),
                            k8s.WaitForDeploymentAsync(KubeNamespace.NeonStorage, "openebs-localpv-provisioner", timeout: clusterOpTimeout, pollInterval: clusterOpPollInterval, cancellationToken: controller.CancellationToken),
                            k8s.WaitForDeploymentAsync(KubeNamespace.NeonStorage, "openebs-ndm-operator", timeout: clusterOpTimeout, pollInterval: clusterOpPollInterval, cancellationToken: controller.CancellationToken),
                            k8s.WaitForDeploymentAsync(KubeNamespace.NeonStorage, "openebs-ndm-cluster-exporter", timeout: clusterOpTimeout, pollInterval: clusterOpPollInterval, cancellationToken: controller.CancellationToken),
                            k8s.WaitForDeploymentAsync(KubeNamespace.NeonStorage, "openebs-provisioner", timeout: clusterOpTimeout, pollInterval: clusterOpPollInterval, cancellationToken: controller.CancellationToken),
                            k8s.WaitForDeploymentAsync(KubeNamespace.NeonStorage, "openebs-snapshot-operator", timeout: clusterOpTimeout, pollInterval: clusterOpPollInterval, cancellationToken: controller.CancellationToken)
                        },
                        timeoutMessage:    "setup/openebs-ready",
                        cancellationToken: controller.CancellationToken);
                });
        }

        /// <summary>
        /// Creates a Kubernetes namespace.
        /// </summary>
        /// <param name="controller">The setup controller.</param>
        /// <param name="master">The master node where the operation will be performed.</param>
        /// <param name="name">The new Namespace name.</param>
        /// <param name="istioInjectionEnabled">Whether Istio sidecar injection should be enabled.</param>
        /// <returns>The tracking <see cref="Task"/>.</returns>
        public static async Task CreateNamespaceAsync(
            ISetupController                controller,
            NodeSshProxy<NodeDefinition>    master,
            string                          name,
            bool                            istioInjectionEnabled = true)
        {
            await SyncContext.Clear;
            Covenant.Requires<ArgumentNullException>(controller != null, nameof(controller));
            Covenant.Requires<ArgumentNullException>(master != null, nameof(master));

            var k8s = GetK8sClient(controller);

            controller.ThrowIfCancelled();
            await master.InvokeIdempotentAsync($"setup/namespace-{name}",
                async () =>
                {
                    await k8s.CreateNamespaceAsync(
                        new V1Namespace()
                        {
                            Metadata = new V1ObjectMeta()
                            {
                                Name = name,
                                Labels = new Dictionary<string, string>()
                                {
                                    { "istio-injection", istioInjectionEnabled ? "enabled" : "disabled" }
                                }
                            }
                        });
                });
        }

        /// <summary>
        /// Creates a Kubernetes Storage Class.
        /// </summary>
        /// <param name="controller">The setup controller.</param>
        /// <param name="master">The master node where the operation will be performed.</param>
        /// <param name="name">The new <see cref="V1StorageClass"/> name.</param>
        /// <param name="replicaCount">Specifies the data replication factor.</param>
        /// <param name="storagePool">Specifies the OpenEBS storage pool.</param>
        /// <returns>The tracking <see cref="Task"/>.</returns>
        public static async Task CreateJivaStorageClass(
            ISetupController                controller,
            NodeSshProxy<NodeDefinition>    master,
            string                          name,
            int                             replicaCount = 3,
            string                          storagePool  = "default")
        {
            await SyncContext.Clear;
            Covenant.Requires<ArgumentNullException>(controller != null, nameof(controller));
            Covenant.Requires<ArgumentNullException>(master != null, nameof(master));
            Covenant.Requires<ArgumentNullException>(!string.IsNullOrEmpty(name), nameof(name));
            Covenant.Requires<ArgumentException>(replicaCount > 0, nameof(replicaCount));

            var k8s = GetK8sClient(controller);

            controller.ThrowIfCancelled();
            await master.InvokeIdempotentAsync($"setup/storage-class-jiva-{name}",
                async () =>
                {

                    if (master.Cluster.Definition.Nodes.Count() < replicaCount)
                    {
                        replicaCount = master.Cluster.Definition.Nodes.Count();
                    }

                    var storageClass = new V1StorageClass()
                    {
                        Metadata = new V1ObjectMeta()
                        {
                            Name        = name,
                            Annotations = new Dictionary<string, string>()
                            {
                                {  "cas.openebs.io/config",
$@"- name: ReplicaCount
  value: ""{replicaCount}""
- name: StoragePool
  value: {storagePool}
" },
                                {"openebs.io/cas-type", "jiva" }
                            },
                        },
                        Provisioner       = "openebs.io/provisioner-iscsi",
                        ReclaimPolicy     = "Delete",
                        VolumeBindingMode = "WaitForFirstConsumer"
                    };

                    await k8s.CreateStorageClassAsync(storageClass);
                });
        }

        /// <summary>
        /// Creates a Kubernetes Storage Class.
        /// </summary>
        /// <param name="controller">The setup controller.</param>
        /// <param name="master">The master node where the operation will be performed.</param>
        /// <param name="name">The new <see cref="V1StorageClass"/> name.</param>
        /// <returns>The tracking <see cref="Task"/>.</returns>
        public static async Task CreateHostPathStorageClass(
            ISetupController                controller,
            NodeSshProxy<NodeDefinition>    master,
            string                          name)
        {
            await SyncContext.Clear;
            Covenant.Requires<ArgumentNullException>(controller != null, nameof(controller));
            Covenant.Requires<ArgumentNullException>(master != null, nameof(master));
            Covenant.Requires<ArgumentNullException>(!string.IsNullOrEmpty(name), nameof(name));

            var k8s = GetK8sClient(controller);

            controller.ThrowIfCancelled();
            await master.InvokeIdempotentAsync($"setup/storage-class-hostpath-{name}",
                async () =>
                {
                    var storageClass = new V1StorageClass()
                    {
                        Metadata = new V1ObjectMeta()
                        {
                            Name        = name,
                            Annotations = new Dictionary<string, string>()
                            {
                                {  "cas.openebs.io/config",
$@"- name: StorageType
  value: ""hostpath""
- name: BasePath
  value: /var/openebs/local
" },
                                {"openebs.io/cas-type", "local" }
                            },
                        },
                        Provisioner       = "openebs.io/local",
                        ReclaimPolicy     = "Delete",
                        VolumeBindingMode = "WaitForFirstConsumer"
                    };

                    await k8s.CreateStorageClassAsync(storageClass);
                });
        }

        /// <summary>
        /// Creates an OpenEBS cStor Kubernetes Storage Class.
        /// </summary>
        /// <param name="controller">The setup controller.</param>
        /// <param name="master">The master node where the operation will be performed.</param>
        /// <param name="name">The new <see cref="V1StorageClass"/> name.</param>
        /// <param name="cstorPoolCluster">Specifies the cStor pool name.</param>
        /// <param name="replicaCount">Specifies the data replication factor.</param>
        /// <returns>The tracking <see cref="Task"/>.</returns>
        public static async Task CreateCstorStorageClass(
            ISetupController                controller,
            NodeSshProxy<NodeDefinition>    master,
            string                          name,
            string                          cstorPoolCluster = "cspc-stripe",
            int                             replicaCount     = 3)
        {
            await SyncContext.Clear;
            Covenant.Requires<ArgumentNullException>(controller != null, nameof(controller));
            Covenant.Requires<ArgumentNullException>(master != null, nameof(master));
            Covenant.Requires<ArgumentNullException>(!string.IsNullOrEmpty(name), nameof(name));
            Covenant.Requires<ArgumentException>(replicaCount > 0, nameof(replicaCount));

            var k8s = GetK8sClient(controller);

            controller.ThrowIfCancelled();
            await master.InvokeIdempotentAsync($"setup/storage-class-cstor-{name}",
                async () =>
                {
                    if (master.Cluster.Definition.Nodes.Where(node => node.OpenEbsStorage).Count() < replicaCount)
                    {
                        replicaCount = master.Cluster.Definition.Nodes.Where(node => node.OpenEbsStorage).Count();
                    }

                    var storageClass = new V1StorageClass()
                    {
                        Metadata = new V1ObjectMeta()
                        {
                            Name = name
                        },
                        Parameters = new Dictionary<string, string>
                        {
                            {  "cas-type", "cstor" },
                            {  "cstorPoolCluster", cstorPoolCluster },
                            {  "replicaCount", $"{replicaCount}" },
                        },
                        AllowVolumeExpansion = true,
                        Provisioner          = "cstor.csi.openebs.io",
                        ReclaimPolicy        = "Delete",
                        VolumeBindingMode    = "Immediate"
                    };

                    await k8s.CreateStorageClassAsync(storageClass);
                });
        }

        /// <summary>
        /// Creates the approperiate OpenEBS Kubernetes Storage Class for the cluster.
        /// </summary>
        /// <param name="controller">The setup controller.</param>
        /// <param name="master">The master node where the operation will be performed.</param>
        /// <param name="name">The new <see cref="V1StorageClass"/> name.</param>
        /// <param name="replicaCount">Specifies the data replication factor.</param>
        /// <returns>The tracking <see cref="Task"/>.</returns>
        public static async Task CreateStorageClass(
            ISetupController                controller,
            NodeSshProxy<NodeDefinition>    master,
            string                          name,
            int                             replicaCount = 3)
        {
            await SyncContext.Clear;
            Covenant.Requires<ArgumentNullException>(controller != null, nameof(controller));
            Covenant.Requires<ArgumentNullException>(master != null, nameof(master));
            Covenant.Requires<ArgumentNullException>(!string.IsNullOrEmpty(name), nameof(name));
            Covenant.Requires<ArgumentException>(replicaCount > 0, nameof(replicaCount));

            var cluster = controller.Get<ClusterProxy>(KubeSetupProperty.ClusterProxy);

            controller.ThrowIfCancelled();

            switch (cluster.Definition.Storage.OpenEbs.Engine)
            {
                case OpenEbsEngine.Default:

                    throw new InvalidOperationException($"[{nameof(OpenEbsEngine.Default)}] is not valid here.  This must be set to one of the other storage engines in [{nameof(OpenEbsOptions)}.Validate()].");

                case OpenEbsEngine.HostPath:

                    await CreateHostPathStorageClass(controller, master, name);
                    break;

                case OpenEbsEngine.cStor:

                    await CreateCstorStorageClass(controller, master, name);
                    break;

                case OpenEbsEngine.Jiva:

                    await CreateJivaStorageClass(controller, master, name);
                    break;

                case OpenEbsEngine.Mayastor:
                default:

                    throw new NotImplementedException($"Support for the [{cluster.Definition.Storage.OpenEbs.Engine}] OpenEBS storage engine is not implemented.");
            };
        }

        /// <summary>
        /// Installs The Grafana Agent to the monitoring namespace.
        /// </summary>
        /// <param name="controller">The setup controller.</param>
        /// <param name="master">The master node where the operation will be performed.</param>
        /// <returns>The tracking <see cref="Task"/>.</returns>
        public static async Task InstallPrometheusAsync(ISetupController controller, NodeSshProxy<NodeDefinition> master)
        {
            await SyncContext.Clear;
            Covenant.Requires<ArgumentNullException>(controller != null, nameof(controller));
            Covenant.Requires<ArgumentNullException>(master != null, nameof(master));

            var cluster         = controller.Get<ClusterProxy>(KubeSetupProperty.ClusterProxy);
            var clusterAdvice   = controller.Get<KubeClusterAdvice>(KubeSetupProperty.ClusterAdvice);
            var agentAdvice     = clusterAdvice.GetServiceAdvice(KubeClusterAdvice.GrafanaAgent);
            var agentNodeAdvice = clusterAdvice.GetServiceAdvice(KubeClusterAdvice.GrafanaAgentNode);
            var istioAdvice     = clusterAdvice.GetServiceAdvice(KubeClusterAdvice.IstioProxy);

            controller.ThrowIfCancelled();
            await master.InvokeIdempotentAsync("setup/monitoring-prometheus",
                async () =>
                {
                    controller.LogProgress(master, verb: "setup", message: "prometheus");

                    var values = new Dictionary<string, object>();
                    var i      = 0;

                    values.Add($"cluster.name", cluster.Definition.Name);
                    values.Add($"cluster.domain", cluster.Definition.Domain);
                    values.Add($"cluster.datacenter", cluster.Definition.Datacenter);
                    values.Add($"cluster.version", cluster.Definition.ClusterVersion);
                    values.Add($"cluster.hostingEnvironment", cluster.Definition.Hosting.Environment);

                    values.Add($"metrics.global.scrapeInterval", clusterAdvice.MetricsInterval);
                    values.Add($"metrics.crio.scrapeInterval", clusterAdvice.MetricsInterval);
                    values.Add($"metrics.istio.scrapeInterval", istioAdvice.MetricsInterval ?? clusterAdvice.MetricsInterval);
                    values.Add($"metrics.kubelet.scrapeInterval", clusterAdvice.MetricsInterval);
                    values.Add($"metrics.cadvisor.scrapeInterval", clusterAdvice.MetricsInterval);
                    values.Add($"tracing.enabled", cluster.Definition.Features.Tracing);
                    values.Add("serviceMesh.enabled", cluster.Definition.Features.ServiceMesh);

                    values.Add($"resources.agent.requests.memory", ToSiString(agentAdvice.PodMemoryRequest));
                    values.Add($"resources.agent.limits.memory", ToSiString(agentAdvice.PodMemoryLimit));

                    values.Add($"resources.agentNode.requests.memory", ToSiString(agentNodeAdvice.PodMemoryRequest));
                    values.Add($"resources.agentNode.limits.memory", ToSiString(agentNodeAdvice.PodMemoryLimit));

                    foreach (var taint in await GetTaintsAsync(controller, NodeLabels.LabelMetricsInternal, "true"))
                    {
                        values.Add($"tolerations[{i}].key", $"{taint.Key.Split("=")[0]}");
                        values.Add($"tolerations[{i}].effect", taint.Effect);
                        values.Add($"tolerations[{i}].operator", "Exists");
                        i++;
                    }

                    await master.InstallHelmChartAsync(controller, "grafana-agent",
                        releaseName:  "grafana-agent",
                        @namespace:   KubeNamespace.NeonMonitor,
                        prioritySpec: PriorityClass.NeonMonitor.Name,
                        values:       values);
                });
        }

        /// <summary>
        /// Waits for Prometheus to be fully ready.
        /// </summary>
        /// <param name="controller">The setup controller.</param>
        /// <param name="master">The master node where the operation will be performed.</param>
        /// <returns>The tracking <see cref="Task"/>.</returns>
        public static async Task WaitForPrometheusAsync(ISetupController controller, NodeSshProxy<NodeDefinition> master)
        {
            await SyncContext.Clear;
            Covenant.Requires<ArgumentNullException>(controller != null, nameof(controller));
            Covenant.Requires<ArgumentNullException>(master != null, nameof(master));

            var cluster = controller.Get<ClusterProxy>(KubeSetupProperty.ClusterProxy);
            var k8s     = GetK8sClient(controller);

            controller.ThrowIfCancelled();
            await master.InvokeIdempotentAsync("setup/monitoring-grafana-agent-ready",
                async () =>
                {
                    controller.LogProgress(master, verb: "wait for", message: "grafana agent");

                    await NeonHelper.WaitAllAsync(
                        new List<Task>()
                        {
                            k8s.WaitForDeploymentAsync(KubeNamespace.NeonMonitor, "grafana-agent-operator", timeout: clusterOpTimeout, pollInterval: clusterOpPollInterval, cancellationToken: controller.CancellationToken),
                            k8s.WaitForDaemonsetAsync(KubeNamespace.NeonMonitor, "grafana-agent-node", timeout: clusterOpTimeout, pollInterval: clusterOpPollInterval, cancellationToken: controller.CancellationToken),
                            k8s.WaitForStatefulSetAsync(KubeNamespace.NeonMonitor, "grafana-agent", timeout: clusterOpTimeout, pollInterval: clusterOpPollInterval, cancellationToken: controller.CancellationToken),
                        },
                        timeoutMessage:    "setup/monitoring-grafana-agent-ready",
                        cancellationToken: controller.CancellationToken);
                });
        }

        /// <summary>
        /// Installs Memcached to the neon-system namespace.
        /// </summary>
        /// <param name="controller">The setup controller.</param>
        /// <param name="master">The master node where the operation will be performed.</param>
        /// <returns>The tracking <see cref="Task"/>.</returns>
        public static async Task InstallMemcachedAsync(ISetupController controller, NodeSshProxy<NodeDefinition> master)
        {
            await SyncContext.Clear;
            Covenant.Requires<ArgumentNullException>(controller != null, nameof(controller));
            Covenant.Requires<ArgumentNullException>(master != null, nameof(master));

            controller.ThrowIfCancelled();
            var cluster       = controller.Get<ClusterProxy>(KubeSetupProperty.ClusterProxy);
            var k8s           = GetK8sClient(controller);
            var clusterAdvice = controller.Get<KubeClusterAdvice>(KubeSetupProperty.ClusterAdvice);
            var serviceAdvice = clusterAdvice.GetServiceAdvice(KubeClusterAdvice.Memcached);

            var values = new Dictionary<string, object>();

            controller.ThrowIfCancelled();
            await master.InvokeIdempotentAsync("setup/memcached",
                async () =>
                {
                    controller.LogProgress(master, verb: "setup", message: "memcached");

                    values.Add($"replicas", serviceAdvice.ReplicaCount);
                    values.Add($"serviceMonitor.enabled", serviceAdvice.MetricsEnabled ?? clusterAdvice.MetricsEnabled);
                    values.Add($"serviceMonitor.interval", serviceAdvice.MetricsInterval ?? clusterAdvice.MetricsInterval);
                    values.Add($"serviceMesh.enabled", cluster.Definition.Features.ServiceMesh);
                    values.Add($"resources.requests.memory", ToSiString(serviceAdvice.PodMemoryRequest));
                    values.Add($"resources.limits.memory", ToSiString(serviceAdvice.PodMemoryLimit));
                    values.Add($"server.memory", Decimal.ToInt32(serviceAdvice.PodMemoryLimit.Value / 1200000));

                    int i = 0;

                    foreach (var taint in await GetTaintsAsync(controller, NodeLabels.LabelRole, "worker"))
                    {
                        values.Add($"tolerations[{i}].key", $"{taint.Key.Split("=")[0]}");
                        values.Add($"tolerations[{i}].effect", taint.Effect);
                        values.Add($"tolerations[{i}].operator", "Exists");
                        i++;
                    }

                    values.Add("image.organization", KubeConst.LocalClusterRegistry);

                    await master.InstallHelmChartAsync(controller, "memcached",
                        releaseName: "neon-memcached",
                        @namespace: KubeNamespace.NeonSystem,
                        prioritySpec: PriorityClass.NeonMonitor.Name,
                        values: values);
                });

            controller.ThrowIfCancelled();
            await master.InvokeIdempotentAsync("setup/memcached-ready",
                async () =>
                {
                    controller.LogProgress(master, verb: "wait for", message: "memcached");

                    await k8s.WaitForStatefulSetAsync(KubeNamespace.NeonSystem, "neon-memcached", timeout: clusterOpTimeout, pollInterval: clusterOpPollInterval, cancellationToken: controller.CancellationToken);
                });
        }

        /// <summary>
        /// Installs Mimir to the monitoring namespace.
        /// </summary>
        /// <param name="controller">The setup controller.</param>
        /// <param name="master">The master node where the operation will be performed.</param>
        /// <returns>The tracking <see cref="Task"/>.</returns>
        public static async Task InstallMimirAsync(ISetupController controller, NodeSshProxy<NodeDefinition> master)
        {
            await SyncContext.Clear;
            Covenant.Requires<ArgumentNullException>(controller != null, nameof(controller));
            Covenant.Requires<ArgumentNullException>(master != null, nameof(master));

            await CreateHostPathStorageClass(controller, master, "neon-internal-mimir");

            controller.ThrowIfCancelled();
            await master.InvokeIdempotentAsync("setup/monitoring-mimir-all",
                async () =>
                {
                    var cluster             = controller.Get<ClusterProxy>(KubeSetupProperty.ClusterProxy);
                    var k8s                 = GetK8sClient(controller);
                    var clusterAdvice       = controller.Get<KubeClusterAdvice>(KubeSetupProperty.ClusterAdvice);
                    var mimirAdvice         = clusterAdvice.GetServiceAdvice(KubeClusterAdvice.Mimir);
                    var alertmanagerAdvice  = clusterAdvice.GetServiceAdvice(KubeClusterAdvice.MimirAlertmanager);
                    var compactorAdvice     = clusterAdvice.GetServiceAdvice(KubeClusterAdvice.MimirCompactor);
                    var distributorAdvice   = clusterAdvice.GetServiceAdvice(KubeClusterAdvice.MimirDistributor);
                    var ingesterAdvice      = clusterAdvice.GetServiceAdvice(KubeClusterAdvice.MimirIngester);
                    var overridesAdvice     = clusterAdvice.GetServiceAdvice(KubeClusterAdvice.MimirOverridesExporter);
                    var querierAdvice       = clusterAdvice.GetServiceAdvice(KubeClusterAdvice.MimirQuerier);
                    var queryFrontendAdvice = clusterAdvice.GetServiceAdvice(KubeClusterAdvice.MimirQueryFrontend);
                    var rulerAdvice         = clusterAdvice.GetServiceAdvice(KubeClusterAdvice.MimirRuler);
                    var storeGatewayAdvice  = clusterAdvice.GetServiceAdvice(KubeClusterAdvice.MimirStoreGateway);
                    
                    var values        = new Dictionary<string, object>();

                    values.Add("cluster.name", cluster.Definition.Name);
                    values.Add("cluster.domain", cluster.Definition.Domain);

                    values.Add($"alertmanager.replicas", alertmanagerAdvice.ReplicaCount);
                    values.Add($"alertmanager.resources.requests.memory", ToSiString(alertmanagerAdvice.PodMemoryRequest));
                    values.Add($"alertmanager.resources.limits.memory", ToSiString(alertmanagerAdvice.PodMemoryLimit));
                    values.Add($"alertmanager.priorityClassName", PriorityClass.NeonMonitor.Name);

                    values.Add($"compactor.replicas", compactorAdvice.ReplicaCount);
                    values.Add($"compactor.resources.requests.memory", ToSiString(compactorAdvice.PodMemoryRequest));
                    values.Add($"compactor.resources.limits.memory", ToSiString(compactorAdvice.PodMemoryLimit));
                    values.Add($"compactor.priorityClassName", PriorityClass.NeonMonitor.Name);

                    values.Add($"distributor.replicas", distributorAdvice.ReplicaCount);
                    values.Add($"distributor.resources.requests.memory", ToSiString(distributorAdvice.PodMemoryRequest));
                    values.Add($"distributor.resources.limits.memory", ToSiString(distributorAdvice.PodMemoryLimit));
                    values.Add($"distributor.priorityClassName", PriorityClass.NeonMonitor.Name);

                    values.Add($"ingester.replicas", ingesterAdvice.ReplicaCount);
                    values.Add($"ingester.resources.requests.memory", ToSiString(ingesterAdvice.PodMemoryRequest));
                    values.Add($"ingester.resources.limits.memory", ToSiString(ingesterAdvice.PodMemoryLimit));
                    values.Add($"ingester.priorityClassName", PriorityClass.NeonMonitor.Name);

                    values.Add($"overrides_exporter.replicas", overridesAdvice.ReplicaCount);
                    values.Add($"overrides_exporter.resources.requests.memory", ToSiString(overridesAdvice.PodMemoryRequest));
                    values.Add($"overrides_exporter.resources.limits.memory", ToSiString(overridesAdvice.PodMemoryLimit));
                    values.Add($"overrides_exporter.priorityClassName", PriorityClass.NeonMonitor.Name);

                    values.Add($"querier.replicas", querierAdvice.ReplicaCount);
                    values.Add($"querier.resources.requests.memory", ToSiString(querierAdvice.PodMemoryRequest));
                    values.Add($"querier.resources.limits.memory", ToSiString(querierAdvice.PodMemoryLimit));
                    values.Add($"querier.priorityClassName", PriorityClass.NeonMonitor.Name);

                    values.Add($"query_frontend.replicas", queryFrontendAdvice.ReplicaCount);
                    values.Add($"query_frontend.resources.requests.memory", ToSiString(queryFrontendAdvice.PodMemoryRequest));
                    values.Add($"query_frontend.resources.limits.memory", ToSiString(queryFrontendAdvice.PodMemoryLimit));
                    values.Add($"query_frontend.priorityClassName", PriorityClass.NeonMonitor.Name);

                    values.Add($"ruler.replicas", rulerAdvice.ReplicaCount);
                    values.Add($"ruler.resources.requests.memory", ToSiString(rulerAdvice.PodMemoryRequest));
                    values.Add($"ruler.resources.limits.memory", ToSiString(rulerAdvice.PodMemoryLimit));
                    values.Add($"ruler.priorityClassName", PriorityClass.NeonMonitor.Name);

                    values.Add($"store_gateway.replicas", storeGatewayAdvice.ReplicaCount);
                    values.Add($"store_gateway.resources.requests.memory", ToSiString(storeGatewayAdvice.PodMemoryRequest));
                    values.Add($"store_gateway.resources.limits.memory", ToSiString(storeGatewayAdvice.PodMemoryLimit));
                    values.Add($"store_gateway.priorityClassName", PriorityClass.NeonMonitor.Name);

                    values.Add($"serviceMonitor.enabled", mimirAdvice.MetricsEnabled ?? clusterAdvice.MetricsEnabled);
                    values.Add($"serviceMonitor.interval", mimirAdvice.MetricsInterval ?? clusterAdvice.MetricsInterval);
                    values.Add($"serviceMesh.enabled", cluster.Definition.Features.ServiceMesh);
                    values.Add($"tracing.enabled", cluster.Definition.Features.Tracing);

                    values.Add($"minio.enabled", cluster.Definition.Nodes.Where(node => node.Labels.MetricsInternal).Count() > 1);

                    await CreateMinioBucketAsync(controller, master, KubeMinioBucket.Mimir, clusterAdvice.MetricsQuota);
                    await CreateMinioBucketAsync(controller, master, KubeMinioBucket.MimirRuler);

                    controller.ThrowIfCancelled();
                    await master.InvokeIdempotentAsync("setup/monitoring-mimir-secret",
                        async () =>
                        {

                            var dbSecret = await k8s.ReadNamespacedSecretAsync(KubeConst.NeonSystemDbServiceSecret, KubeNamespace.NeonSystem);

                            var citusSecret = new V1Secret()
                            {
                                Metadata = new V1ObjectMeta()
                                {
                                    Name              = KubeConst.CitusSecretKey,
                                    NamespaceProperty = KubeNamespace.NeonMonitor
                                },
                                Data       = new Dictionary<string, byte[]>(),
                                StringData = new Dictionary<string, string>()
                            };

                            citusSecret.Data["username"] = dbSecret.Data["username"];
                            citusSecret.Data["password"] = dbSecret.Data["password"];

                            await k8s.UpsertSecretAsync(citusSecret, KubeNamespace.NeonMonitor);
                        }
                        );

                    int i = 0;

                    foreach (var taint in await GetTaintsAsync(controller, NodeLabels.LabelMetricsInternal, "true"))
                    {
                        foreach (var component in new string[]
                        {
                            "alertmanager", "distributor", "ingester", "overrides_exporter", "ruler", "querier", "query_frontend", "store_gateway", "compactor"
                        })
                        {
                            values.Add($"{component}.tolerations[{i}].key", $"{taint.Key.Split("=")[0]}");
                            values.Add($"{component}.tolerations[{i}].effect", taint.Effect);
                            values.Add($"{component}.tolerations[{i}].operator", "Exists");
                        }
                        i++;
                    }

                    values.Add("image.organization", KubeConst.LocalClusterRegistry);

                    await master.InstallHelmChartAsync(controller, "mimir",
                        releaseName: "mimir",
                        @namespace:   KubeNamespace.NeonMonitor,
                        values:       values);

                    controller.ThrowIfCancelled();
                    await master.InvokeIdempotentAsync("setup/monitoring-mimir-ready",
                        async () =>
                        {
                            controller.LogProgress(master, verb: "wait for", message: "mimir");

                            await k8s.WaitForStatefulSetAsync(KubeNamespace.NeonMonitor, "mimir-alertmanager", timeout: clusterOpTimeout, pollInterval: clusterOpPollInterval, cancellationToken: controller.CancellationToken);
                            await k8s.WaitForStatefulSetAsync(KubeNamespace.NeonMonitor, "mimir-compactor", timeout: clusterOpTimeout, pollInterval: clusterOpPollInterval, cancellationToken: controller.CancellationToken);
                            await k8s.WaitForDeploymentAsync(KubeNamespace.NeonMonitor, "mimir-distributor", timeout: clusterOpTimeout, pollInterval: clusterOpPollInterval, cancellationToken: controller.CancellationToken);
                            await k8s.WaitForStatefulSetAsync(KubeNamespace.NeonMonitor, "mimir-ingester", timeout: clusterOpTimeout, pollInterval: clusterOpPollInterval, cancellationToken: controller.CancellationToken);
                            await k8s.WaitForDeploymentAsync(KubeNamespace.NeonMonitor, "mimir-overrides-exporter", timeout: clusterOpTimeout, pollInterval: clusterOpPollInterval, cancellationToken: controller.CancellationToken);
                            await k8s.WaitForDeploymentAsync(KubeNamespace.NeonMonitor, "mimir-querier", timeout: clusterOpTimeout, pollInterval: clusterOpPollInterval, cancellationToken: controller.CancellationToken);
                            await k8s.WaitForDeploymentAsync(KubeNamespace.NeonMonitor, "mimir-query-frontend", timeout: clusterOpTimeout, pollInterval: clusterOpPollInterval, cancellationToken: controller.CancellationToken);
                            await k8s.WaitForDeploymentAsync(KubeNamespace.NeonMonitor, "mimir-ruler", timeout: clusterOpTimeout, pollInterval: clusterOpPollInterval, cancellationToken: controller.CancellationToken);
                            await k8s.WaitForStatefulSetAsync(KubeNamespace.NeonMonitor, "mimir-store-gateway", timeout: clusterOpTimeout, pollInterval: clusterOpPollInterval, cancellationToken: controller.CancellationToken);
                        });
                });
        }

        /// <summary>
        /// Installs Loki to the monitoring namespace.
        /// </summary>
        /// <param name="controller">The setup controller.</param>
        /// <param name="master">The master node where the operation will be performed.</param>
        /// <returns>The tracking <see cref="Task"/>.</returns>
        public static async Task InstallLokiAsync(ISetupController controller, NodeSshProxy<NodeDefinition> master)
        {
            await SyncContext.Clear;
            Covenant.Requires<ArgumentNullException>(controller != null, nameof(controller));
            Covenant.Requires<ArgumentNullException>(master != null, nameof(master));

            var cluster             = controller.Get<ClusterProxy>(KubeSetupProperty.ClusterProxy);
            var k8s                 = GetK8sClient(controller);
            var clusterAdvice       = controller.Get<KubeClusterAdvice>(KubeSetupProperty.ClusterAdvice);
            var lokiAdvice          = clusterAdvice.GetServiceAdvice(KubeClusterAdvice.Loki);
            var compactorAdvice     = clusterAdvice.GetServiceAdvice(KubeClusterAdvice.LokiCompactor);
            var distributorAdvice   = clusterAdvice.GetServiceAdvice(KubeClusterAdvice.LokiDistributor);
            var ingesterAdvice      = clusterAdvice.GetServiceAdvice(KubeClusterAdvice.LokiIngester);
            var indexGatewayAdvice  = clusterAdvice.GetServiceAdvice(KubeClusterAdvice.LokiIndexGateway);
            var querierAdvice       = clusterAdvice.GetServiceAdvice(KubeClusterAdvice.LokiQuerier);
            var queryFrontendAdvice = clusterAdvice.GetServiceAdvice(KubeClusterAdvice.LokiQueryFrontend);
            var rulerAdvice         = clusterAdvice.GetServiceAdvice(KubeClusterAdvice.LokiRuler);
            var tableManagerAdvice  = clusterAdvice.GetServiceAdvice(KubeClusterAdvice.LokiTableManager);

            await CreateHostPathStorageClass(controller, master, "neon-internal-loki");

            controller.ThrowIfCancelled();
            await master.InvokeIdempotentAsync("setup/monitoring-loki",
                async () =>
                {
                    controller.LogProgress(master, verb: "setup", message: "loki");

                    var values = new Dictionary<string, object>();

                    values.Add("cluster.name", cluster.Definition.Name);
                    values.Add("cluster.domain", cluster.Definition.Domain);

                    values.Add($"compactor.replicas", compactorAdvice.ReplicaCount);
                    values.Add($"compactor.resources.requests.memory", ToSiString(compactorAdvice.PodMemoryRequest));
                    values.Add($"compactor.resources.limits.memory", ToSiString(compactorAdvice.PodMemoryLimit));
                    values.Add($"compactor.priorityClassName", PriorityClass.NeonMonitor.Name);

                    values.Add($"distributor.replicas", distributorAdvice.ReplicaCount);
                    values.Add($"distributor.resources.requests.memory", ToSiString(distributorAdvice.PodMemoryRequest));
                    values.Add($"distributor.resources.limits.memory", ToSiString(distributorAdvice.PodMemoryLimit));
                    values.Add($"distributor.priorityClassName", PriorityClass.NeonMonitor.Name);

                    values.Add($"indexGateway.replicas", indexGatewayAdvice.ReplicaCount);
                    values.Add($"indexGateway.resources.requests.memory", ToSiString(indexGatewayAdvice.PodMemoryRequest));
                    values.Add($"indexGateway.resources.limits.memory", ToSiString(indexGatewayAdvice.PodMemoryLimit));
                    values.Add($"indexGateway.priorityClassName", PriorityClass.NeonMonitor.Name);

                    values.Add($"ingester.replicas", ingesterAdvice.ReplicaCount);
                    values.Add($"ingester.resources.requests.memory", ToSiString(ingesterAdvice.PodMemoryRequest));
                    values.Add($"ingester.resources.limits.memory", ToSiString(ingesterAdvice.PodMemoryLimit));
                    values.Add($"ingester.priorityClassName", PriorityClass.NeonMonitor.Name);

                    values.Add($"querier.replicas", querierAdvice.ReplicaCount);
                    values.Add($"querier.resources.requests.memory", ToSiString(querierAdvice.PodMemoryRequest));
                    values.Add($"querier.resources.limits.memory", ToSiString(querierAdvice.PodMemoryLimit));
                    values.Add($"querier.priorityClassName", PriorityClass.NeonMonitor.Name);

                    values.Add($"queryFrontend.replicas", queryFrontendAdvice.ReplicaCount);
                    values.Add($"queryFrontend.resources.requests.memory", ToSiString(queryFrontendAdvice.PodMemoryRequest));
                    values.Add($"queryFrontend.resources.limits.memory", ToSiString(queryFrontendAdvice.PodMemoryLimit));
                    values.Add($"queryFrontend.priorityClassName", PriorityClass.NeonMonitor.Name);

                    values.Add($"ruler.replicas", rulerAdvice.ReplicaCount);
                    values.Add($"ruler.resources.requests.memory", ToSiString(rulerAdvice.PodMemoryRequest));
                    values.Add($"ruler.resources.limits.memory", ToSiString(rulerAdvice.PodMemoryLimit));
                    values.Add($"ruler.priorityClassName", PriorityClass.NeonMonitor.Name);

                    values.Add($"tableManager.replicas", tableManagerAdvice.ReplicaCount);
                    values.Add($"tableManager.resources.requests.memory", ToSiString(tableManagerAdvice.PodMemoryRequest));
                    values.Add($"tableManager.resources.limits.memory", ToSiString(tableManagerAdvice.PodMemoryLimit));
                    values.Add($"tableManager.priorityClassName", PriorityClass.NeonMonitor.Name);

                    values.Add($"serviceMonitor.enabled", lokiAdvice.MetricsEnabled ?? clusterAdvice.MetricsEnabled);
                    values.Add($"serviceMonitor.interval", lokiAdvice.MetricsInterval ?? clusterAdvice.MetricsInterval);
                    values.Add($"serviceMesh.enabled", cluster.Definition.Features.ServiceMesh);
                    values.Add($"tracing.enabled", cluster.Definition.Features.Tracing);

                    values.Add($"minio.enabled", cluster.Definition.Nodes.Where(node => node.Labels.MetricsInternal).Count() > 1);

                    if (cluster.Definition.Nodes.Where(node => node.Labels.LogsInternal).Count() >= 3)
                    {
                        values.Add($"config.replication_factor", 3);
                    }

                    if (cluster.Definition.Nodes.Where(node => node.Labels.MetricsInternal).Count() > 1)
                    {
                        await CreateMinioBucketAsync(controller, master, KubeMinioBucket.Loki, clusterAdvice.LogsQuota);
                        values.Add($"loki.schemaConfig.configs[0].object_store", "aws");
                        values.Add($"loki.storageConfig.boltdb_shipper.shared_store", "s3");
                    }

                    int i = 0;

                    foreach (var taint in await GetTaintsAsync(controller, NodeLabels.LabelLogsInternal, "true"))
                    {
                        foreach (var component in new string[]
                        {
                            "ingester", "distributor", "querier", "queryFrontend", "tableManager", "compactor", "ruler", "indexGateway"
                        })
                        {
                            values.Add($"{component}.tolerations[{i}].key", $"{taint.Key.Split("=")[0]}");
                            values.Add($"{component}.tolerations[{i}].effect", taint.Effect);
                            values.Add($"{component}.tolerations[{i}].operator", "Exists");
                        }
                        i++;
                    }

                    await master.InstallHelmChartAsync(controller, "loki",
                        releaseName:  "loki",
                        @namespace:   KubeNamespace.NeonMonitor,
                        prioritySpec: PriorityClass.NeonMonitor.Name,
                        values:       values);
                });

            controller.ThrowIfCancelled();
            await master.InvokeIdempotentAsync("setup/monitoring-loki-ready",
                async () =>
                {
                    controller.LogProgress(master, verb: "wait for", message: "loki");

                    await k8s.WaitForDeploymentAsync(KubeNamespace.NeonMonitor, "loki-compactor", timeout: clusterOpTimeout, pollInterval: clusterOpPollInterval, cancellationToken: controller.CancellationToken);
                    await k8s.WaitForDeploymentAsync(KubeNamespace.NeonMonitor, "loki-distributor", timeout: clusterOpTimeout, pollInterval: clusterOpPollInterval, cancellationToken: controller.CancellationToken);
                    await k8s.WaitForStatefulSetAsync(KubeNamespace.NeonMonitor, "loki-index-gateway", timeout: clusterOpTimeout, pollInterval: clusterOpPollInterval, cancellationToken: controller.CancellationToken);
                    await k8s.WaitForStatefulSetAsync(KubeNamespace.NeonMonitor, "loki-ingester", timeout: clusterOpTimeout, pollInterval: clusterOpPollInterval, cancellationToken: controller.CancellationToken);
                    await k8s.WaitForDeploymentAsync(KubeNamespace.NeonMonitor, "loki-querier", timeout: clusterOpTimeout, pollInterval: clusterOpPollInterval, cancellationToken: controller.CancellationToken);
                    await k8s.WaitForDeploymentAsync(KubeNamespace.NeonMonitor, "loki-query-frontend", timeout: clusterOpTimeout, pollInterval: clusterOpPollInterval, cancellationToken: controller.CancellationToken);
                    await k8s.WaitForDeploymentAsync(KubeNamespace.NeonMonitor, "loki-ruler", timeout: clusterOpTimeout, pollInterval: clusterOpPollInterval, cancellationToken: controller.CancellationToken);
                    await k8s.WaitForDeploymentAsync(KubeNamespace.NeonMonitor, "loki-table-manager", timeout: clusterOpTimeout, pollInterval: clusterOpPollInterval, cancellationToken: controller.CancellationToken);
                });
        }

        /// <summary>
        /// Installs Tempo to the monitoring namespace.
        /// </summary>
        /// <param name="controller">The setup controller.</param>
        /// <param name="master">The master node where the operation will be performed.</param>
        /// <returns>The tracking <see cref="Task"/>.</returns>
        public static async Task InstallTempoAsync(ISetupController controller, NodeSshProxy<NodeDefinition> master)
        {
            await SyncContext.Clear;
            Covenant.Requires<ArgumentNullException>(controller != null, nameof(controller));
            Covenant.Requires<ArgumentNullException>(master != null, nameof(master));
            
            var cluster             = controller.Get<ClusterProxy>(KubeSetupProperty.ClusterProxy);
            var k8s                 = GetK8sClient(controller);
            var clusterAdvice       = controller.Get<KubeClusterAdvice>(KubeSetupProperty.ClusterAdvice);
            var tempoAdvice         = clusterAdvice.GetServiceAdvice(KubeClusterAdvice.Tempo);
            var compactorAdvice     = clusterAdvice.GetServiceAdvice(KubeClusterAdvice.TempoCompactor);
            var distributorAdvice   = clusterAdvice.GetServiceAdvice(KubeClusterAdvice.TempoDistributor);
            var ingesterAdvice      = clusterAdvice.GetServiceAdvice(KubeClusterAdvice.TempoIngester);
            var querierAdvice       = clusterAdvice.GetServiceAdvice(KubeClusterAdvice.TempoQuerier);
            var queryFrontendAdvice = clusterAdvice.GetServiceAdvice(KubeClusterAdvice.TempoQueryFrontend);

            await CreateHostPathStorageClass(controller, master, "neon-internal-tempo");

            controller.ThrowIfCancelled();
            await master.InvokeIdempotentAsync("setup/monitoring-tempo",
                async () =>
                {
                    controller.LogProgress(master, verb: "setup", message: "tempo");

                    var values = new Dictionary<string, object>();

                    values.Add("cluster.name", cluster.Definition.Name);
                    values.Add("cluster.domain", cluster.Definition.Domain);

                    values.Add($"compactor.replicas", compactorAdvice.ReplicaCount);
                    values.Add($"compactor.resources.requests.memory", ToSiString(compactorAdvice.PodMemoryRequest));
                    values.Add($"compactor.resources.limits.memory", ToSiString(compactorAdvice.PodMemoryLimit));
                    values.Add($"compactor.priorityClassName", PriorityClass.NeonMonitor.Name);

                    values.Add($"distributor.replicas", distributorAdvice.ReplicaCount);
                    values.Add($"distributor.resources.requests.memory", ToSiString(distributorAdvice.PodMemoryRequest));
                    values.Add($"distributor.resources.limits.memory", ToSiString(distributorAdvice.PodMemoryLimit));
                    values.Add($"distributor.priorityClassName", PriorityClass.NeonMonitor.Name);

                    values.Add($"ingester.replicas", ingesterAdvice.ReplicaCount);
                    values.Add($"ingester.resources.requests.memory", ToSiString(ingesterAdvice.PodMemoryRequest));
                    values.Add($"ingester.resources.limits.memory", ToSiString(ingesterAdvice.PodMemoryLimit));
                    values.Add($"ingester.priorityClassName", PriorityClass.NeonMonitor.Name);

                    values.Add($"querier.replicas", querierAdvice.ReplicaCount);
                    values.Add($"querier.resources.requests.memory", ToSiString(querierAdvice.PodMemoryRequest));
                    values.Add($"querier.resources.limits.memory", ToSiString(querierAdvice.PodMemoryLimit));
                    values.Add($"querier.priorityClassName", PriorityClass.NeonMonitor.Name);

                    values.Add($"queryFrontend.replicas", queryFrontendAdvice.ReplicaCount);
                    values.Add($"queryFrontend.resources.requests.memory", ToSiString(queryFrontendAdvice.PodMemoryRequest));
                    values.Add($"queryFrontend.resources.limits.memory", ToSiString(queryFrontendAdvice.PodMemoryLimit));
                    values.Add($"queryFrontend.priorityClassName", PriorityClass.NeonMonitor.Name);

                    values.Add($"serviceMonitor.enabled", tempoAdvice.MetricsEnabled ?? clusterAdvice.MetricsEnabled);
                    values.Add($"serviceMonitor.interval", tempoAdvice.MetricsInterval ?? clusterAdvice.MetricsInterval);
                    values.Add($"serviceMesh.enabled", cluster.Definition.Features.ServiceMesh);
                    values.Add($"tracing.enabled", cluster.Definition.Features.Tracing);

                    if (cluster.Definition.Nodes.Where(node => node.Labels.MetricsInternal).Count() > 1) {
                        values.Add($"storage.trace.backend", "s3");
                    }

                    values.Add($"minio.enabled", cluster.Definition.Nodes.Where(node => node.Labels.MetricsInternal).Count() > 1);

                    await CreateMinioBucketAsync(controller, master, KubeMinioBucket.Tempo, clusterAdvice.TracesQuota);

                    int i = 0;

                    foreach (var taint in await GetTaintsAsync(controller, NodeLabels.LabelTracesInternal, "true"))
                    {
                        foreach (var component in new string[]
                        {
                            "ingester", "distributor", "compactor", "querier", "queryFrontend"
                        })
                        {
                            values.Add($"{component}.tolerations[{i}].key", $"{taint.Key.Split("=")[0]}");
                            values.Add($"{component}.tolerations[{i}].effect", taint.Effect);
                            values.Add($"{component}.tolerations[{i}].operator", "Exists");
                        }
                        i++;
                    }

                    await master.InstallHelmChartAsync(controller, "tempo",
                        releaseName: "tempo",
                        @namespace:   KubeNamespace.NeonMonitor,
                        prioritySpec: PriorityClass.NeonMonitor.Name,
                        values:       values);
                });

            controller.ThrowIfCancelled();
            await master.InvokeIdempotentAsync("setup/monitoring-tempo-ready",
                async () =>
                {
                    controller.LogProgress(master, verb: "wait for", message: "tempo");

                    await k8s.WaitForDeploymentAsync(KubeNamespace.NeonMonitor, "tempo-compactor", timeout: clusterOpTimeout, pollInterval: clusterOpPollInterval, cancellationToken: controller.CancellationToken);
                    await k8s.WaitForDeploymentAsync(KubeNamespace.NeonMonitor, "tempo-distributor", timeout: clusterOpTimeout, pollInterval: clusterOpPollInterval, cancellationToken: controller.CancellationToken);
                    await k8s.WaitForStatefulSetAsync(KubeNamespace.NeonMonitor, "tempo-ingester", timeout: clusterOpTimeout, pollInterval: clusterOpPollInterval, cancellationToken: controller.CancellationToken);
                    await k8s.WaitForDeploymentAsync(KubeNamespace.NeonMonitor, "tempo-querier", timeout: clusterOpTimeout, pollInterval: clusterOpPollInterval, cancellationToken: controller.CancellationToken);
                    await k8s.WaitForDeploymentAsync(KubeNamespace.NeonMonitor, "tempo-query-frontend", timeout: clusterOpTimeout, pollInterval: clusterOpPollInterval, cancellationToken: controller.CancellationToken);
                });
        }

        /// <summary>
        /// Installs Kube State Metrics to the monitoring namespace.
        /// </summary>
        /// <param name="controller">The setup controller.</param>
        /// <param name="master">The master node where the operation will be performed.</param>
        /// <returns>The tracking <see cref="Task"/>.</returns>
        public static async Task InstallKubeStateMetricsAsync(ISetupController controller, NodeSshProxy<NodeDefinition> master)
        {
            await SyncContext.Clear;
            Covenant.Requires<ArgumentNullException>(controller != null, nameof(controller));
            Covenant.Requires<ArgumentNullException>(master != null, nameof(master));

            var cluster = controller.Get<ClusterProxy>(KubeSetupProperty.ClusterProxy);
            var k8s           = GetK8sClient(controller);
            var clusterAdvice = controller.Get<KubeClusterAdvice>(KubeSetupProperty.ClusterAdvice);
            var serviceAdvice = clusterAdvice.GetServiceAdvice(KubeClusterAdvice.KubeStateMetrics);

            controller.ThrowIfCancelled();
            await master.InvokeIdempotentAsync("setup/monitoring-kube-state-metrics",
                async () =>
                {
                    controller.LogProgress(master, verb: "deploy", message: "kube-state-metrics");

                    var values = new Dictionary<string, object>();

                    values.Add($"prometheus.monitor.interval", serviceAdvice.MetricsInterval ?? clusterAdvice.MetricsInterval);
                    values.Add("serviceMesh.enabled", cluster.Definition.Features.ServiceMesh);

                    int i = 0;
                    foreach (var taint in await GetTaintsAsync(controller, NodeLabels.LabelMetricsInternal, "true"))
                    {
                        values.Add($"tolerations[{i}].key", $"{taint.Key.Split("=")[0]}");
                        values.Add($"tolerations[{i}].effect", taint.Effect);
                        values.Add($"tolerations[{i}].operator", "Exists");
                        i++;
                    }

                    await master.InstallHelmChartAsync(controller, "kube-state-metrics",
                        releaseName:  "kube-state-metrics",
                        @namespace:   KubeNamespace.NeonMonitor,
                        prioritySpec: PriorityClass.NeonMonitor.Name,
                        values:       values);
                });

            controller.ThrowIfCancelled();
            await master.InvokeIdempotentAsync("setup/monitoring-kube-state-metrics-ready",
                async () =>
                {
                    controller.LogProgress(master, verb: "wait for", message: "kube-state-metrics");

                    await k8s.WaitForStatefulSetAsync(KubeNamespace.NeonMonitor, "kube-state-metrics", timeout: clusterOpTimeout, pollInterval: clusterOpPollInterval, cancellationToken: controller.CancellationToken);
                });
        }

        /// <summary>
        /// Installs Reloader to the Neon system nnamespace.
        /// </summary>
        /// <param name="controller">The setup controller.</param>
        /// <param name="master">The master node where the operation will be performed.</param>
        /// <returns>The tracking <see cref="Task"/>.</returns>
        public static async Task InstallReloaderAsync(ISetupController controller, NodeSshProxy<NodeDefinition> master)
        {
            await SyncContext.Clear;
            Covenant.Requires<ArgumentNullException>(controller != null, nameof(controller));
            Covenant.Requires<ArgumentNullException>(master != null, nameof(master));

            var cluster       = controller.Get<ClusterProxy>(KubeSetupProperty.ClusterProxy);
            var k8s           = GetK8sClient(controller);
            var clusterAdvice = controller.Get<KubeClusterAdvice>(KubeSetupProperty.ClusterAdvice);
            var serviceAdvice = clusterAdvice.GetServiceAdvice(KubeClusterAdvice.Reloader);

            controller.ThrowIfCancelled();
            await master.InvokeIdempotentAsync("setup/reloader",
                async () =>
                {
                    controller.LogProgress(master, verb: "setup", message: "reloader");

                    var values = new Dictionary<string, object>();

                    values.Add($"reloader.serviceMonitor.interval", serviceAdvice.MetricsInterval ?? clusterAdvice.MetricsInterval);
                    values.Add($"reloader.serviceMonitor.enabled", serviceAdvice.MetricsEnabled ?? clusterAdvice.MetricsEnabled);
                    values.Add("serviceMesh.enabled", cluster.Definition.Features.ServiceMesh);

                    await master.InstallHelmChartAsync(controller, "reloader",
                        releaseName:  "reloader",
                        @namespace:   KubeNamespace.NeonSystem,
                        prioritySpec: $"reloader.deployment.priorityClassName={PriorityClass.NeonOperator.Name}",
                        values:       values);
                });

            controller.ThrowIfCancelled();
            await master.InvokeIdempotentAsync("setup/reloader-ready",
                async () =>
                {
                    controller.LogProgress(master, verb: "wait for", message: "reloader");

                    await k8s.WaitForDeploymentAsync(KubeNamespace.NeonSystem, "reloader", timeout: clusterOpTimeout, pollInterval: clusterOpPollInterval, cancellationToken: controller.CancellationToken);
                });
        }

        /// <summary>
        /// Installs Grafana to the monitoring namespace.
        /// </summary>
        /// <param name="controller">The setup controller.</param>
        /// <param name="master">The master node where the operation will be performed.</param>
        /// <returns>The tracking <see cref="Task"/>.</returns>
        public static async Task InstallGrafanaAsync(ISetupController controller, NodeSshProxy<NodeDefinition> master)
        {
            await SyncContext.Clear;
            Covenant.Requires<ArgumentNullException>(controller != null, nameof(controller));
            Covenant.Requires<ArgumentNullException>(master != null, nameof(master));

            var cluster       = controller.Get<ClusterProxy>(KubeSetupProperty.ClusterProxy);
            var k8s           = GetK8sClient(controller);
            var clusterAdvice = controller.Get<KubeClusterAdvice>(KubeSetupProperty.ClusterAdvice);
            var serviceAdvice = clusterAdvice.GetServiceAdvice(KubeClusterAdvice.Grafana);

            controller.ThrowIfCancelled();
            await master.InvokeIdempotentAsync("setup/monitoring-grafana",
                async () =>
                {
                    controller.LogProgress(master, verb: "setup", message: "grafana");

                    var values = new Dictionary<string, object>();

                    values.Add("cluster.name", cluster.Definition.Name);
                    values.Add("cluster.domain", cluster.Definition.Domain);
                    values.Add("ingress.subdomain", ClusterDomain.Grafana);
                    values.Add($"serviceMonitor.enabled", serviceAdvice.MetricsEnabled ?? clusterAdvice.MetricsEnabled);
                    values.Add($"serviceMonitor.interval", serviceAdvice.MetricsInterval ?? clusterAdvice.MetricsInterval);
                    values.Add($"tracing.enabled", cluster.Definition.Features.Tracing);
                    values.Add("serviceMesh.enabled", cluster.Definition.Features.ServiceMesh);

                    controller.ThrowIfCancelled();
                    await master.InvokeIdempotentAsync("setup/db-credentials-grafana",
                        async () =>
                        {
                            var secret    = await k8s.ReadNamespacedSecretAsync(KubeConst.NeonSystemDbServiceSecret, KubeNamespace.NeonSystem);
                            var dexSecret = await k8s.ReadNamespacedSecretAsync(KubeConst.DexSecret, KubeNamespace.NeonSystem);

                            var monitorSecret = new V1Secret()
                            {
                                Metadata = new V1ObjectMeta()
                                {
                                    Name        = KubeConst.GrafanaSecret,
                                    Annotations = new Dictionary<string, string>()
                                    {
                                        {  "reloader.stakater.com/match", "true" }
                                    }
                                },
                                Type = "Opaque",
                                Data = new Dictionary<string, byte[]>()
                                {
                                    { "DATABASE_PASSWORD", secret.Data["password"] },
                                    { "CLIENT_ID", Encoding.UTF8.GetBytes("grafana") },
                                    { "CLIENT_SECRET", dexSecret.Data["GRAFANA_CLIENT_SECRET"] },
                                }
                            };

                            await k8s.CreateNamespacedSecretAsync(monitorSecret, KubeNamespace.NeonMonitor);
                        });

                    int i = 0;

                    foreach (var taint in await GetTaintsAsync(controller, NodeLabels.LabelMetricsInternal, "true"))
                    {
                        values.Add($"tolerations[{i}].key", $"{taint.Key.Split("=")[0]}");
                        values.Add($"tolerations[{i}].effect", taint.Effect);
                        values.Add($"tolerations[{i}].operator", "Exists");
                        i++;
                    }

                    if (serviceAdvice.PodMemoryRequest.HasValue && serviceAdvice.PodMemoryLimit.HasValue)
                    {
                        values.Add($"resources.requests.memory", ToSiString(serviceAdvice.PodMemoryRequest));
                        values.Add($"resources.limits.memory", ToSiString(serviceAdvice.PodMemoryLimit));
                    }

                    controller.ThrowIfCancelled();
                    await master.InstallHelmChartAsync(controller, "grafana",
                        releaseName:  "grafana",
                        @namespace:   KubeNamespace.NeonMonitor,
                        prioritySpec: PriorityClass.NeonMonitor.Name,
                        values:       values);
                });

            await master.InvokeIdempotentAsync("setup/monitoring-grafana-ready",
                async () =>
                {
                    controller.LogProgress(master, verb: "wait for", message: "grafana");

                    controller.ThrowIfCancelled();
                    await k8s.WaitForDeploymentAsync(KubeNamespace.NeonMonitor, "grafana-operator", timeout: clusterOpTimeout, pollInterval: clusterOpPollInterval, cancellationToken: controller.CancellationToken);

                    controller.ThrowIfCancelled();
                    await k8s.WaitForDeploymentAsync(KubeNamespace.NeonMonitor, "grafana-deployment", timeout: clusterOpTimeout, pollInterval: clusterOpPollInterval, cancellationToken: controller.CancellationToken);
                });

            if (cluster.Definition.Features.Kiali)
            {
                controller.ThrowIfCancelled();
                await master.InvokeIdempotentAsync("setup/monitoring-grafana-kiali-user",
                    async () =>
                    {
                        controller.LogProgress(master, verb: "create", message: "kiali-grafana-user");

                        var grafanaSecret   = await k8s.ReadNamespacedSecretAsync("grafana-admin-credentials", KubeNamespace.NeonMonitor);
                        var grafanaUser     = Encoding.UTF8.GetString(grafanaSecret.Data["GF_SECURITY_ADMIN_USER"]);
                        var grafanaPassword = Encoding.UTF8.GetString(grafanaSecret.Data["GF_SECURITY_ADMIN_PASSWORD"]);
                        var kialiSecret     = await k8s.ReadNamespacedSecretAsync("kiali", KubeNamespace.NeonSystem);
                        var kialiPassword   = Encoding.UTF8.GetString(kialiSecret.Data["grafanaPassword"]);

                        var cmd = new string[]
                        {
                            "/bin/bash",
                            "-c",
                            $@"curl -X POST http://{grafanaUser}:{grafanaPassword}@localhost:3000/api/admin/users -H 'Content-Type: application/json' -d '{{""name"":""kiali"",""email"":""kiali@cluster.local"",""login"":""kiali"",""password"":""{kialiPassword}"",""OrgId"":1}}'"
                        };

                        var pod = await k8s.GetNamespacedRunningPodAsync(KubeNamespace.NeonMonitor, labelSelector: "app=grafana");

                        controller.ThrowIfCancelled();

                        await k8s.NamespacedPodExecWithRetryAsync(
                                    retryPolicy:        podExecRetry,
                                    namespaceParameter: pod.Namespace(),
                                    name:               pod.Name(),
                                    container:          "grafana",
                                    command:            cmd);
                    });
            }

            await master.InvokeIdempotentAsync("setup/monitoring-grafana-config",
                async () =>
                {
                    controller.LogProgress(master, verb: "configure", message: "grafana");

                    var grafanaSecret = await k8s.ReadNamespacedSecretAsync("grafana-admin-credentials", KubeNamespace.NeonMonitor);
                    var grafanaUser = Encoding.UTF8.GetString(grafanaSecret.Data["GF_SECURITY_ADMIN_USER"]);
                    var grafanaPassword = Encoding.UTF8.GetString(grafanaSecret.Data["GF_SECURITY_ADMIN_PASSWORD"]);
                    var grafanaPod = await k8s.GetNamespacedRunningPodAsync(KubeNamespace.NeonMonitor, labelSelector: "app=grafana");

                    var cmd = new string[]
                        {
                            "/bin/bash",
                            "-c",
                            $@"curl -X GET -H 'Content-Type: application/json' http://{grafanaUser}:{grafanaPassword}@localhost:3000/api/dashboards/uid/neonkube-default-dashboard"
                        };

                    var defaultDashboard = await k8s.NamespacedPodExecWithRetryAsync(
                                retryPolicy: podExecRetry,
                                namespaceParameter: grafanaPod.Namespace(),
                                name: grafanaPod.Name(),
                                container: "grafana",
                                command: cmd);

                    var dashboardId = NeonHelper.JsonDeserialize<dynamic>(defaultDashboard.OutputText)["dashboard"]["id"];

                    cmd = new string[]
                        {
                            "/bin/bash",
                            "-c",
                            $@"curl -X PUT -H 'Content-Type: application/json' -d '{{""theme"":"""",""homeDashboardId"":{dashboardId},""timezone"":"""",""weekStart"":""""}}' http://{grafanaUser}:{grafanaPassword}@localhost:3000/api/org/preferences"
                        };

                    await k8s.NamespacedPodExecWithRetryAsync(
                                retryPolicy: podExecRetry,
                                namespaceParameter: grafanaPod.Namespace(),
                                name: grafanaPod.Name(),
                                container: "grafana",
                                command: cmd);
                });
        }

        /// <summary>
        /// Installs a Minio cluster to the monitoring namespace.
        /// </summary>
        /// <param name="controller">The setup controller.</param>
        /// <param name="master">The master node where the operation will be performed.</param>
        /// <returns>The tracking <see cref="Task"/>.</returns>
        public static async Task InstallMinioAsync(ISetupController controller, NodeSshProxy<NodeDefinition> master)
        {
            await SyncContext.Clear;
            Covenant.Requires<ArgumentNullException>(controller != null, nameof(controller));
            Covenant.Requires<ArgumentNullException>(master != null, nameof(master));

            var cluster        = controller.Get<ClusterProxy>(KubeSetupProperty.ClusterProxy);
            var k8s            = GetK8sClient(controller);
            var clusterAdvice  = controller.Get<KubeClusterAdvice>(KubeSetupProperty.ClusterAdvice);
            var serviceAdvice  = clusterAdvice.GetServiceAdvice(KubeClusterAdvice.Minio);
            var operatorAdvice = clusterAdvice.GetServiceAdvice(KubeClusterAdvice.MinioOperator);

            await master.InvokeIdempotentAsync("setup/minio-all",
                async () =>
                {
                    controller.ThrowIfCancelled();
                    await CreateHostPathStorageClass(controller, master, "neon-internal-minio");

                    controller.ThrowIfCancelled();
                    await master.InvokeIdempotentAsync("setup/minio",
                        async () =>
                        {
                            controller.LogProgress(master, verb: "setup", message: "minio");

                            var values = new Dictionary<string, object>();

                            values.Add("cluster.name", cluster.Definition.Name);
                            values.Add("cluster.domain", cluster.Definition.Domain);
                            values.Add($"metrics.serviceMonitor.enabled", serviceAdvice.MetricsEnabled ?? clusterAdvice.MetricsEnabled);
                            values.Add($"metrics.serviceMonitor.interval", serviceAdvice.MetricsInterval ?? clusterAdvice.MetricsInterval);
                            values.Add("image.organization", KubeConst.LocalClusterRegistry);
                            values.Add("mcImage.organization", KubeConst.LocalClusterRegistry);
                            values.Add("helmKubectlJqImage.organization", KubeConst.LocalClusterRegistry);
                            values.Add($"tenants[0].pools[0].servers", serviceAdvice.ReplicaCount);
                            values.Add($"tenants[0].pools[0].volumesPerServer", cluster.Definition.Storage.Minio.VolumesPerNode);

                            var volumesize = ByteUnits.Humanize(
                                ByteUnits.Parse(cluster.Definition.Storage.Minio.VolumeSize),
                                powerOfTwo:      true,
                                spaceBeforeUnit: false,
                                removeByteUnit:  true);

                            values.Add($"tenants[0].pools[0].size", volumesize);

                            values.Add("ingress.operator.subdomain", ClusterDomain.Minio);

                            if (serviceAdvice.ReplicaCount > 1)
                            {
                                values.Add($"mode", "distributed");
                            }

                            values.Add($"tenants[0].pools[0].resources.requests.memory", ToSiString(serviceAdvice.PodMemoryRequest));
                            values.Add($"tenants[0].pools[0].resources.limits.memory", ToSiString(serviceAdvice.PodMemoryLimit));

                            values.Add($"operator.resources.requests.memory", ToSiString(operatorAdvice.PodMemoryRequest));
                            values.Add($"operator.resources.limits.memory", ToSiString(operatorAdvice.PodMemoryLimit));

                            var accessKey = NeonHelper.GetCryptoRandomPassword(16);
                            var secretKey = NeonHelper.GetCryptoRandomPassword(cluster.Definition.Security.PasswordLength);

                            values.Add($"tenants[0].secrets.accessKey", accessKey);
                            values.Add($"clients.aliases.minio.accessKey", accessKey);
                            values.Add($"tenants[0].secrets.secretKey", secretKey);
                            values.Add($"clients.aliases.minio.secretKey", secretKey);

                            values.Add($"tenants[0].console.secrets.passphrase", NeonHelper.GetCryptoRandomPassword(cluster.Definition.Security.PasswordLength));
                            values.Add($"tenants[0].console.secrets.salt", NeonHelper.GetCryptoRandomPassword(cluster.Definition.Security.PasswordLength));
                            values.Add($"tenants[0].console.secrets.accessKey", NeonHelper.GetCryptoRandomPassword(16));
                            values.Add($"tenants[0].console.secrets.secretKey", NeonHelper.GetCryptoRandomPassword(cluster.Definition.Security.PasswordLength));

                            int i = 0;

                            foreach (var taint in await GetTaintsAsync(controller, NodeLabels.LabelMinioInternal, "true"))
                            {
                                foreach (var component in new string[]
                                {
                                    "tenants[0].pools[0]", "console", "operator"
                                })
                                {
                                    values.Add($"{component}.tolerations[{i}].key", $"{taint.Key.Split("=")[0]}");
                                    values.Add($"{component}.tolerations[{i}].effect", taint.Effect);
                                    values.Add($"{component}.tolerations[{i}].operator", "Exists");
                                }
                                i++;
                            }

                            values.Add("tenants[0].priorityClassName", PriorityClass.NeonStorage.Name);

                            await master.InstallHelmChartAsync(controller, "minio",
                                releaseName:  "minio",
                                @namespace:   KubeNamespace.NeonSystem,
                                prioritySpec: PriorityClass.NeonStorage.Name,
                                values:       values);
                        });

                    controller.ThrowIfCancelled();
                    await master.InvokeIdempotentAsync("configure/minio-secrets",
                        async () =>
                        {
                            controller.LogProgress(master, verb: "configure", message: "minio secret");

                            var secret = await k8s.ReadNamespacedSecretAsync("minio", KubeNamespace.NeonSystem);

                            secret.Metadata.NamespaceProperty = "monitoring";

                            var monitoringSecret = new V1Secret()
                            {
                                Metadata = new V1ObjectMeta()
                                {
                                    Name        = secret.Name(),
                                    Annotations = new Dictionary<string, string>()
                                    {
                                        { "reloader.stakater.com/match", "true" }
                                    }
                                },
                                Data = secret.Data,
                            };
                            await k8s.CreateNamespacedSecretAsync(monitoringSecret, KubeNamespace.NeonMonitor);
                        });

                    controller.ThrowIfCancelled();
                    await master.InvokeIdempotentAsync("setup/minio-ready",
                        async () =>
                        {
                            controller.LogProgress(master, verb: "wait for", message: "minio");

                            await NeonHelper.WaitAllAsync(
                                new List<Task>()
                                {
                                    k8s.WaitForStatefulSetAsync(KubeNamespace.NeonSystem, labelSelector: "app=minio", timeout: clusterOpTimeout, pollInterval: clusterOpPollInterval, cancellationToken: controller.CancellationToken),
                                    k8s.WaitForDeploymentAsync(KubeNamespace.NeonSystem, "minio-console", timeout: clusterOpTimeout, pollInterval: clusterOpPollInterval, cancellationToken: controller.CancellationToken),
                                    k8s.WaitForDeploymentAsync(KubeNamespace.NeonSystem, "minio-operator", timeout: clusterOpTimeout, pollInterval: clusterOpPollInterval, cancellationToken: controller.CancellationToken),
                                },
                                timeoutMessage:    "setup/minio-ready",
                                cancellationToken: controller.CancellationToken);
                        });

                    controller.ThrowIfCancelled();
                    await master.InvokeIdempotentAsync("setup/minio-policy",
                        async () =>
                        {
                            controller.LogProgress(master, verb: "wait for", message: "minio");

                            var minioPod = await k8s.GetNamespacedRunningPodAsync(KubeNamespace.NeonSystem, labelSelector: "app.kubernetes.io/name=minio-operator");

                            await k8s.NamespacedPodExecWithRetryAsync(
                                retryPolicy:              podExecRetry,
                                namespaceParameter: minioPod.Namespace(),
                                name:               minioPod.Name(),
                                container:          "minio-operator",
                                command:            new string[] {
                                    "/bin/bash",
                                    "-c",
                                    $@"echo '{{""Version"":""2012-10-17"",""Statement"":[{{""Effect"":""Allow"",""Action"":[""admin:*""]}},{{""Effect"":""Allow"",""Action"":[""s3:*""],""Resource"":[""arn:aws:s3:::*""]}}]}}' > /tmp/superadmin.json"
                                });

                            controller.ThrowIfCancelled();
                            await cluster.ExecMinioCommandAsync(
                                retryPolicy:    podExecRetry,
                                mcCommand:      "admin policy add minio superadmin /tmp/superadmin.json");
                        });
                });
        }

        /// <summary>
        /// Installs an Neon Monitoring to the monitoring namespace.
        /// </summary>
        /// <param name="controller">The setup controller.</param>
        /// <returns>The tracking <see cref="Task"/>.</returns>
        public static async Task InstallMonitoringAsync(ISetupController controller)
        {
            await SyncContext.Clear;
            Covenant.Requires<ArgumentNullException>(controller != null, nameof(controller));

            var cluster = controller.Get<ClusterProxy>(KubeSetupProperty.ClusterProxy);
            var master  = cluster.FirstMaster;
            var tasks   = new List<Task>();

            controller.LogProgress(master, verb: "setup", message: "cluster monitoring");

            tasks.Add(WaitForPrometheusAsync(controller, master));
            tasks.Add(InstallMemcachedAsync(controller, master));
            tasks.Add(InstallMimirAsync(controller, master));
            tasks.Add(InstallLokiAsync(controller, master));
            tasks.Add(InstallKubeStateMetricsAsync(controller, master));

            if (cluster.Definition.Features.Tracing)
            {
                tasks.Add(InstallTempoAsync(controller, master));
            }

            tasks.Add(InstallGrafanaAsync(controller, master));

            controller.LogProgress(master, verb: "wait", message: "for cluster monitoring");

            await NeonHelper.WaitAllAsync(tasks,
                timeoutMessage:    "install-monitoring",
                cancellationToken: controller.CancellationToken);
        }

        /// <summary>
        /// Installs a harbor container registry and required components.
        /// </summary>
        /// <param name="controller">The setup controller.</param>
        /// <param name="master">The master node where the operation will be performed.</param>
        /// <returns>The tracking <see cref="Task"/>.</returns>
        public static async Task InstallRedisAsync(ISetupController controller, NodeSshProxy<NodeDefinition> master)
        {
            await SyncContext.Clear;
            Covenant.Requires<ArgumentNullException>(controller != null, nameof(controller));
            Covenant.Requires<ArgumentNullException>(master != null, nameof(master));

            var cluster       = controller.Get<ClusterProxy>(KubeSetupProperty.ClusterProxy);
            var k8s           = GetK8sClient(controller);
            var clusterAdvice = controller.Get<KubeClusterAdvice>(KubeSetupProperty.ClusterAdvice);
            var serviceAdvice = clusterAdvice.GetServiceAdvice(KubeClusterAdvice.Redis);

            controller.ThrowIfCancelled();
            await master.InvokeIdempotentAsync("setup/redis",
                async () =>
                {
                    await SyncContext.Clear;

                    controller.LogProgress(master, verb: "setup", message: "redis");

                    var values = new Dictionary<string, object>();

                    values.Add("image.organization", KubeConst.LocalClusterRegistry);
                    values.Add($"replicas", serviceAdvice.ReplicaCount);
                    values.Add($"haproxy.metrics.enabled", serviceAdvice.MetricsEnabled ?? clusterAdvice.MetricsEnabled);
                    values.Add($"exporter.enabled", serviceAdvice.MetricsEnabled ?? clusterAdvice.MetricsEnabled);
                    values.Add($"exporter.serviceMonitor.interval", serviceAdvice.MetricsInterval ?? clusterAdvice.MetricsInterval);
                    values.Add("serviceMesh.enabled", cluster.Definition.Features.ServiceMesh);

                    if (serviceAdvice.ReplicaCount < 2)
                    {
                        values.Add($"hardAntiAffinity", false);
                        values.Add($"sentinel.quorum", 1);
                    }

                    int i = 0;

                    foreach (var taint in await GetTaintsAsync(controller, NodeLabels.LabelNeonSystemRegistry, "true"))
                    {
                        values.Add($"tolerations[{i}].key", $"{taint.Key.Split("=")[0]}");
                        values.Add($"tolerations[{i}].effect", taint.Effect);
                        values.Add($"tolerations[{i}].operator", "Exists");
                        i++;
                    }

                    await master.InstallHelmChartAsync(controller, "redis-ha",
                        releaseName:  "neon-redis",
                        @namespace:   KubeNamespace.NeonSystem,
                        prioritySpec: PriorityClass.NeonData.Name,
                        values:       values);
                });

            controller.ThrowIfCancelled();
            await master.InvokeIdempotentAsync("setup/redis-ready",
                async () =>
                {
                    await SyncContext.Clear;

                    controller.LogProgress(master, verb: "wait for", message: "redis");

                    await k8s.WaitForStatefulSetAsync(KubeNamespace.NeonSystem, "neon-redis-server", timeout: clusterOpTimeout, pollInterval: clusterOpPollInterval, cancellationToken: controller.CancellationToken);
                });
        }

        /// <summary>
        /// Installs a harbor container registry and required components.
        /// </summary>
        /// <param name="controller">The setup controller.</param>
        /// <param name="master">The master node where the operation will be performed.</param>
        /// <returns>The tracking <see cref="Task"/>.</returns>
        public static async Task InstallHarborAsync(ISetupController controller, NodeSshProxy<NodeDefinition> master)
        {
            await SyncContext.Clear;
            Covenant.Requires<ArgumentNullException>(controller != null, nameof(controller));
            Covenant.Requires<ArgumentNullException>(master != null, nameof(master));

            var cluster       = controller.Get<ClusterProxy>(KubeSetupProperty.ClusterProxy);
            var clusterLogin  = controller.Get<ClusterLogin>(KubeSetupProperty.ClusterLogin);
            var k8s           = GetK8sClient(controller);
            var clusterAdvice = controller.Get<KubeClusterAdvice>(KubeSetupProperty.ClusterAdvice);
            var serviceAdvice = clusterAdvice.GetServiceAdvice(KubeClusterAdvice.Harbor);

            controller.ThrowIfCancelled();
            await master.InvokeIdempotentAsync("configure/registry-minio-secret",
                async () =>
                {
                    controller.LogProgress(master, verb: "configure", message: "minio secret");

                    var minioSecret = await k8s.ReadNamespacedSecretAsync("minio", KubeNamespace.NeonSystem);

                    var secret = new V1Secret()
                    {
                        Metadata = new V1ObjectMeta()
                        {
                            Name              = "registry-minio",
                            NamespaceProperty = KubeNamespace.NeonSystem,
                            Annotations       = new Dictionary<string, string>()
                            {
                                {  "reloader.stakater.com/match", "true" }
                            }
                        },
                        Type = "Opaque",
                        Data = new Dictionary<string, byte[]>()
                        {
                            { "secret", minioSecret.Data["secretkey"] }
                        }
                    };

                    await k8s.CreateNamespacedSecretAsync(secret, KubeNamespace.NeonSystem);
                });

            controller.ThrowIfCancelled();
            await master.InvokeIdempotentAsync("setup/harbor-db",
                async () =>
                {
                    controller.LogProgress(master, verb: "configure", message: "harbor databases");

                    await CreateStorageClass(controller, master, "neon-internal-registry");

                    // Create the Harbor databases.

                    var dbSecret = await k8s.ReadNamespacedSecretAsync(KubeConst.NeonSystemDbServiceSecret, KubeNamespace.NeonSystem);

                    var harborSecret = new V1Secret()
                    {
                        Metadata = new V1ObjectMeta()
                        {
                            Name              = KubeConst.RegistrySecretKey,
                            NamespaceProperty = KubeNamespace.NeonSystem
                        },
                        Data       = new Dictionary<string, byte[]>(),
                        StringData = new Dictionary<string, string>()
                    };

                    if ((await k8s.ListNamespacedSecretAsync(KubeNamespace.NeonSystem)).Items.Any(s => s.Metadata.Name == KubeConst.RegistrySecretKey))
                    {
                        harborSecret = await k8s.ReadNamespacedSecretAsync(KubeConst.RegistrySecretKey, KubeNamespace.NeonSystem);

                        if (harborSecret.Data == null)
                        {
                            harborSecret.Data = new Dictionary<string, byte[]>();
                        }

                        harborSecret.StringData = new Dictionary<string, string>();
                    }

                    if (!harborSecret.Data.ContainsKey("postgresql-password"))
                    {
                        harborSecret.Data["postgresql-password"] = dbSecret.Data["password"];

                        await k8s.UpsertSecretAsync(harborSecret, KubeNamespace.NeonSystem);
                    }

                    if (!harborSecret.Data.ContainsKey("secret"))
                    {
                        harborSecret.StringData["secret"] = NeonHelper.GetCryptoRandomPassword(cluster.Definition.Security.PasswordLength);

                        await k8s.UpsertSecretAsync(harborSecret, KubeNamespace.NeonSystem);
                    }
                });

            controller.ThrowIfCancelled();
            await master.InvokeIdempotentAsync("setup/harbor",
                async () =>
                {
                    controller.LogProgress(master, verb: "configure", message: "harbor minio");

                    // Create the Harbor Minio bucket.

                    var minioSecret = await k8s.ReadNamespacedSecretAsync("minio", KubeNamespace.NeonSystem);
                    var accessKey   = Encoding.UTF8.GetString(minioSecret.Data["accesskey"]);
                    var secretKey   = Encoding.UTF8.GetString(minioSecret.Data["secretkey"]);
                    var serviceUser = await KubeHelper.GetClusterLdapUserAsync(k8s, "serviceuser");

                    await CreateMinioBucketAsync(controller, master, KubeMinioBucket.Harbor);

                    // Install the Harbor Helm chart.

                    var values = new Dictionary<string, object>();

                    values.Add("cluster.name", cluster.Definition.Name);
                    values.Add("cluster.domain", cluster.Definition.Domain);
                    values.Add($"metrics.enabled", serviceAdvice.MetricsEnabled ?? clusterAdvice.MetricsEnabled);
                    values.Add($"metrics.interval", serviceAdvice.MetricsInterval ?? clusterAdvice.MetricsInterval);
                    values.Add("serviceMesh.enabled", cluster.Definition.Features.ServiceMesh);

                    values.Add($"components.chartMuseum.enabled", cluster.Definition.Features.Harbor.ChartMuseum);
                    values.Add($"components.notary.enabled", cluster.Definition.Features.Harbor.Notary);
                    values.Add($"components.trivy.enabled", cluster.Definition.Features.Harbor.Trivy);
                    
                    values.Add("ingress.notary.subdomain", ClusterDomain.HarborNotary);
                    values.Add("ingress.registry.subdomain", ClusterDomain.HarborRegistry);

                    values.Add($"storage.s3.accessKey", Encoding.UTF8.GetString(minioSecret.Data["accesskey"]));
                    values.Add($"storage.s3.secretKeyRef", "registry-minio");

                    var baseDN = $@"dc={string.Join($@"\,dc=", cluster.Definition.Domain.Split('.'))}";

                    values.Add($"ldap.baseDN", baseDN);
                    values.Add($"ldap.secret", serviceUser.Password);

                    int j = 0;

                    foreach (var taint in await GetTaintsAsync(controller, NodeLabels.LabelNeonSystemRegistry, "true"))
                    {
                        values.Add($"tolerations[{j}].key", $"{taint.Key.Split("=")[0]}");
                        values.Add($"tolerations[{j}].effect", taint.Effect);
                        values.Add($"tolerations[{j}].operator", "Exists");
                        j++;
                    }

                    values.Add("nginx.priorityClassName", PriorityClass.NeonData.Name);
                    values.Add("portal.priorityClassName", PriorityClass.NeonData.Name);
                    values.Add("core.priorityClassName", PriorityClass.NeonData.Name);
                    values.Add("jobservice.priorityClassName", PriorityClass.NeonData.Name);
                    values.Add("registry.priorityClassName", PriorityClass.NeonData.Name);
                    values.Add("chartmuseum.priorityClassName", PriorityClass.NeonData.Name);
                    values.Add("clair.priorityClassName", PriorityClass.NeonData.Name);
                    values.Add("notary.server.priorityClassName", PriorityClass.NeonData.Name);
                    values.Add("notary.signer.priorityClassName", PriorityClass.NeonData.Name);
                    values.Add("trivy.priorityClassName", PriorityClass.NeonData.Name);

                    await master.InstallHelmChartAsync(controller, "harbor",
                        releaseName:  "registry-harbor",
                        @namespace:   KubeNamespace.NeonSystem,
                        prioritySpec: PriorityClass.NeonData.Name,
                        values:       values);
                });

            controller.ThrowIfCancelled();
            await master.InvokeIdempotentAsync("setup/harbor-ready",
                async () =>
                {
                    controller.LogProgress(master, verb: "wait for", message: "harbor");

                    var tasks = new List<Task>();

                    if (cluster.Definition.Features.Harbor.ChartMuseum)
                    {
                        tasks.Add(k8s.WaitForDeploymentAsync(KubeNamespace.NeonSystem, "registry-harbor-harbor-chartmuseum", timeout: clusterOpTimeout, pollInterval: clusterOpPollInterval, cancellationToken: controller.CancellationToken));
                    }

                    tasks.Add(k8s.WaitForDeploymentAsync(KubeNamespace.NeonSystem, "registry-harbor-harbor-core", timeout: clusterOpTimeout, pollInterval: clusterOpPollInterval, cancellationToken: controller.CancellationToken));
                    tasks.Add(k8s.WaitForDeploymentAsync(KubeNamespace.NeonSystem, "registry-harbor-harbor-jobservice", timeout: clusterOpTimeout, pollInterval: clusterOpPollInterval, cancellationToken: controller.CancellationToken));

                    if (cluster.Definition.Features.Harbor.Notary)
                    {
                        tasks.Add(k8s.WaitForDeploymentAsync(KubeNamespace.NeonSystem, "registry-harbor-harbor-notaryserver", timeout: clusterOpTimeout, pollInterval: clusterOpPollInterval, cancellationToken: controller.CancellationToken));
                        tasks.Add(k8s.WaitForDeploymentAsync(KubeNamespace.NeonSystem, "registry-harbor-harbor-notarysigner", timeout: clusterOpTimeout, pollInterval: clusterOpPollInterval, cancellationToken: controller.CancellationToken));
                    }

                    tasks.Add(k8s.WaitForDeploymentAsync(KubeNamespace.NeonSystem, "registry-harbor-harbor-portal", timeout: clusterOpTimeout, pollInterval: clusterOpPollInterval, cancellationToken: controller.CancellationToken));
                    tasks.Add(k8s.WaitForDeploymentAsync(KubeNamespace.NeonSystem, "registry-harbor-harbor-registry", timeout: clusterOpTimeout, pollInterval: clusterOpPollInterval, cancellationToken: controller.CancellationToken));
                    tasks.Add(k8s.WaitForDeploymentAsync(KubeNamespace.NeonSystem, "registry-harbor-harbor-registryctl", timeout: clusterOpTimeout, pollInterval: clusterOpPollInterval, cancellationToken: controller.CancellationToken));
                    
                    if (cluster.Definition.Features.Harbor.Trivy)
                    {
                        tasks.Add(k8s.WaitForDeploymentAsync(KubeNamespace.NeonSystem, "registry-harbor-harbor-trivy", timeout: clusterOpTimeout, pollInterval: clusterOpPollInterval, cancellationToken: controller.CancellationToken));
                    }

                    if ((bool)(serviceAdvice.MetricsEnabled ?? clusterAdvice.MetricsEnabled))
                    {
                        tasks.Add(k8s.WaitForDeploymentAsync(KubeNamespace.NeonSystem, "registry-harbor-harbor-exporter", timeout: clusterOpTimeout, pollInterval: clusterOpPollInterval, cancellationToken: controller.CancellationToken));
                    }

                    await NeonHelper.WaitAllAsync(tasks,
                        timeoutMessage:    "setup/harbor-ready",
                        cancellationToken: controller.CancellationToken);
                });

            controller.ThrowIfCancelled();
            await master.InvokeIdempotentAsync("setup/harbor-login",
                async () =>
                {
                    var user     = await KubeHelper.GetClusterLdapUserAsync(k8s, "root");
                    var password = user.Password;
                    var sbScript = new StringBuilder();
                    var sbArgs   = new StringBuilder();

                    sbScript.AppendLineLinux("#!/bin/bash");
                    sbScript.AppendLineLinux($"echo '{password}' | podman login neon-registry.node.local --username {user.Name} --password-stdin");

                    foreach (var node in cluster.Nodes)
                    {
                        controller.ThrowIfCancelled();

                        await NeonHelper.WaitForAsync(
                            async () =>
                            {
                                try
                                {
                                    master.SudoCommand(CommandBundle.FromScript(sbScript), RunOptions.None).EnsureSuccess();

                                    return await Task.FromResult(true);
                                }
                                catch
                                {
                                    return await Task.FromResult(false);
                                }
                            },
                            timeout:           TimeSpan.FromSeconds(600),
                            pollInterval:      TimeSpan.FromSeconds(1),
                            cancellationToken: controller.CancellationToken);
                    }
                });
        }

        /// <summary>
        /// Installs <b>neon-cluster-operator</b>.
        /// </summary>
        /// <param name="controller">The setup controller.</param>
        /// <param name="master">The master node where the operation will be performed.</param>
        /// <returns>The tracking <see cref="Task"/>.</returns>
        public static async Task InstallClusterOperatorAsync(ISetupController controller, NodeSshProxy<NodeDefinition> master)
        {
            await SyncContext.Clear;
            Covenant.Requires<ArgumentNullException>(controller != null, nameof(controller));
            Covenant.Requires<ArgumentNullException>(master != null, nameof(master));

            var k8s = GetK8sClient(controller);
            var cluster = controller.Get<ClusterProxy>(KubeSetupProperty.ClusterProxy);

            controller.ThrowIfCancelled();
            await master.InvokeIdempotentAsync("setup/cluster-operator",
                async () =>
                {
                    controller.LogProgress(master, verb: "setup", message: "neon-cluster-operator");

                    var values = new Dictionary<string, object>();

                    values.Add("image.organization", KubeConst.LocalClusterRegistry);
                    values.Add("image.tag", KubeVersions.NeonKubeContainerImageTag);
                    values.Add("serviceMesh.enabled", cluster.Definition.Features.ServiceMesh);

                    await master.InstallHelmChartAsync(controller, "neon-cluster-operator",
                        releaseName:  "neon-cluster-operator",
                        @namespace:   KubeNamespace.NeonSystem,
                        prioritySpec: PriorityClass.NeonOperator.Name,
                        values:       values);
                });

            controller.ThrowIfCancelled();
            await master.InvokeIdempotentAsync("setup/cluster-operator-ready",
                async () =>
                {
                    controller.LogProgress(master, verb: "wait for", message: "neon-cluster-operator");

                    await k8s.WaitForDeploymentAsync(KubeNamespace.NeonSystem, "neon-cluster-operator", timeout: clusterOpTimeout, pollInterval: clusterOpPollInterval, cancellationToken: controller.CancellationToken);
                });
        }

        /// <summary>
        /// Installs <b>neon-dashboard</b>.
        /// </summary>
        /// <param name="controller">The setup controller.</param>
        /// <param name="master">The master node where the operation will be performed.</param>
        /// <returns>The tracking <see cref="Task"/>.</returns>
        public static async Task InstallNeonDashboardAsync(ISetupController controller, NodeSshProxy<NodeDefinition> master)
        {
            await SyncContext.Clear;
            Covenant.Requires<ArgumentNullException>(controller != null, nameof(controller));
            Covenant.Requires<ArgumentNullException>(master != null, nameof(master));

            var k8s     = GetK8sClient(controller);
            var cluster = controller.Get<ClusterProxy>(KubeSetupProperty.ClusterProxy);

            controller.ThrowIfCancelled();
            await master.InvokeIdempotentAsync("setup/neon-dashboard",
                async () =>
                {
                    controller.LogProgress(master, verb: "setup", message: "neon-dashboard");

                    var values = new Dictionary<string, object>();

                    values.Add("image.organization", KubeConst.LocalClusterRegistry);
                    values.Add("image.tag", KubeVersions.NeonKubeContainerImageTag);
                    values.Add("cluster.name", cluster.Definition.Name);
                    values.Add("cluster.domain", cluster.Definition.Domain);
                    values.Add($"cluster.datacenter", cluster.Definition.Datacenter);
                    values.Add($"cluster.version", cluster.Definition.ClusterVersion);
                    values.Add($"cluster.hostingEnvironment", cluster.Definition.Hosting.Environment);
                    values.Add("serviceMesh.enabled", cluster.Definition.Features.ServiceMesh);
                    values.Add("dashboards.kiali.enabled", cluster.Definition.Features.Kiali);

                    await master.InstallHelmChartAsync(controller, "neon-dashboard",
                        releaseName:  "neon-dashboard",
                        @namespace:   KubeNamespace.NeonSystem,
                        prioritySpec: PriorityClass.NeonApp.Name,
                        values:       values);
                });

            controller.ThrowIfCancelled();
            await master.InvokeIdempotentAsync("setup/neon-dashboard-ready",
                async () =>
                {
                    controller.LogProgress(master, verb: "wait for", message: "neon-dashboard");

                    await k8s.WaitForDeploymentAsync(KubeNamespace.NeonSystem, "neon-dashboard", timeout: clusterOpTimeout, pollInterval: clusterOpPollInterval, cancellationToken: controller.CancellationToken);
                });
        }

        /// <summary>
        /// Installs <b>neon-node-agent</b>.
        /// </summary>
        /// <param name="controller">The setup controller.</param>
        /// <param name="master">The master node where the operation will be performed.</param>
        /// <returns>The tracking <see cref="Task"/>.</returns>
        public static async Task InstallNodeAgentAsync(ISetupController controller, NodeSshProxy<NodeDefinition> master)
        {
            await SyncContext.Clear;
            Covenant.Requires<ArgumentNullException>(controller != null, nameof(controller));
            Covenant.Requires<ArgumentNullException>(master != null, nameof(master));

            var k8s     = GetK8sClient(controller);
            var cluster = controller.Get<ClusterProxy>(KubeSetupProperty.ClusterProxy);

            controller.ThrowIfCancelled();
            await master.InvokeIdempotentAsync("setup/neon-node-agent",
                async () =>
                {
                    controller.LogProgress(master, verb: "setup", message: "neon-node-agent");

                    var values = new Dictionary<string, object>();

                    values.Add("image.organization", KubeConst.LocalClusterRegistry);
                    values.Add("image.tag", KubeVersions.NeonKubeContainerImageTag);
                    values.Add("serviceMesh.enabled", cluster.Definition.Features.ServiceMesh);

                    await master.InstallHelmChartAsync(controller, "neon-node-agent",
                        releaseName:  "neon-node-agent",
                        @namespace:   KubeNamespace.NeonSystem,
                        prioritySpec: PriorityClass.NeonOperator.Name,
                        values:       values);
                });

            controller.ThrowIfCancelled();
            await master.InvokeIdempotentAsync("setup/neon-node-agent-ready",
                async () =>
                {
                    controller.LogProgress(master, verb: "wait for", message: "neon-node-agent");

                    await k8s.WaitForDaemonsetAsync(KubeNamespace.NeonSystem, "neon-node-agent", timeout: clusterOpTimeout, pollInterval: clusterOpPollInterval, cancellationToken: controller.CancellationToken);
                });
        }

        /// <summary>
        /// Adds custom <see cref="V1ContainerRegistry"/> resources defined in the cluster definition to
        /// the cluster.  <b>neon-node-agent</b> will pick these up and regenerate the CRI-O configuration.
        /// </summary>
        /// <param name="controller">The setup controller.</param>
        /// <param name="master">The master node where the operation will be performed.</param>
        /// <returns>The tracking <see cref="Task"/>.</returns>
        /// <remarks>
        /// <note>
        /// This must be called after <see cref="InstallClusterOperatorAsync(ISetupController, NodeSshProxy{NodeDefinition})"/>
        /// because that's where the cluster CRDs get installed.
        /// </note>
        /// </remarks>
        public static async Task InstallContainerRegistryResourcesAsync(ISetupController controller, NodeSshProxy<NodeDefinition> master)
        {
            await SyncContext.Clear;
            Covenant.Requires<ArgumentNullException>(controller != null, nameof(controller));
            Covenant.Requires<ArgumentNullException>(master != null, nameof(master));

            controller.ThrowIfCancelled();
            await master.InvokeIdempotentAsync("setup/container-registries",
                async () =>
                {
                    var cluster = controller.Get<ClusterProxy>(KubeSetupProperty.ClusterProxy);
                    var k8s     = GetK8sClient(controller);

                    await cluster.AddContainerRegistryResourcesAsync();
                });
        }

        /// <summary>
        /// Creates the required namespaces.
        /// </summary>
        /// <param name="controller">The setup controller.</param>
        /// <param name="master">The master node where the operation will be performed.</param>
        /// <returns>The tracking <see cref="Task"/>.</returns>
        public static async Task<List<Task>> CreateNamespacesAsync(ISetupController controller, NodeSshProxy<NodeDefinition> master)
        {
            await SyncContext.Clear;

            Covenant.Requires<ArgumentNullException>(controller != null, nameof(controller));
            Covenant.Requires<ArgumentNullException>(master != null, nameof(master));

            await SyncContext.Clear;

            controller.ThrowIfCancelled();

            var tasks = new List<Task>();

            tasks.Add(CreateNamespaceAsync(controller, master, KubeNamespace.NeonMonitor, true));
            tasks.Add(CreateNamespaceAsync(controller, master, KubeNamespace.NeonStorage, false));
            tasks.Add(CreateNamespaceAsync(controller, master, KubeNamespace.NeonSystem, true));
            tasks.Add(CreateNamespaceAsync(controller, master, KubeNamespace.NeonStatus, false));

            return await Task.FromResult(tasks);
        }

        /// <summary>
        /// Installs a Citus-postgres database used by neon-system services.
        /// </summary>
        /// <param name="controller">The setup controller.</param>
        /// <param name="master">The master node where the operation will be performed.</param>
        /// <returns>The tracking <see cref="Task"/>.</returns>
        public static async Task InstallSystemDbAsync(ISetupController controller, NodeSshProxy<NodeDefinition> master)
        {
            await SyncContext.Clear;
            Covenant.Requires<ArgumentNullException>(controller != null, nameof(controller));
            Covenant.Requires<ArgumentNullException>(master != null, nameof(master));

            var cluster       = controller.Get<ClusterProxy>(KubeSetupProperty.ClusterProxy);
            var k8s           = GetK8sClient(controller);
            var clusterAdvice = controller.Get<KubeClusterAdvice>(KubeSetupProperty.ClusterAdvice);
            var serviceAdvice = clusterAdvice.GetServiceAdvice(KubeClusterAdvice.NeonSystemDb);

            var values = new Dictionary<string, object>();

            values.Add($"metrics.enabled", serviceAdvice.MetricsEnabled ?? clusterAdvice.MetricsEnabled);
            values.Add($"metrics.interval", serviceAdvice.MetricsInterval ?? clusterAdvice.MetricsInterval);

            if (cluster.Definition.IsDesktopBuiltIn)
            {
                values.Add($"persistence.size", "1Gi");
            }

            controller.ThrowIfCancelled();
            await CreateStorageClass(controller, master, "neon-internal-system-db");

            if (serviceAdvice.PodMemoryRequest.HasValue && serviceAdvice.PodMemoryLimit.HasValue)
            {
                values.Add($"resources.requests.memory", ToSiString(serviceAdvice.PodMemoryRequest));
                values.Add($"resources.limits.memory", ToSiString(serviceAdvice.PodMemoryLimit));
            }

            controller.ThrowIfCancelled();
            await master.InvokeIdempotentAsync("setup/db-credentials-admin",
                async () =>
                {
                    var username = KubeConst.NeonSystemDbAdminUser;
                    var password = NeonHelper.GetCryptoRandomPassword(cluster.Definition.Security.PasswordLength);

                    var secret = new V1Secret()
                    {
                        Metadata = new V1ObjectMeta()
                        {
                            Name        = KubeConst.NeonSystemDbAdminSecret,
                            Annotations = new Dictionary<string, string>()
                            {
                                {  "reloader.stakater.com/match", "true" }
                            }
                        },
                        Type       = "Opaque",
                        StringData = new Dictionary<string, string>()
                        {
                            { "username", username },
                            { "password", password }
                        }
                    };

                    await k8s.CreateNamespacedSecretAsync(secret, KubeNamespace.NeonSystem);
                });

            controller.ThrowIfCancelled();
            await master.InvokeIdempotentAsync("setup/db-credentials-service",
                async () =>
                {
                    var username = KubeConst.NeonSystemDbServiceUser;
                    var password = NeonHelper.GetCryptoRandomPassword(cluster.Definition.Security.PasswordLength);

                    var secret = new V1Secret()
                    {
                        Metadata = new V1ObjectMeta()
                        {
                            Name        = KubeConst.NeonSystemDbServiceSecret,
                            Annotations = new Dictionary<string, string>()
                            {
                                {  "reloader.stakater.com/match", "true" }
                            }
                        },
                        Type       = "Opaque",
                        StringData = new Dictionary<string, string>()
                        {
                            { "username", username },
                            { "password", password }
                        }
                    };

                    await k8s.CreateNamespacedSecretAsync(secret, KubeNamespace.NeonSystem);
                });

            controller.ThrowIfCancelled();
            await master.InvokeIdempotentAsync("setup/system-db",
                async () =>
                {
                    controller.LogProgress(master, verb: "setup", message: "neon-system-db");

                    values.Add($"replicas", serviceAdvice.ReplicaCount);
                    values.Add("serviceMesh.enabled", cluster.Definition.Features.ServiceMesh);
                    values.Add("healthCheck.image.tag", KubeVersions.NeonKubeContainerImageTag);

                    int i = 0;

                    foreach (var taint in await GetTaintsAsync(controller, NodeLabels.LabelNeonSystemDb, "true"))
                    {
                        values.Add($"tolerations[{i}].key", $"{taint.Key.Split("=")[0]}");
                        values.Add($"tolerations[{i}].effect", taint.Effect);
                        values.Add($"tolerations[{i}].operator", "Exists");
                        i++;
                    }

                    // We're going to set the pod priority class to the same value as 
                    // the postgres operator.

                    values.Add("podPriorityClassName", PriorityClass.NeonData.Name);

                    await master.InstallHelmChartAsync(controller, "postgres-operator",
                        releaseName:     "neon-system-db",
                        @namespace:      KubeNamespace.NeonSystem,
                        prioritySpec:    PriorityClass.NeonData.Name,
                        values:          values,
                        progressMessage: "neon-system-db");
                });

            controller.ThrowIfCancelled();
            await master.InvokeIdempotentAsync("setup/system-db-ready",
                async () =>
                {
                    controller.LogProgress(master, verb: "wait for", message: "neon-system-db");

                    await NeonHelper.WaitAllAsync(
                        new List<Task>()
                        {
                            k8s.WaitForDeploymentAsync(KubeNamespace.NeonSystem, "neon-system-db-postgres-operator", timeout: clusterOpTimeout, pollInterval: clusterOpPollInterval, cancellationToken: controller.CancellationToken),
                            k8s.WaitForStatefulSetAsync(KubeNamespace.NeonSystem, "neon-system-db", timeout: clusterOpTimeout, pollInterval: clusterOpPollInterval, cancellationToken: controller.CancellationToken),
                        });
                });
        }

        /// <summary>
        /// Installs Keycloak.
        /// </summary>
        /// <param name="controller">The setup controller.</param>
        /// <param name="master">The master node where the operation will be performed.</param>
        /// <returns>The tracking <see cref="Task"/>.</returns>
        public static async Task InstallSsoAsync(ISetupController controller, NodeSshProxy<NodeDefinition> master)
        {
            await SyncContext.Clear;
            Covenant.Requires<ArgumentNullException>(controller != null, nameof(controller));
            Covenant.Requires<ArgumentNullException>(master != null, nameof(master));

            controller.ThrowIfCancelled();
            await InstallGlauthAsync(controller, master);

            controller.ThrowIfCancelled();
            await InstallDexAsync(controller, master);

            controller.ThrowIfCancelled();
            await InstallNeonSsoProxyAsync(controller, master);

            controller.ThrowIfCancelled();
            await InstallOauth2ProxyAsync(controller, master);
        }

        /// <summary>
        /// Installs Dex.
        /// </summary>
        /// <param name="controller">The setup controller.</param>
        /// <param name="master">The master node where the operation will be performed.</param>
        /// <returns>The tracking <see cref="Task"/>.</returns>
        public static async Task InstallDexAsync(ISetupController controller, NodeSshProxy<NodeDefinition> master)
        {
            await SyncContext.Clear;
            Covenant.Requires<ArgumentNullException>(controller != null, nameof(controller));
            Covenant.Requires<ArgumentNullException>(master != null, nameof(master));

            var cluster       = controller.Get<ClusterProxy>(KubeSetupProperty.ClusterProxy);
            var k8s           = GetK8sClient(controller);
            var clusterAdvice = controller.Get<KubeClusterAdvice>(KubeSetupProperty.ClusterAdvice);
            var serviceAdvice = clusterAdvice.GetServiceAdvice(KubeClusterAdvice.Dex);
            var serviceUser   = await KubeHelper.GetClusterLdapUserAsync(k8s, "serviceuser");

            var values = new Dictionary<string, object>();

            values.Add("cluster.name", cluster.Definition.Name);
            values.Add("cluster.domain", cluster.Definition.Domain);
            values.Add("ingress.subdomain", ClusterDomain.Sso);
            values.Add("serviceMesh.enabled", cluster.Definition.Features.ServiceMesh);

            values.Add("secrets.grafana", NeonHelper.GetCryptoRandomPassword(cluster.Definition.Security.PasswordLength));
            values.Add("secrets.harbor", NeonHelper.GetCryptoRandomPassword(cluster.Definition.Security.PasswordLength));
            values.Add("secrets.kubernetes", NeonHelper.GetCryptoRandomPassword(cluster.Definition.Security.PasswordLength));
            values.Add("secrets.minio", NeonHelper.GetCryptoRandomPassword(cluster.Definition.Security.PasswordLength));
            values.Add("secrets.ldap", serviceUser.Password);

            values.Add("config.issuer", $"https://{ClusterDomain.Sso}.{cluster.Definition.Domain}");

            // LDAP

            var baseDN = $@"dc={string.Join($@"\,dc=", cluster.Definition.Domain.Split('.'))}";

            values.Add("config.ldap.bindDN", $@"cn=serviceuser\,ou=admin\,{baseDN}");
            values.Add("config.ldap.userSearch.baseDN", $@"cn=users\,{baseDN}");
            values.Add("config.ldap.groupSearch.baseDN", $@"ou=users\,{baseDN}");

            if (serviceAdvice.PodMemoryRequest.HasValue && serviceAdvice.PodMemoryLimit.HasValue)
            {
                values.Add($"resources.requests.memory", ToSiString(serviceAdvice.PodMemoryRequest));
                values.Add($"resources.limits.memory", ToSiString(serviceAdvice.PodMemoryLimit));
            }

            controller.ThrowIfCancelled();
            await master.InvokeIdempotentAsync("setup/dex-install",
                async () =>
                {
                    await master.InstallHelmChartAsync(controller, "dex",
                        releaseName:     "dex",
                        @namespace:      KubeNamespace.NeonSystem,
                        prioritySpec:    PriorityClass.NeonApi.Name,
                        values:          values,
                        progressMessage: "dex");
                });

            controller.ThrowIfCancelled();
            await master.InvokeIdempotentAsync("setup/dex-ready",
                async () =>
                {
                    controller.LogProgress(master, verb: "wait for", message: "neon-sso");

                    await k8s.WaitForDeploymentAsync(KubeNamespace.NeonSystem, "neon-sso-dex", timeout: clusterOpTimeout, pollInterval: clusterOpPollInterval, cancellationToken: controller.CancellationToken);
                });
        }

        /// <summary>
        /// Installs Neon SSO Session Proxy.
        /// </summary>
        /// <param name="controller">The setup controller.</param>
        /// <param name="master">The master node where the operation will be performed.</param>
        /// <returns>The tracking <see cref="Task"/>.</returns>
        public static async Task InstallNeonSsoProxyAsync(ISetupController controller, NodeSshProxy<NodeDefinition> master)
        {
            await SyncContext.Clear;
            Covenant.Requires<ArgumentNullException>(controller != null, nameof(controller));
            Covenant.Requires<ArgumentNullException>(master != null, nameof(master));

            var cluster       = controller.Get<ClusterProxy>(KubeSetupProperty.ClusterProxy);
            var k8s           = GetK8sClient(controller);
            var clusterAdvice = controller.Get<KubeClusterAdvice>(KubeSetupProperty.ClusterAdvice);
            var serviceAdvice = clusterAdvice.GetServiceAdvice(KubeClusterAdvice.NeonSsoSessionProxy);
            var values        = new Dictionary<string, object>();

            values.Add("image.organization", KubeConst.LocalClusterRegistry);
            values.Add("image.tag", KubeVersions.NeonKubeContainerImageTag);
            values.Add("cluster.name", cluster.Definition.Name);
            values.Add("cluster.domain", cluster.Definition.Domain);
            values.Add("ingress.subdomain", ClusterDomain.Sso);
            values.Add("secrets.cipherKey", AesCipher.GenerateKey(256));
            values.Add($"metrics.enabled", serviceAdvice.MetricsEnabled ?? clusterAdvice.MetricsEnabled);
            values.Add("serviceMesh.enabled", cluster.Definition.Features.ServiceMesh);

            if (serviceAdvice.PodMemoryRequest.HasValue && serviceAdvice.PodMemoryLimit.HasValue)
            {
                values.Add($"resources.requests.memory", ToSiString(serviceAdvice.PodMemoryRequest));
                values.Add($"resources.limits.memory", ToSiString(serviceAdvice.PodMemoryLimit));
            }

            controller.ThrowIfCancelled();
            await master.InvokeIdempotentAsync("setup/neon-sso-session-proxy-install",
                async () =>
                {
                    await master.InstallHelmChartAsync(controller, "neon-sso-session-proxy",
                        releaseName:  "neon-sso-session-proxy",
                        @namespace:   KubeNamespace.NeonSystem,
                        prioritySpec: PriorityClass.NeonNetwork.Name,
                        values:       values);
                });

            controller.ThrowIfCancelled();
            await master.InvokeIdempotentAsync("setup/neon-sso-proxy-ready",
                async () =>
                {
                    controller.LogProgress(master, verb: "wait for", message: "neon-sso-session-proxy");

                    await k8s.WaitForDeploymentAsync(KubeNamespace.NeonSystem, "neon-sso-session-proxy", timeout: clusterOpTimeout, pollInterval: clusterOpPollInterval, cancellationToken: controller.CancellationToken);
                });
        }

        /// <summary>
        /// Installs Glauth.
        /// </summary>
        /// <param name="controller">The setup controller.</param>
        /// <param name="master">The master node where the operation will be performed.</param>
        /// <returns>The tracking <see cref="Task"/>.</returns>
        public static async Task InstallGlauthAsync(ISetupController controller, NodeSshProxy<NodeDefinition> master)
        {
            await SyncContext.Clear;
            Covenant.Requires<ArgumentNullException>(controller != null, nameof(controller));
            Covenant.Requires<ArgumentNullException>(master != null, nameof(master));

            var cluster       = controller.Get<ClusterProxy>(KubeSetupProperty.ClusterProxy);
            var clusterLogin  = controller.Get<ClusterLogin>(KubeSetupProperty.ClusterLogin);
            var k8s           = GetK8sClient(controller);
            var clusterAdvice = controller.Get<KubeClusterAdvice>(KubeSetupProperty.ClusterAdvice);
            var serviceAdvice = clusterAdvice.GetServiceAdvice(KubeClusterAdvice.Glauth);
            var values        = new Dictionary<string, object>();
            var dbSecret      = await k8s.ReadNamespacedSecretAsync(KubeConst.NeonSystemDbServiceSecret, KubeNamespace.NeonSystem);
            var dbPassword    = Encoding.UTF8.GetString(dbSecret.Data["password"]);

            values.Add("cluster.name", cluster.Definition.Name);
            values.Add("cluster.domain", cluster.Definition.Domain);
            values.Add("serviceMesh.enabled", cluster.Definition.Features.ServiceMesh);

            values.Add("config.backend.baseDN", $"dc={string.Join($@"\,dc=", cluster.Definition.Domain.Split('.'))}");
            values.Add("config.backend.database.user", KubeConst.NeonSystemDbServiceUser);
            values.Add("config.backend.database.password", dbPassword);

            values.Add("users.root.password", clusterLogin.SsoPassword);
            values.Add("users.serviceuser.password", NeonHelper.GetCryptoRandomPassword(cluster.Definition.Security.PasswordLength));

            if (serviceAdvice.PodMemoryRequest.HasValue && serviceAdvice.PodMemoryLimit.HasValue)
            {
                values.Add($"resources.requests.memory", ToSiString(serviceAdvice.PodMemoryRequest));
                values.Add($"resources.limits.memory", ToSiString(serviceAdvice.PodMemoryLimit));
            }

            controller.ThrowIfCancelled();
            await master.InvokeIdempotentAsync("setup/glauth-install",
                async () =>
                {
                    await master.InstallHelmChartAsync(controller, "glauth",
                        releaseName:  "glauth",
                        @namespace:   KubeNamespace.NeonSystem,
                        prioritySpec: PriorityClass.NeonApp.Name,
                        values:       values);
                });

            controller.ThrowIfCancelled();
            await master.InvokeIdempotentAsync("setup/glauth-ready",
                async () =>
                {
                    controller.LogProgress(master, verb: "wait for", message: "glauth");

                    await k8s.WaitForDeploymentAsync(KubeNamespace.NeonSystem, "neon-sso-glauth", timeout: clusterOpTimeout, pollInterval: clusterOpPollInterval, cancellationToken: controller.CancellationToken);

                    // Wait for the [glauth postgres.so] plugin to initialize its database
                    // by quering the three tables we'll be modifying later below.  The database
                    // will be ready when these queries succeed.

                    controller.ThrowIfCancelled();
                    await NeonHelper.WaitForAsync(
                        async () =>
                        {
                            // Verify [groups] table.

                            var result = await cluster.ExecSystemDbCommandAsync("glauth", "SELECT * FROM groups;", noSuccessCheck: true);

                            if (result.ExitCode != 0)
                            {
                                return false;
                            }

                            // Verify [users] table.

                            controller.ThrowIfCancelled();

                            result = await cluster.ExecSystemDbCommandAsync("glauth", "SELECT * FROM users;", noSuccessCheck: true);

                            if (result.ExitCode != 0)
                            {
                                return false;
                            }

                            // Verify [capabilities] table.

                            controller.ThrowIfCancelled();

                            result = await cluster.ExecSystemDbCommandAsync("glauth", "SELECT * FROM capabilities;", noSuccessCheck: true);

                            if (result.ExitCode != 0)
                            {
                                return false;
                            }

                            return true;
                        },
                        timeout:           clusterOpTimeout, 
                        pollInterval:      clusterOpPollInterval,
                        cancellationToken: controller.CancellationToken);
                });

            controller.ThrowIfCancelled();
            await master.InvokeIdempotentAsync("setup/glauth-users",
                async () =>
                {
                    controller.LogProgress(master, verb: "create", message: "glauth users");

                    var users  = await k8s.ReadNamespacedSecretAsync("glauth-users", KubeNamespace.NeonSystem);
                    var groups = await k8s.ReadNamespacedSecretAsync("glauth-groups", KubeNamespace.NeonSystem);

                    foreach (var key in groups.Data.Keys)
                    {
                        var group = NeonHelper.YamlDeserialize<GlauthGroup>(Encoding.UTF8.GetString(groups.Data[key]));

                        controller.ThrowIfCancelled();
                        await cluster.ExecSystemDbCommandAsync("glauth",
                            $@"INSERT INTO groups(name, gidnumber)
                                   VALUES('{group.Name}','{group.GidNumber}') 
                                       ON CONFLICT (name) DO UPDATE
                                           SET gidnumber = '{group.GidNumber}';");
                    }

                    foreach (var user in users.Data.Keys)
                    {
                        var userData     = NeonHelper.YamlDeserialize<GlauthUser>(Encoding.UTF8.GetString(users.Data[user]));
                        var name         = userData.Name;
                        var givenname    = userData.Name;
                        var mail         = $"{userData.Name}@{cluster.Definition.Domain}";
                        var uidnumber    = userData.UidNumber;
                        var primarygroup = userData.PrimaryGroup;
                        var passsha256   = CryptoHelper.ComputeSHA256String(userData.Password);

                        controller.ThrowIfCancelled();
                        await cluster.ExecSystemDbCommandAsync("glauth",
                             $@"INSERT INTO users(name, givenname, mail, uidnumber, primarygroup, passsha256)
                                    VALUES('{name}','{givenname}','{mail}','{uidnumber}','{primarygroup}','{passsha256}')
                                        ON CONFLICT (name) DO UPDATE
                                            SET givenname    = '{givenname}',
                                                mail         = '{mail}',
                                                uidnumber    = '{uidnumber}',
                                                primarygroup = '{primarygroup}',
                                                passsha256   = '{passsha256}';");

                        if (userData.Capabilities != null)
                        {
                            foreach (var capability in userData.Capabilities)
                            {
                                controller.ThrowIfCancelled();
                                await cluster.ExecSystemDbCommandAsync("glauth",
                                    $@"INSERT INTO capabilities(userid, action, object)
                                           VALUES('{uidnumber}','{capability.Action}','{capability.Object}');");
                            }
                        }
                    }
                });
        }

        /// <summary>
        /// Installs Oauth2-proxy.
        /// </summary>
        /// <param name="controller">The setup controller.</param>
        /// <param name="master">The master node where the operation will be performed.</param>
        /// <returns>The tracking <see cref="Task"/>.</returns>
        public static async Task InstallOauth2ProxyAsync(ISetupController controller, NodeSshProxy<NodeDefinition> master)
        {
            await SyncContext.Clear;
            Covenant.Requires<ArgumentNullException>(controller != null, nameof(controller));
            Covenant.Requires<ArgumentNullException>(master != null, nameof(master));

            var cluster       = controller.Get<ClusterProxy>(KubeSetupProperty.ClusterProxy);
            var k8s           = GetK8sClient(controller);
            var clusterAdvice = controller.Get<KubeClusterAdvice>(KubeSetupProperty.ClusterAdvice);
            var serviceAdvice = clusterAdvice.GetServiceAdvice(KubeClusterAdvice.Oauth2Proxy);

            controller.ThrowIfCancelled();
            await master.InvokeIdempotentAsync("setup/oauth2-proxy",
                async () =>
                {
                    controller.LogProgress(master, verb: "setup", message: "oauth2 proxy");

                    var values = new Dictionary<string, object>();

                    values.Add("cluster.name", cluster.Definition.Name);
                    values.Add("cluster.domain", cluster.Definition.Domain);
                    values.Add("config.cookieSecret", NeonHelper.ToBase64(NeonHelper.GetCryptoRandomPassword(24)));
                    values.Add($"metrics.enabled", serviceAdvice.MetricsEnabled ?? clusterAdvice.MetricsEnabled);
                    values.Add($"metrics.servicemonitor.interval", serviceAdvice.MetricsInterval ?? clusterAdvice.MetricsInterval);

                    await master.InstallHelmChartAsync(controller, "oauth2-proxy",
                        releaseName:     "neon-sso",
                        @namespace:      KubeNamespace.NeonSystem,
                        prioritySpec:    PriorityClass.NeonApi.Name,
                        values:          values,
                        progressMessage: "neon-sso-oauth2-proxy");
                });
        }

        /// <summary>
        /// Returns the Postgres connection string for the default database for the
        /// cluster's <see cref="KubeService.NeonSystemDb"/> deployment.
        /// </summary>
        /// <param name="controller">The setup controller.</param>
        /// <returns>The connection string.</returns>
        public static async Task<string> GetSystemDatabaseConnectionStringAsync(ISetupController controller)
        {
            await SyncContext.Clear;
            Covenant.Requires<ArgumentNullException>(controller != null, nameof(controller));

            var k8s        = GetK8sClient(controller);
            var secret     = await k8s.ReadNamespacedSecretAsync(KubeConst.NeonSystemDbAdminSecret, KubeNamespace.NeonSystem);
            var username   = Encoding.UTF8.GetString(secret.Data["username"]);
            var password   = Encoding.UTF8.GetString(secret.Data["password"]);
            var dbHost     = KubeService.NeonSystemDb;
            var dbPort     = NetworkPorts.Postgres;
            var connString = $"Host={dbHost};Port={dbPort};Username={username};Password={password};Database=postgres";

            if (controller.Get<bool>(KubeSetupProperty.Redact, true))
            {
                controller.LogGlobal($"System database connection string: [{connString.Replace(password, "REDACTED")}]");
            }
            else
            {
                controller.LogGlobal($"System database connection string: [{connString}]");
            }

            return connString;
        }

        /// <summary>
        /// Creates a Minio bucket by using the mc client on one of the minio server pods.
        /// </summary>
        /// <param name="controller">The setup controller.</param>
        /// <param name="master">The master node where the operation will be performed.</param>
        /// <param name="name">The new bucket name.</param>
        /// <param name="quota">The bucket quota.</param>
        /// <returns>The tracking <see cref="Task"/>.</returns>
        public static async Task CreateMinioBucketAsync(ISetupController controller, NodeSshProxy<NodeDefinition> master, string name, string quota = null)
        {
            await SyncContext.Clear;
            Covenant.Requires<ArgumentNullException>(controller != null, nameof(controller));
            Covenant.Requires<ArgumentNullException>(master != null, nameof(master));
            Covenant.Requires<ArgumentNullException>(!string.IsNullOrEmpty(name), nameof(name));

            master.Status = $"create: [{name}] minio bucket";

            var cluster     = controller.Get<ClusterProxy>(KubeSetupProperty.ClusterProxy);
            var minioSecret = await GetK8sClient(controller).ReadNamespacedSecretAsync("minio", KubeNamespace.NeonSystem);
            var accessKey   = Encoding.UTF8.GetString(minioSecret.Data["accesskey"]);
            var secretKey   = Encoding.UTF8.GetString(minioSecret.Data["secretkey"]);
            var k8s         = GetK8sClient(controller);
            
            controller.ThrowIfCancelled();
            await master.InvokeIdempotentAsync($"setup/minio-bucket-{name}",
                async () =>
                {
                    await cluster.ExecMinioCommandAsync(
                        retryPolicy: podExecRetry,
                        mcCommand:   $"mb minio/{name}");
                });

            controller.ThrowIfCancelled();
            if (!string.IsNullOrEmpty(quota))
            {
                await master.InvokeIdempotentAsync($"setup/minio-bucket-{name}-quota",
                    async () =>
                    {
                        await cluster.ExecMinioCommandAsync(
                            retryPolicy: podExecRetry,
                            mcCommand:   $"admin bucket quota minio/{name} --hard {quota}");
                    });
            }
        }


        /// <summary>
        /// Writes the <see cref="KubeConfigMapName.ClusterInfo"/>
        /// config map to the <see cref="KubeNamespace.NeonStatus"/> namespace.
        /// </summary>
        /// <param name="controller">The setup controller.</param>
        /// <param name="master">The master node where the operation will be performed.</param>
        /// <returns>The tracking <see cref="Task"/>.</returns>
        public static async Task WriteClusterInfoAsync(ISetupController controller, NodeSshProxy<NodeDefinition> master)
        {
            await SyncContext.Clear;

            Covenant.Requires<ArgumentNullException>(controller != null, nameof(controller));

            var cluster = controller.Get<ClusterProxy>(KubeSetupProperty.ClusterProxy);
            var k8s     = GetK8sClient(controller);

            await master.InvokeIdempotentAsync("setup/cluster-info",
                (Func<Task>)(async () =>
                {
                    var clusterInfoMap = new TypeSafeConfigMap<ClusterInfo>(
                        name:       KubeConfigMapName.ClusterInfo,
                        @namespace: KubeNamespace.NeonStatus,
                        config:     new ClusterInfo(cluster.Definition));

                    await k8s.CreateNamespacedConfigMapAsync(clusterInfoMap.ConfigMap, KubeNamespace.NeonStatus);
                }));
        }

        /// <summary>
        /// Writes the <see cref="KubeConfigMapName.ClusterHealth"/> and <see cref="KubeConfigMapName.ClusterLock"/> 
        /// config maps to the <see cref="KubeNamespace.NeonStatus"/> namespace.
        /// </summary>
        /// <param name="controller">The setup controller.</param>
        /// <param name="master">The master node where the operation will be performed.</param>
        /// <returns>The tracking <see cref="Task"/>.</returns>
        public static async Task WriteClusterConfigMapsAsync(ISetupController controller, NodeSshProxy<NodeDefinition> master)
        {
            await SyncContext.Clear;

            Covenant.Requires<ArgumentNullException>(controller != null, nameof(controller));

            var cluster = controller.Get<ClusterProxy>(KubeSetupProperty.ClusterProxy);
            var k8s     = GetK8sClient(controller);

            await master.InvokeIdempotentAsync("setup/cluster-lock",
                async () =>
                {
                    var clusterLockMap = new TypeSafeConfigMap<ClusterLock>(
                        name:       KubeConfigMapName.ClusterLock,
                        @namespace: KubeNamespace.NeonStatus,
                        config:     new ClusterLock()
                        {
                            IsLocked = cluster.Definition.IsLocked,
                        });

                    await k8s.CreateNamespacedConfigMapAsync(clusterLockMap.ConfigMap, KubeNamespace.NeonStatus);
                });

            await master.InvokeIdempotentAsync("setup/cluster-health",
                (Func<Task>)(async () =>
                {
                    var clusterHealthMap = new TypeSafeConfigMap<ClusterHealth>(
                        name:       KubeConfigMapName.ClusterHealth,
                        @namespace: KubeNamespace.NeonStatus,
                        config:     new ClusterHealth()
                        {
                            State   = ClusterState.Healthy,
                            Summary = "Cluster is healthy"
                        });

                    await k8s.CreateNamespacedConfigMapAsync(clusterHealthMap.ConfigMap, KubeNamespace.NeonStatus);
                }));
        }

        /// <summary>
        /// Converts a <c>decimal</c> into a nice byte units string.
        /// </summary>
        /// <param name="value">The input value (or <c>null</c>).</param>
        /// <returns>The formatted output (or <c>null</c>).</returns>
        public static string ToSiString(decimal? value)
        {
            if (!value.HasValue)
            {
                return null;
            }

            return new ResourceQuantity(value.GetValueOrDefault(), 0, ResourceQuantity.SuffixFormat.BinarySI).CanonicalizeString();
        }

        /// <summary>
        /// Converts a <c>double</c> value into a nice byte units string.
        /// </summary>
        /// <param name="value">The input value (or <c>null</c>).</param>
        /// <returns>The formatted output (or <c>null</c>).</returns>
        public static string ToSiString(double? value)
        {
            if (!value.HasValue)
            {
                return null;
            }

            return new ResourceQuantity((decimal)value.GetValueOrDefault(), 0, ResourceQuantity.SuffixFormat.BinarySI).CanonicalizeString();
        }
    }
}<|MERGE_RESOLUTION|>--- conflicted
+++ resolved
@@ -2773,12 +2773,7 @@
                         }
                     };
 
-<<<<<<< HEAD
-                    var blockDevices = await k8s.JNET_ListNamespacedCustomObjectAsync<V1CStorBlockDeviceList>(KubeNamespace.NeonStorage);
-=======
-                    
-                    var blockDevices = await k8s.ListNamespacedCustomObjectAsync<V1CStorBlockDevice>(KubeNamespace.NeonStorage);
->>>>>>> 796aaa23
+                    var blockDevices = await k8s.JNET_ListNamespacedCustomObjectAsync<V1CStorBlockDevice>(KubeNamespace.NeonStorage);
 
                     foreach (var node in cluster.Definition.Nodes)
                     {
