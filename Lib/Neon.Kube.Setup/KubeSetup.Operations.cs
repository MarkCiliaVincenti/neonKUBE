﻿//-----------------------------------------------------------------------------
// FILE:	    KubeSetup.Operations.cs
// CONTRIBUTOR: Jeff Lill
// COPYRIGHT:	Copyright (c) 2005-2022 by neonFORGE LLC.  All rights reserved.
//
// Licensed under the Apache License, Version 2.0 (the "License");
// you may not use this file except in compliance with the License.
// You may obtain a copy of the License at
//
//     http://www.apache.org/licenses/LICENSE-2.0
//
// Unless required by applicable law or agreed to in writing, software
// distributed under the License is distributed on an "AS IS" BASIS,
// WITHOUT WARRANTIES OR CONDITIONS OF ANY KIND, either express or implied.
// See the License for the specific language governing permissions and
// limitations under the License.

using System;
using System.Collections.Generic;
using System.ComponentModel;
using System.Diagnostics.Contracts;
using System.IO;
using System.Linq;
using System.Net;
using System.Net.Http;
using System.Net.Sockets;
using System.Security.Cryptography.X509Certificates;
using System.Text;
using System.Text.RegularExpressions;
using System.Threading;
using System.Threading.Tasks;

using Helm.Helm;
using k8s;
using k8s.Models;
using Microsoft.Rest;
using Minio;
using Newtonsoft.Json;
using Newtonsoft.Json.Linq;
using Npgsql;

using Neon.Common;
using Neon.Cryptography;
using Neon.IO;
using Neon.Kube.Resources;
using Neon.Postgres;
using Neon.Retry;
using Neon.SSH;
using Neon.Tasks;
using Neon.Net;
<<<<<<< HEAD
=======

using Tomlyn;
using Tomlyn.Model;
using Tomlyn.Syntax;

using YamlDotNet.Serialization;
using YamlDotNet.Serialization.NodeDeserializers;
using YamlDotNet.Serialization.NamingConventions;
>>>>>>> 537e6187

namespace Neon.Kube
{
    public static partial class KubeSetup
    {
        /// <summary>
        /// Configures a local HAProxy container that makes the Kubernetes Etc
        /// cluster highly available.
        /// </summary>
        /// <param name="controller">The setup controller.</param>
        /// <param name="node">The node where the operation will be performed.</param>
        public static void SetupEtcdHaProxy(ISetupController controller, NodeSshProxy<NodeDefinition> node)
        {
            Covenant.Requires<ArgumentException>(controller != null, nameof(controller));

            var cluster = controller.Get<ClusterProxy>(KubeSetupProperty.ClusterProxy);

            controller.LogProgress(node, verb: "configure", message: "etcd ha");

            var sbHaProxyConfig = new StringBuilder();

            sbHaProxyConfig.Append(
$@"global
    daemon
    log stdout  format raw  local0  info
    maxconn 32000

defaults
    balance                 roundrobin
    retries                 2
    http-reuse              safe
    timeout connect         5000
    timeout client          50000
    timeout server          50000
    timeout check           5000
    timeout http-keep-alive 500

frontend kubernetes_masters
    bind                    *:6442
    mode                    tcp
    log                     global
    option                  tcplog
    default_backend         kubernetes_masters_backend

frontend harbor_http
    bind                    *:80
    mode                    http
    log                     global
    option                  httplog
    default_backend         harbor_backend_http

frontend harbor
    bind                    *:443
    mode                    tcp
    log                     global
    option                  tcplog
    default_backend         harbor_backend

backend kubernetes_masters_backend
    mode                    tcp
    balance                 roundrobin");

            foreach (var master in cluster.Masters)
            {
                sbHaProxyConfig.Append(
$@"
    server {master.Name}         {master.Address}:{KubeNodePorts.KubeApiServer}");
            }

            sbHaProxyConfig.Append(
$@"
backend harbor_backend_http
    mode                    http
    balance                 roundrobin");

            foreach (var n in cluster.Nodes.Where(n => n.Metadata.Labels.Istio))
            {
                sbHaProxyConfig.Append(
$@"
    server {n.Name}         {n.Address}:{KubeNodePorts.IstioIngressHttp}");
            }

            sbHaProxyConfig.Append(
$@"
backend harbor_backend
    mode                    tcp
    balance                 roundrobin");

            foreach (var n in cluster.Nodes.Where(n => n.Metadata.Labels.Istio))
            {
                sbHaProxyConfig.Append(
$@"
    server {n.Name}         {n.Address}:{KubeNodePorts.IstioIngressHttps}");
            }

            node.UploadText("/etc/neonkube/neon-etcd-proxy.cfg", sbHaProxyConfig);

            var sbHaProxyPod = new StringBuilder();

            sbHaProxyPod.Append(
$@"
apiVersion: v1
kind: Pod
metadata:
  name: neon-etcd-proxy
  namespace: kube-system
  labels:
    app: neon-etcd-proxy
    role: neon-etcd-proxy
    release: neon-etcd-proxy
spec:
  volumes:
   - name: neon-etcd-proxy-config
     hostPath:
       path: /etc/neonkube/neon-etcd-proxy.cfg
       type: File
  hostNetwork: true
  containers:
    - name: web
      image: {KubeConst.LocalClusterRegistry}/haproxy:{KubeVersions.Haproxy}
      volumeMounts:
        - name: neon-etcd-proxy-config
          mountPath: /etc/haproxy/haproxy.cfg
      ports:
        - name: k8s-masters
          containerPort: 6442
          protocol: TCP
");
            node.UploadText("/etc/kubernetes/manifests/neon-etcd-proxy.yaml", sbHaProxyPod, permissions: "600", owner: "root:root");
        }

        /// <summary>
        /// Adds the Kubernetes node labels.
        /// </summary>
        /// <param name="controller">The setup controller.</param>
        /// <param name="master">The first master node where the operation will be performed.</param>
        /// <returns>The tracking <see cref="Task"/>.</returns>
        public static async Task LabelNodesAsync(ISetupController controller, NodeSshProxy<NodeDefinition> master)
        {
            await SyncContext.ClearAsync;

            Covenant.Requires<ArgumentNullException>(controller != null, nameof(controller));
            Covenant.Requires<ArgumentNullException>(master != null, nameof(master));

            var cluster = controller.Get<ClusterProxy>(KubeSetupProperty.ClusterProxy);
            var k8s     = GetK8sClient(controller);

            await master.InvokeIdempotentAsync("setup/label-nodes",
                async () =>
                {
                    controller.LogProgress(master, verb: "label", message: "nodes");

                    try
                    {
                        var k8sNodes = (await k8s.ListNodeAsync()).Items;

                        foreach (var node in cluster.Nodes)
                        {
                            var k8sNode = k8sNodes.Where(n => n.Metadata.Name == node.Name).FirstOrDefault();

                            var patch = new V1Node()
                            {
                                Metadata = new V1ObjectMeta()
                                {
                                    Labels = k8sNode.Labels()
                                }
                            };

                            if (node.Metadata.IsWorker)
                            {
                                // Kubernetes doesn't set the role for worker nodes so we'll do that here.

                                patch.Metadata.Labels.Add("kubernetes.io/role", "worker");
                            }

                            patch.Metadata.Labels.Add(NodeLabels.LabelDatacenter, cluster.Definition.Datacenter.ToLowerInvariant());
                            patch.Metadata.Labels.Add(NodeLabels.LabelEnvironment, cluster.Definition.Environment.ToString().ToLowerInvariant());

                            foreach (var label in node.Metadata.Labels.All)
                            {
                                if (label.Value != null)
                                {
                                    patch.Metadata.Labels.Add(label.Key, label.Value.ToString());
                                }
                            }

                            await k8s.PatchNodeAsync(new V1Patch(patch, V1Patch.PatchType.StrategicMergePatch), k8sNode.Metadata.Name);
                        }
                    }
                    finally
                    {
                        master.Status = string.Empty;
                    }

                    await Task.CompletedTask;
                });
        }

        /// <summary>
        /// Initializes the cluster on the first manager, joins the remaining
        /// masters and workers to the cluster and then performs the rest of
        /// cluster setup.
        /// </summary>
        /// <param name="controller">The setup controller.</param>
        /// <param name="maxParallel">
        /// The maximum number of operations on separate nodes to be performed in parallel.
        /// This defaults to <see cref="defaultMaxParallelNodes"/>.
        /// </param>
        /// <returns>The tracking <see cref="Task"/>.</returns>
        public static async Task SetupClusterAsync(ISetupController controller, int maxParallel = defaultMaxParallelNodes)
        {
            await SyncContext.ClearAsync;

            Covenant.Requires<ArgumentNullException>(controller != null, nameof(controller));
            Covenant.Requires<ArgumentException>(maxParallel > 0, nameof(maxParallel));

            var cluster       = controller.Get<ClusterProxy>(KubeSetupProperty.ClusterProxy);
            var clusterLogin  = controller.Get<ClusterLogin>(KubeSetupProperty.ClusterLogin);
            var master        = cluster.FirstMaster;
            var debugMode     = controller.Get<bool>(KubeSetupProperty.DebugMode);
            var readyToGoMode = controller.Get<ReadyToGoMode>(KubeSetupProperty.ReadyToGoMode);

            cluster.ClearStatus();

            KubeHelper.K8sClientConverterInitialize();

            ConfigureKubernetes(controller, master);
            ConfigureFeatureGates(controller, cluster.Masters);
            ConfigureWorkstation(controller, master);

            ConnectCluster(controller);

            if (readyToGoMode == ReadyToGoMode.Setup)
            {
                await ConfigureKubeletAsync(controller, master);
                await RestartPodsAsync(controller, master);
            }

            await ConfigureMasterTaintsAsync(controller, master);
            await TaintNodesAsync(controller);
            await LabelNodesAsync(controller, master);
            await CreateNamespacesAsync(controller, master);
            await CreateRootUserAsync(controller, master);
            await InstallCalicoCniAsync(controller, master);
            await InstallMetricsServerAsync(controller, master);
            await InstallIstioAsync(controller, master);

            if (cluster.Definition.Nodes.Where(node => node.Labels.Metrics).Count() >= 3)
            {
                await InstallEtcdAsync(controller, master);
            }

            await InstallPrometheusAsync(controller, master);
            await InstallCertManagerAsync(controller, master);
            await InstallKubeDashboardAsync(controller, master);
            await InstallNodeProblemDetectorAsync(controller, master);
            await InstallOpenEbsAsync(controller, master);
            await InstallReloaderAsync(controller, master);
            await InstallSystemDbAsync(controller, master);
            await InstallRedisAsync(controller, master);
            await InstallSsoAsync(controller, master);
            await InstallKialiAsync(controller, master);

            await InstallMinioAsync(controller, master);
            await SetupGrafanaAsync(controller, master);
            await InstallHarborAsync(controller, master);
            await InstallMonitoringAsync(controller);

            // Install the cluster operators and any required custom resources.
            //
            // NOTE: The neonKUBE CRDs are installed with [neon-cluster-operator]
            //       so we need to install that first.

            await InstallClusterOperatorAsync(controller, master);
            await InstallNodeAgentAsync(controller, master);
            await InstallContainerRegistryResources(controller);
        }

        /// <summary>
        /// Method to generate Kubernetes cluster configuration.
        /// </summary>
        /// <param name="controller">The setup controller.</param>
        /// <param name="master">The master node where the operation will be performed.</param>
        /// <returns>The tracking <see cref="Task"/>.</returns>
        public static string GenerateKubernetesClusterConfig(ISetupController controller, NodeSshProxy<NodeDefinition> master)
        {
            Covenant.Requires<ArgumentNullException>(controller != null, nameof(controller));
            Covenant.Requires<ArgumentNullException>(master != null, nameof(master));

            var hostingEnvironment   = controller.Get<HostingEnvironment>(KubeSetupProperty.HostingEnvironment);
            var cluster              = controller.Get<ClusterProxy>(KubeSetupProperty.ClusterProxy);
            var clusterLogin         = controller.Get<ClusterLogin>(KubeSetupProperty.ClusterLogin);
            var readyToGoMode        = controller.Get<ReadyToGoMode>(KubeSetupProperty.ReadyToGoMode);
            var controlPlaneEndpoint = $"kubernetes-masters:6442";
            var sbCertSANs           = new StringBuilder();

            if (hostingEnvironment == HostingEnvironment.Wsl2)
            {
                // Tweak the API server endpoint for WSL2.

                controlPlaneEndpoint = $"{KubeConst.NeonDesktopWsl2BuiltInDistroName}:{KubeNodePorts.KubeApiServer}";
            }

            if (!string.IsNullOrEmpty(cluster.Definition.Kubernetes.ApiLoadBalancer))
            {
                controlPlaneEndpoint = cluster.Definition.Kubernetes.ApiLoadBalancer;

                var fields = cluster.Definition.Kubernetes.ApiLoadBalancer.Split(':');

                sbCertSANs.AppendLine($"  - \"{fields[0]}\"");
                sbCertSANs.AppendLine($"  - \"kubernetes-masters\"");
            }

            foreach (var node in cluster.Masters)
            {
                sbCertSANs.AppendLine($"  - \"{node.Address}\"");
                sbCertSANs.AppendLine($"  - \"{node.Name}\"");
            }

            if (cluster.Definition.IsDesktopCluster)
            {
                sbCertSANs.AppendLine($"  - \"{Dns.GetHostName()}\"");
                sbCertSANs.AppendLine($"  - \"{cluster.Definition.Name}\"");
            }

            var kubeletFailSwapOnLine = string.Empty;

            if (hostingEnvironment == HostingEnvironment.Wsl2)
            {
                // SWAP will be enabled by the default Microsoft WSL2 kernel which
                // will cause Kubernetes to complain because this isn't a supported
                // configuration.  We need to disable these error checks.

                kubeletFailSwapOnLine = "failSwapOn: false";
            }

            var clusterConfig = new StringBuilder();

            clusterConfig.AppendLine(
$@"
apiVersion: kubeadm.k8s.io/v1beta2
kind: ClusterConfiguration
clusterName: {cluster.Name}
kubernetesVersion: ""v{KubeVersions.Kubernetes}""
imageRepository: ""{KubeConst.LocalClusterRegistry}""
apiServer:
  extraArgs:
    bind-address: 0.0.0.0
    advertise-address: 0.0.0.0
    logging-format: json
    default-not-ready-toleration-seconds: ""30"" # default 300
    default-unreachable-toleration-seconds: ""30"" #default  300
    allow-privileged: ""true""
    api-audiences: api
    service-account-issuer: kubernetes.default.svc
    service-account-key-file: /etc/kubernetes/pki/sa.key
    service-account-signing-key-file: /etc/kubernetes/pki/sa.key
    oidc-issuer-url: https://sso.{cluster.Definition.Domain}
    oidc-client-id: kubernetes
    oidc-username-claim: email
    oidc-groups-claim: groups
    oidc-username-prefix: ""-""
    oidc-groups-prefix: """"
  certSANs:
{sbCertSANs}
controlPlaneEndpoint: ""{controlPlaneEndpoint}""
networking:
  podSubnet: ""{cluster.Definition.Network.PodSubnet}""
  serviceSubnet: ""{cluster.Definition.Network.ServiceSubnet}""
controllerManager:
  extraArgs:
    logging-format: json
    node-monitor-grace-period: 15s #default 40s
    node-monitor-period: 5s #default 5s
    pod-eviction-timeout: 30s #default 5m0s
scheduler:
  extraArgs:
    logging-format: json");

            clusterConfig.AppendLine($@"
---
apiVersion: kubelet.config.k8s.io/v1beta1
kind: KubeletConfiguration
logging:
  format: json
nodeStatusReportFrequency: 4s
volumePluginDir: /var/lib/kubelet/volume-plugins
cgroupDriver: systemd
runtimeRequestTimeout: 5m
{kubeletFailSwapOnLine}
");

            var kubeProxyMode = "ipvs";

            clusterConfig.AppendLine($@"
---
apiVersion: kubeproxy.config.k8s.io/v1alpha1
kind: KubeProxyConfiguration
mode: {kubeProxyMode}");

            return clusterConfig.ToString();
        }

        /// <summary>
        /// Restart all pods in a cluster. This is used when updating CA certs.
        /// </summary>
        /// <param name="controller">The setup controller.</param>
        /// <param name="master">The master node where the operation will be performed.</param>
        /// <returns>The tracking <see cref="Task"/>.</returns>
        public static async Task ConfigureKubeletAsync(ISetupController controller, NodeSshProxy<NodeDefinition> master)
        {
            Covenant.Requires<ArgumentNullException>(controller != null, nameof(controller));
            Covenant.Requires<ArgumentNullException>(master != null, nameof(master));

            var hostingEnvironment = controller.Get<HostingEnvironment>(KubeSetupProperty.HostingEnvironment);
            var cluster            = controller.Get<ClusterProxy>(KubeSetupProperty.ClusterProxy);
            var clusterIp          = controller.Get<string>(KubeSetupProperty.ClusterIp);
            var clusterLogin       = controller.Get<ClusterLogin>(KubeSetupProperty.ClusterLogin);
            var k8s                = GetK8sClient(controller);

            await master.InvokeIdempotentAsync("ready-to-go/kube-apiserver-running-config",
                async () =>
                {
                    controller.LogProgress(master, verb: "ready-to-go", message: "configure kube-apiserver");

                    var k8s = GetK8sClient(controller);
                    var configMap = await k8s.ReadNamespacedConfigMapAsync("kubeadm-config", KubeNamespaces.KubeSystem);
                    var clusterConfig = configMap.Data["ClusterConfiguration"];
                    clusterConfig = Regex.Replace(clusterConfig, @"oidc-issuer-url.*", $"oidc-issuer-url: https://{ClusterDomain.Sso}.{cluster.Definition.Domain}");
                    configMap.Data["ClusterConfiguration"] = clusterConfig;

                    await k8s.ReplaceNamespacedConfigMapAsync(configMap, configMap.Name(), configMap.Namespace());
                });

            await master.InvokeIdempotentAsync("ready-to-go/kube-apiserver-static-config",
                async () =>
                {
                    controller.LogProgress(master, verb: "ready-to-go", message: "configure kube-apiserver static pod");

                    var kubeletConfig = master.DownloadText("/etc/kubernetes/manifests/kube-apiserver.yaml");

                    kubeletConfig = Regex.Replace(kubeletConfig, @"oidc-issuer-url.*", $"oidc-issuer-url=https://{ClusterDomain.Sso}.{cluster.Definition.Domain}");

                    master.UploadText("/etc/kubernetes/manifests/kube-apiserver.yaml", kubeletConfig, permissions: "600", owner: "root:root");

                    master.SudoCommand("systemctl", "restart", "kubelet");

                    await Task.CompletedTask;
                });
        }

        /// <summary>
        /// Restart all pods in a cluster. This is used when updating CA certs.
        /// </summary>
        /// <param name="controller">The setup controller.</param>
        /// <param name="master">The master node where the operation will be performed.</param>
        /// <returns>The tracking <see cref="Task"/>.</returns>
        public static async Task RestartPodsAsync(ISetupController controller, NodeSshProxy<NodeDefinition> master)
        {
            await SyncContext.ClearAsync;

            Covenant.Requires<ArgumentNullException>(controller != null, nameof(controller));
            Covenant.Requires<ArgumentNullException>(master != null, nameof(master));

            var hostingEnvironment = controller.Get<HostingEnvironment>(KubeSetupProperty.HostingEnvironment);
            var cluster            = controller.Get<ClusterProxy>(KubeSetupProperty.ClusterProxy);
            var clusterLogin       = controller.Get<ClusterLogin>(KubeSetupProperty.ClusterLogin);
            var readyToGoMode      = controller.Get<ReadyToGoMode>(KubeSetupProperty.ReadyToGoMode);
            var k8s                = GetK8sClient(controller);
            var numPods            = 0;

            await master.InvokeIdempotentAsync("ready-to-go/restart-pods",
                async () =>
                {
                    var pods = await k8s.ListPodForAllNamespacesAsync();

                    numPods = pods.Items.Count();

                    foreach (var p in pods.Items)
                    {
                        if (p.Name() == "kube-apiserver-neon-desktop")
                        {
                            continue;
                        }

                        await k8s.DeleteNamespacedPodAsync(p.Name(), p.Namespace(), gracePeriodSeconds: 0);
                    }
                });

            await master.InvokeIdempotentAsync("ready-to-go/wait-for-pods",
                async () =>
                {
                    await NeonHelper.WaitForAsync(
                            async () =>
                            {
                                try
                                {
                                    var pods = await k8s.ListPodForAllNamespacesAsync();

                                    return pods.Items.All(p => p.Status.Phase != "Pending") && pods.Items.Where(p => p.Namespace() == KubeNamespaces.NeonSystem).Count() > 1;
                                }
                                catch
                                {
                                    return false;
                                }
                            },
                            timeout:      TimeSpan.FromMinutes(10),
                            pollInterval: TimeSpan.FromMilliseconds(500));
                });
        }
        
        /// <summary>
        /// Basic Kubernetes cluster initialization.
        /// </summary>
        /// <param name="controller">The setup controller.</param>
        /// <param name="master">The master node where the operation will be performed.</param>
        public static void ConfigureKubernetes(ISetupController controller, NodeSshProxy<NodeDefinition> master)
        {
            Covenant.Requires<ArgumentNullException>(controller != null, nameof(controller));
            Covenant.Requires<ArgumentNullException>(master != null, nameof(master));

            var hostingEnvironment = controller.Get<HostingEnvironment>(KubeSetupProperty.HostingEnvironment);
            var cluster            = controller.Get<ClusterProxy>(KubeSetupProperty.ClusterProxy);
            var clusterLogin       = controller.Get<ClusterLogin>(KubeSetupProperty.ClusterLogin);
            var readyToGoMode      = controller.Get<ReadyToGoMode>(KubeSetupProperty.ReadyToGoMode);
            
            master.InvokeIdempotent("setup/cluster-init",
                () =>
                {
                    //---------------------------------------------------------
                    // Initialize the cluster on the first master:

                    controller.LogProgress(master, verb: "create", message: "cluster");

                    // Initialize Kubernetes:

                    master.InvokeIdempotent("setup/kubernetes-init",
                        () =>
                        {
                            controller.LogProgress(master, verb: "initialize", message: "kubernetes");

                            // It's possible that a previous cluster initialization operation
                            // was interrupted.  This command resets the state.

                            master.SudoCommand("kubeadm reset --force");

                            SetupEtcdHaProxy(controller, master);

                            // CRI-O needs to be running and listening on its unix domain socket so that
                            // Kubelet can start and the cluster can be initialized via [kubeadm].  CRI-O
                            // takes perhaps 20-30 seconds to start and we've run into occassional trouble
                            // with cluster setup failures because CRI-O hadn't started listening on its
                            // socket in time.
                            //
                            // We're going to wait for the presence of the CRI-O socket here.

                            const string crioSocket = "/var/run/crio/crio.sock";

                            NeonHelper.WaitFor(
                                () =>
                                {
                                    var socketResponse  = master.SudoCommand("cat", new object[] { "/proc/net/unix" });

                                    return socketResponse.Success && socketResponse.OutputText.Contains(crioSocket);

                                },
                                pollInterval: TimeSpan.FromSeconds(0.5),
                                timeout: TimeSpan.FromSeconds(60));

                            // Configure the control plane's API server endpoint and initialize
                            // the certificate SAN names to include each master IP address as well
                            // as the HOSTNAME/ADDRESS of the API load balancer (if any).

                            controller.LogProgress(master, verb: "initialize", message: "cluster");

                            var clusterConfig = GenerateKubernetesClusterConfig(controller, master);

                            var kubeInitScript =
$@"
set -euo pipefail

systemctl enable kubelet.service
kubeadm init --config cluster.yaml --ignore-preflight-errors=DirAvailable--etc-kubernetes-manifests --cri-socket={crioSocket}
";
                            var response = master.SudoCommand(CommandBundle.FromScript(kubeInitScript).AddFile("cluster.yaml", clusterConfig.ToString()));

                            // Extract the cluster join command from the response.  We'll need this to join
                            // other nodes to the cluster.

                            var output = response.OutputText;
                            var pStart = output.IndexOf(joinCommandMarker, output.IndexOf(joinCommandMarker) + 1);

                            if (pStart == -1)
                            {
                                master.LogLine("START: [kubeadm init ...] response ============================================");

                                using (var reader = new StringReader(response.AllText))
                                {
                                    foreach (var line in reader.Lines())
                                    {
                                        master.LogLine(line);
                                    }
                                }

                                master.LogLine("END: [kubeadm init ...] response ==============================================");

                                throw new KubeException("Cannot locate the [kubeadm join ...] command in the [kubeadm init ...] response.");
                            }

                            var pEnd = output.Length;

                            if (pEnd == -1)
                            {
                                clusterLogin.SetupDetails.ClusterJoinCommand = Regex.Replace(output.Substring(pStart).Trim(), @"\t|\n|\r|\\", "");
                            }
                            else
                            {
                                clusterLogin.SetupDetails.ClusterJoinCommand = Regex.Replace(output.Substring(pStart, pEnd - pStart).Trim(), @"\t|\n|\r|\\", "");
                            }

                            clusterLogin.Save();

                            controller.LogProgress(master, verb: "created", message: "cluster");
                        });

                    master.InvokeIdempotent("setup/kubectl",
                        () =>
                        {
                            controller.LogProgress(master, verb: "configure", message: "kubectl");

                            // Edit the Kubernetes configuration file to rename the context:
                            //
                            //       CLUSTERNAME-admin@kubernetes --> root@CLUSTERNAME
                            //
                            // rename the user:
                            //
                            //      CLUSTERNAME-admin --> CLUSTERNAME-root 

                            var adminConfig = master.DownloadText("/etc/kubernetes/admin.conf");

                            adminConfig = adminConfig.Replace($"kubernetes-admin@{cluster.Definition.Name}", $"root@{cluster.Definition.Name}");
                            adminConfig = adminConfig.Replace("kubernetes-admin", $"root@{cluster.Definition.Name}");

                            master.UploadText("/etc/kubernetes/admin.conf", adminConfig, permissions: "600", owner: "root:root");
                        });

                    // Download the boot master files that will need to be provisioned on
                    // the remaining masters and may also be needed for other purposes
                    // (if we haven't already downloaded these).

                    if (clusterLogin.SetupDetails.MasterFiles != null)
                    {
                        clusterLogin.SetupDetails.MasterFiles = new Dictionary<string, KubeFileDetails>();
                    }

                    if (clusterLogin.SetupDetails.MasterFiles.Count == 0)
                    {
                        // I'm hardcoding the permissions and owner here.  It would be nice to
                        // scrape this from the source files in the future but it's not worth
                        // the bother at this point.

                        var files = new RemoteFile[]
                        {
                            new RemoteFile("/etc/kubernetes/admin.conf", "600", "root:root"),
                            new RemoteFile("/etc/kubernetes/pki/ca.crt", "600", "root:root"),
                            new RemoteFile("/etc/kubernetes/pki/ca.key", "600", "root:root"),
                            new RemoteFile("/etc/kubernetes/pki/sa.pub", "600", "root:root"),
                            new RemoteFile("/etc/kubernetes/pki/sa.key", "644", "root:root"),
                            new RemoteFile("/etc/kubernetes/pki/front-proxy-ca.crt", "644", "root:root"),
                            new RemoteFile("/etc/kubernetes/pki/front-proxy-ca.key", "600", "root:root"),
                            new RemoteFile("/etc/kubernetes/pki/etcd/ca.crt", "644", "root:root"),
                            new RemoteFile("/etc/kubernetes/pki/etcd/ca.key", "600", "root:root"),
                        };

                        foreach (var file in files)
                        {
                            var text = master.DownloadText(file.Path);

                            clusterLogin.SetupDetails.MasterFiles[file.Path] = new KubeFileDetails(text, permissions: file.Permissions, owner: file.Owner);
                        }
                    }

                    // Persist the cluster join command and downloaded master files.

                    clusterLogin.Save();

                    //---------------------------------------------------------
                    // Join the remaining masters to the cluster:

                    foreach (var master in cluster.Masters.Where(node => node != master))
                    {
                        try
                        {
                            master.InvokeIdempotent("setup/kubectl",
                                () =>
                                {
                                    controller.LogProgress(master, verb: "setup", message: "kubectl");

                                    // It's possible that a previous cluster join operation
                                    // was interrupted.  This command resets the state.

                                    master.SudoCommand("kubeadm reset --force");

                                    // The other (non-boot) masters need files downloaded from the boot master.

                                    controller.LogProgress(master, verb: "upload", message: "master files");

                                    foreach (var file in clusterLogin.SetupDetails.MasterFiles)
                                    {
                                        master.UploadText(file.Key, file.Value.Text, permissions: file.Value.Permissions, owner: file.Value.Owner);
                                    }

                                    // Join the cluster:

                                    master.InvokeIdempotent("setup/master-join",
                                        () =>
                                        {
                                            controller.LogProgress(master, verb: "join", message: "master to cluster");

                                            SetupEtcdHaProxy(controller, master);

                                            var joined = false;

                                            controller.LogProgress(master, verb: "join", message: "as master");

                                            master.SudoCommand("podman run",
                                                   "--name=neon-etcd-proxy",
                                                   "--detach",
                                                   "--restart=always",
                                                   "-v=/etc/neonkube/neon-etcd-proxy.cfg:/etc/haproxy/haproxy.cfg",
                                                   "--network=host",
                                                   "--log-driver=k8s-file",
                                                   $"{KubeConst.LocalClusterRegistry}/haproxy:{KubeVersions.Haproxy}"
                                               );

                                            for (int attempt = 0; attempt < maxJoinAttempts; attempt++)
                                            {
                                                var response = master.SudoCommand(clusterLogin.SetupDetails.ClusterJoinCommand + " --control-plane --ignore-preflight-errors=DirAvailable--etc-kubernetes-manifests", RunOptions.Defaults & ~RunOptions.FaultOnError);

                                                if (response.Success)
                                                {
                                                    joined = true;
                                                    break;
                                                }

                                                Thread.Sleep(joinRetryDelay);
                                            }

                                            if (!joined)
                                            {
                                                throw new Exception($"Unable to join node [{master.Name}] to the after [{maxJoinAttempts}] attempts.");
                                            }

                                            master.SudoCommand("docker kill neon-etcd-proxy");
                                            master.SudoCommand("docker rm neon-etcd-proxy");
                                        });
                                });
                        }
                        catch (Exception e)
                        {
                            master.Fault(NeonHelper.ExceptionError(e));
                            master.LogException(e);
                        }

                        controller.LogProgress(master, verb: "joined", message: "to cluster");
                    }

                    // Configure [kube-apiserver] on all the masters

                    foreach (var master in cluster.Masters)
                    {
                        try
                        {
                            master.InvokeIdempotent("setup/kubernetes-apiserver",
                                () =>
                                {
                                    controller.LogProgress(master, verb: "configure", message: "api server");

                                    master.SudoCommand(CommandBundle.FromScript(
@"#!/bin/bash

sed -i 's/.*--enable-admission-plugins=.*/    - --enable-admission-plugins=NamespaceLifecycle,LimitRanger,ServiceAccount,DefaultStorageClass,DefaultTolerationSeconds,MutatingAdmissionWebhook,ValidatingAdmissionWebhook,Priority,ResourceQuota/' /etc/kubernetes/manifests/kube-apiserver.yaml
"));
                                });
                        }
                        catch (Exception e)
                        {
                            master.Fault(NeonHelper.ExceptionError(e));
                            master.LogException(e);
                        }

                        master.Status = string.Empty;
                    }

                    //---------------------------------------------------------
                    // Join the remaining workers to the cluster:

                    var parallelOptions = new ParallelOptions()
                    {
                        MaxDegreeOfParallelism = defaultMaxParallelNodes
                    };

                    Parallel.ForEach(cluster.Workers, parallelOptions,
                        worker =>
                        {
                            try
                            {
                                worker.InvokeIdempotent("setup/worker-join",
                                    () =>
                                    {
                                        controller.LogProgress(worker, verb: "join", message: "worker to cluster");

                                        SetupEtcdHaProxy(controller, worker);

                                        var joined = false;

                                        controller.LogProgress(worker, verb: "join", message: "as worker");

                                        worker.SudoCommand("podman run",
                                            "--name=neon-etcd-proxy",
                                            "--detach",
                                            "--restart=always",
                                            "-v=/etc/neonkube/neon-etcd-proxy.cfg:/etc/haproxy/haproxy.cfg",
                                            "--network=host",
                                            "--log-driver=k8s-file",
                                            $"{KubeConst.LocalClusterRegistry}/haproxy:{KubeVersions.Haproxy}",
                                            RunOptions.FaultOnError);

                                        for (int attempt = 0; attempt < maxJoinAttempts; attempt++)
                                        {
                                            var response = worker.SudoCommand(clusterLogin.SetupDetails.ClusterJoinCommand + " --ignore-preflight-errors=DirAvailable--etc-kubernetes-manifests", RunOptions.Defaults & ~RunOptions.FaultOnError);

                                            if (response.Success)
                                            {
                                                joined = true;
                                                break;
                                            }

                                            Thread.Sleep(joinRetryDelay);
                                        }

                                        if (!joined)
                                        {
                                            throw new Exception($"Unable to join node [{worker.Name}] to the cluster after [{maxJoinAttempts}] attempts.");
                                        }

                                        worker.SudoCommand("docker kill neon-etcd-proxy");
                                        worker.SudoCommand("docker rm neon-etcd-proxy");
                                    });
                            }
                            catch (Exception e)
                            {
                                worker.Fault(NeonHelper.ExceptionError(e));
                                worker.LogException(e);
                            }

                            controller.LogProgress(worker, verb: "joined", message: "to cluster");
                        });
                });

            if (readyToGoMode == ReadyToGoMode.Setup)
            {
                master.InvokeIdempotent("ready-to-go/renew-certs",
                () =>
                {
                    controller.LogProgress(master, verb: "ready-to-go", message: "renew kubectl certs");

                    var clusterConfig = GenerateKubernetesClusterConfig(controller, master);

                    var kubeInitScript =
$@"
set -euo pipefail

rm -rf /etc/kubernetes/pki/*
rm -f /etc/kubernetes/admin.conf
rm -f /etc/kubernetes/kubelet.conf
rm -f /etc/kubernetes/controller-manager.conf
rm -f /etc/kubernetes/scheduler.conf
kubeadm init --config cluster.yaml phase certs all
kubeadm init --config cluster.yaml phase kubeconfig all

set +e

until kubectl get pods
do
  sleep 0.5
done

for namespace in $(kubectl get ns --no-headers | awk '{{print $1}}'); do
    for token in $(kubectl get secrets --namespace ""$namespace"" --field-selector type=kubernetes.io/service-account-token -o name); do
        kubectl delete $token --namespace ""$namespace""
    done
done
";
                    var response = master.SudoCommand(CommandBundle.FromScript(kubeInitScript).AddFile("cluster.yaml", clusterConfig.ToString()));
                    var pods     = NeonHelper.JsonDeserialize<dynamic>(master.SudoCommand("crictl", "pods", "--namespace", "kube-system", "-o", "json").AllText);

                    foreach (dynamic p in pods.items)
                    {
                        master.SudoCommand("crictl", "stopp", p.id);
                        master.SudoCommand("crictl", "rmp", p.id);
                    }

                    master.SudoCommand("rm", "-f", "/var/lib/kubelet/pki/kubelet-client*");
                    master.SudoCommand("systemctl", "restart", "kubelet");

                    // Edit the Kubernetes configuration file to rename the context:
                    //
                    //       CLUSTERNAME-admin@kubernetes --> root@CLUSTERNAME
                    //
                    // rename the user:
                    //
                    //      CLUSTERNAME-admin --> CLUSTERNAME-root 

                    var adminConfig = master.DownloadText("/etc/kubernetes/admin.conf");

                    adminConfig = adminConfig.Replace($"kubernetes-admin@{cluster.Definition.Name}", $"root@{cluster.Definition.Name}");
                    adminConfig = adminConfig.Replace("kubernetes-admin", $"root@{cluster.Definition.Name}");

                    master.UploadText("/etc/kubernetes/admin.conf", adminConfig, permissions: "600", owner: "root:root");
                });

                master.InvokeIdempotent("ready-to-go/download-certs",
                () =>
                {
                    controller.LogProgress(master, verb: "readytogo", message: "renew kubectl certs");

                    // Download the boot master files that will need to be provisioned on
                    // the remaining masters and may also be needed for other purposes
                    // (if we haven't already downloaded these).

                    if (clusterLogin.SetupDetails.MasterFiles != null)
                    {
                        clusterLogin.SetupDetails.MasterFiles = new Dictionary<string, KubeFileDetails>();
                    }

                    if (clusterLogin.SetupDetails.MasterFiles.Count == 0)
                    {
                        // I'm hardcoding the permissions and owner here.  It would be nice to
                        // scrape this from the source files in the future but it's not worth
                        // the bother at this point.

                        var files = new RemoteFile[]
                        {
                            new RemoteFile("/etc/kubernetes/admin.conf", "600", "root:root"),
                            new RemoteFile("/etc/kubernetes/pki/ca.crt", "600", "root:root"),
                            new RemoteFile("/etc/kubernetes/pki/ca.key", "600", "root:root"),
                            new RemoteFile("/etc/kubernetes/pki/sa.pub", "600", "root:root"),
                            new RemoteFile("/etc/kubernetes/pki/sa.key", "644", "root:root"),
                            new RemoteFile("/etc/kubernetes/pki/front-proxy-ca.crt", "644", "root:root"),
                            new RemoteFile("/etc/kubernetes/pki/front-proxy-ca.key", "600", "root:root"),
                            new RemoteFile("/etc/kubernetes/pki/etcd/ca.crt", "644", "root:root"),
                            new RemoteFile("/etc/kubernetes/pki/etcd/ca.key", "600", "root:root"),
                        };


                    foreach (var file in files)
                    {
                        var text = master.DownloadText(file.Path);

                        clusterLogin.SetupDetails.MasterFiles[file.Path] = new KubeFileDetails(text, permissions: file.Permissions, owner: file.Owner);
                    }

                    clusterLogin.Save();
                    }
                });
            }
        }

        /// <summary>
        /// Configures the Kubernetes feature gates specified by the <see cref="ClusterDefinition.FeatureGates"/> dictionary.
        /// It does this by editing the API server's static pod manifest located at <b>/etc/kubernetes/manifests/kube-apiserver.yaml</b>
        /// on the master nodes as required.
        /// </summary>
        /// <param name="controller">The setup controller.</param>
        /// <param name="masterNodes">The target master nodes.</param>
        /// <remarks>
        /// This operation doesn't do anything when we're preparing a ready-to-go node image.
        /// </remarks>
        public static void ConfigureFeatureGates(ISetupController controller, IEnumerable<NodeSshProxy<NodeDefinition>> masterNodes)
        {
            Covenant.Requires<ArgumentNullException>(controller != null, nameof(controller));
            Covenant.Requires<ArgumentNullException>(masterNodes != null, nameof(masterNodes));
            Covenant.Requires<ArgumentException>(masterNodes.Count() > 0, nameof(masterNodes));

            var readyToGoMode = controller.Get<ReadyToGoMode>(KubeSetupProperty.ReadyToGoMode, ReadyToGoMode.Normal);

            if (readyToGoMode == ReadyToGoMode.Prepare)
            {
                return;
            }

            var cluster           = controller.Get<ClusterProxy>(KubeSetupProperty.ClusterProxy);
            var clusterDefinition = cluster.Definition;

            if (clusterDefinition.FeatureGates.Count() == 0)
            {
                return;
            }

            // We need to generate a "--feature-gates=..." command line option and add it to the end
            // of the command arguments in the API server static pod manifest at: 
            //
            // Here's what the static pod manifest looks like:
            //
            //  apiVersion: v1
            //  kind: Pod
            //  metadata:
            //  annotations:
            //      kubeadm.kubernetes.io/kube-apiserver.advertise-address.endpoint: 100.64.0.2:6443
            //    creationTimestamp: null
            //    labels:
            //      component: kube-apiserver
            //      tier: control-plane
            //    name: kube-apiserver
            //    namespace: kube-system
            //  spec:
            //    containers:
            //    - command:
            //      - kube-apiserver
            //      - --advertise-address=0.0.0.0
            //      - --allow-privileged=true
            //      - --api-audiences=api
            //      - --authorization-mode=Node,RBAC
            //      - --bind-address=0.0.0.0
            //      - --client-ca-file=/etc/kubernetes/pki/ca.crt
            //      - --default-not-ready-toleration-seconds=30
            //      - --default-unreachable-toleration-seconds=30
            //      - --enable-admission-plugins=NamespaceLifecycle,LimitRanger,ServiceAccount,DefaultStorageClass,DefaultTolerationSeconds,MutatingAdmissionWebhook,ValidatingAdmissionWebhook,Priority,ResourceQuota
            //      - --enable-bootstrap-token-auth=true
            //      - --etcd-cafile=/etc/kubernetes/pki/etcd/ca.crt
            //      - --etcd-certfile=/etc/kubernetes/pki/apiserver-etcd-client.crt
            //      - --etcd-keyfile=/etc/kubernetes/pki/apiserver-etcd-client.key
            //      - --etcd-servers=https://127.0.0.1:2379
            //      - --insecure-port=0
            //      - --kubelet-client-certificate=/etc/kubernetes/pki/apiserver-kubelet-client.crt
            //      - --kubelet-client-key=/etc/kubernetes/pki/apiserver-kubelet-client.key
            //      - --kubelet-preferred-address-types=InternalIP,ExternalIP,Hostname
            //      - --logging-format=json
            //      - --oidc-client-id=kubernetes
            //      - --oidc-groups-claim=groups
            //      - --oidc-groups-prefix=
            //      - --oidc-issuer-url=https://sso.f4ef74204ee34bbb888e823b3f0c8e3b.neoncluster.io
            //      - --oidc-username-claim=email
            //      - --oidc-username-prefix=-
            //      - --proxy-client-cert-file=/etc/kubernetes/pki/front-proxy-client.crt
            //      - --proxy-client-key-file=/etc/kubernetes/pki/front-proxy-client.key
            //      - --requestheader-allowed-names=front-proxy-client
            //      - --requestheader-client-ca-file=/etc/kubernetes/pki/front-proxy-ca.crt
            //      - --requestheader-extra-headers-prefix=X-Remote-Extra-
            //      - --requestheader-group-headers=X-Remote-Group
            //      - --requestheader-username-headers=X-Remote-User
            //      - --secure-port=6443
            //      - --service-account-issuer=kubernetes.default.svc
            //      - --service-account-key-file=/etc/kubernetes/pki/sa.key
            //      - --service-account-signing-key-file=/etc/kubernetes/pki/sa.key
            //      - --service-cluster-ip-range=10.253.0.0/16
            //      - --tls-cert-file=/etc/kubernetes/pki/apiserver.crt
            //      - --tls-private-key-file=/etc/kubernetes/pki/apiserver.key
            //      - --feature-gates=EphemeralContainers=true,...                        <<--- WE'RE INSERTING SOMETHING LIKE THIS!
            //      image: neon-registry.node.local/kube-apiserver:v1.21.4
            //      imagePullPolicy: IfNotPresent
            //      livenessProbe:
            //        failureThreshold: 8
            //        httpGet:
            //          host: 100.64.0.2
            //          path: /livez
            //          port: 6443
            //          scheme: HTTPS
            //        initialDelaySeconds: 10
            //        periodSeconds: 10
            //        timeoutSeconds: 15
            //      name: kube-apiserver
            //      ...
            //
            // Note that Kublet will automatically restart the API server's static pod when it
            // notices that that static pod manifest has been modified.

            const string manifestPath = "/etc/kubernetes/manifests/kube-apiserver.yaml";

            foreach (var master in masterNodes)
            {
                master.InvokeIdempotent("setup/feature-gates",
                    () =>
                    {
                        controller.LogProgress(master, verb: "configure", message: "feature-gates");

                        var manifestText = master.DownloadText(manifestPath);
                        var manifest     = NeonHelper.YamlDeserialize<dynamic>(manifestText);
                        var spec         = manifest["spec"];
                        var containers   = spec["containers"];
                        var container    = containers[0];
                        var command      = (List<object>)container["command"];
                        var sbFeatures   = new StringBuilder();

                        foreach (var featureGate in clusterDefinition.FeatureGates)
                        {
                            sbFeatures.AppendWithSeparator($"{featureGate.Key}={NeonHelper.ToBoolString(featureGate.Value)}", ",");
                        }

                        // Search for a [--feature-gates] command line argument.  If one is present,
                        // we'll replace it, otherwise we'll append a new one.  We may see an
                        // existing option when setting up a ready-to-go cluster.

                        var featureGateOption = $"--feature-gates={sbFeatures}";
                        var existingArgIndex  = -1;

                        for (int i = 0; i < command.Count; i++)
                        {
                            var arg = (string)command[i];

                            if (arg.StartsWith("--feature-gates="))
                            {
                                existingArgIndex = i;
                                break;
                            }
                        }

                        if (existingArgIndex >= 0)
                        {
                            command[existingArgIndex] = featureGateOption;
                        }
                        else
                        {
                            command.Add(featureGateOption);
                        }

                        manifestText = NeonHelper.YamlSerialize(manifest);

                        master.UploadText(manifestPath, manifestText, permissions: "600", owner: "root");
                    });
            }
        }

        /// <summary>
        /// Configures the local workstation.
        /// </summary>
        /// <param name="controller">The setup controller.</param>
        /// <param name="firstMaster">The master node where the operation will be performed.</param>
        public static void ConfigureWorkstation(ISetupController controller, NodeSshProxy<NodeDefinition> firstMaster)
        {
            Covenant.Requires<ArgumentNullException>(controller != null, nameof(controller));
            Covenant.Requires<ArgumentNullException>(firstMaster != null, nameof(firstMaster));

            var readyToGoMode = controller.Get<ReadyToGoMode>(KubeSetupProperty.ReadyToGoMode);

            firstMaster.InvokeIdempotent($"{(readyToGoMode == ReadyToGoMode.Setup ? "ready-to-go" : "setup")}/workstation",
                (Action)(() =>
                {
                    controller.LogProgress(firstMaster, verb: "configure", message: "workstation");

                    var cluster        = controller.Get<ClusterProxy>(KubeSetupProperty.ClusterProxy);
                    var clusterLogin   = controller.Get<ClusterLogin>(KubeSetupProperty.ClusterLogin);
                    var kubeConfigPath = KubeHelper.KubeConfigPath;

                    // Update kubeconfig.

                    // $todo(marcusbooyah):
                    //
                    // This is hardcoding the kubeconfig to point to the first master.  Issue 
                    // https://github.com/nforgeio/neonKUBE/issues/888 will fix this by adding a proxy
                    // to neonDESKTOP and load balancing requests across the k8s api servers.

                    var configText = clusterLogin.SetupDetails.MasterFiles["/etc/kubernetes/admin.conf"].Text;

                    configText = configText.Replace("kubernetes-masters", $"{cluster.Definition.Masters.FirstOrDefault().Address}");

                    if (!File.Exists(kubeConfigPath))
                    {
                        File.WriteAllText(kubeConfigPath, configText);
                    }
                    else
                    {
                        // The user already has an existing kubeconfig, so we need
                        // to merge in the new config.

                        var newConfig      = NeonHelper.YamlDeserialize<KubeConfig>(configText);
                        var existingConfig = KubeHelper.Config;

                        // Remove any existing user, context, and cluster with the same names.
                        // Note that we're assuming that there's only one of each in the config
                        // we downloaded from the cluster.

                        var newCluster      = newConfig.Clusters.Single();
                        var newContext      = newConfig.Contexts.Single();
                        var newUser         = newConfig.Users.Single();
                        var existingCluster = existingConfig.GetCluster(newCluster.Name);
                        var existingContext = existingConfig.GetContext(newContext.Name);
                        var existingUser    = existingConfig.GetUser(newUser.Name);

                        if (existingConfig != null)
                        {
                            existingConfig.Clusters.Remove(existingCluster);
                        }

                        if (existingContext != null)
                        {
                            existingConfig.Contexts.Remove(existingContext);
                        }

                        if (existingUser != null)
                        {
                            existingConfig.Users.Remove(existingUser);
                        }

                        existingConfig.Clusters.Add(newCluster);
                        existingConfig.Contexts.Add(newContext);
                        existingConfig.Users.Add(newUser);

                        existingConfig.CurrentContext = newContext.Name;

                        KubeHelper.SetConfig(existingConfig);
                    }

                    if (readyToGoMode == ReadyToGoMode.Setup)
                    {
                        var configFile = Environment.GetEnvironmentVariable("KUBECONFIG").Split(';').Where(variable => variable.Contains("config")).FirstOrDefault();

                        var k8sClient = new KubernetesWithRetry(KubernetesClientConfiguration.BuildConfigFromConfigFile(configFile, currentContext: cluster.KubeContext.Name));

                        k8sClient.RetryPolicy =
                            new ExponentialRetryPolicy(
                                transientDetector:
                                    exception =>
                                    {
                                        var exceptionType = exception.GetType();

                                            // Exceptions like this happen when a API server connection can't be established
                                            // because the server isn't running or ready.

                                        if (exceptionType == typeof(HttpRequestException) && exception.InnerException != null && exception.InnerException.GetType() == typeof(SocketException))
                                        {
                                            return true;
                                        }

                                        if (exceptionType == typeof(HttpOperationException) && ((HttpOperationException)exception).Response.StatusCode == HttpStatusCode.Forbidden)
                                        {
                                            return true;
                                        }

                                        // This might be another variant of the check just above.  This looks like an SSL negotiation problem.

                                        if (exceptionType == typeof(HttpRequestException) && exception.InnerException != null && exception.InnerException.GetType() == typeof(IOException))
                                        {
                                            return true;
                                        }

                                        return false;
                                    },
                                    maxAttempts:          int.MaxValue,
                                    initialRetryInterval: TimeSpan.FromSeconds(1),
                                    maxRetryInterval:     TimeSpan.FromSeconds(5),
                                    timeout:              TimeSpan.FromMinutes(5));

                        controller[KubeSetupProperty.K8sClient] = k8sClient;
                    }
                }));
        }

        /// <summary>
        /// Installs the Calico CNI.
        /// </summary>
        /// <param name="controller">The setup controller.</param>
        /// <param name="master">The master node where the operation will be performed.</param>
        /// <returns>The tracking <see cref="Task"/>.</returns>
        public static async Task InstallCalicoCniAsync(ISetupController controller, NodeSshProxy<NodeDefinition> master)
        {
            await SyncContext.ClearAsync;

            Covenant.Requires<ArgumentNullException>(controller != null, nameof(controller));
            Covenant.Requires<ArgumentNullException>(master != null, nameof(master));

            var cluster = master.Cluster;
            var k8s     = GetK8sClient(controller);

            await master.InvokeIdempotentAsync("setup/cni",
                async () =>
                {
                    controller.LogProgress(master, verb: "setup", message: "calico");

                    var values = new Dictionary<string, object>();

                    values.Add("images.organization", KubeConst.LocalClusterRegistry);

                    if (cluster.HostingManager.HostingEnvironment == HostingEnvironment.Wsl2)
                    {
                        values.Add($"neonDesktop", $"true");
                        values.Add($"kubernetes.service.host", $"neon-desktop");
                        values.Add($"kubernetes.service.port", KubeNodePorts.KubeApiServer);
                    }

                    await master.InstallHelmChartAsync(controller, "calico", releaseName: "calico", @namespace: KubeNamespaces.KubeSystem, values: values);

                    // Wait for Calico and CoreDNS pods to report that they're running.
                    // We're going to wait a maximum of 300 seconds.

                    await NeonHelper.WaitForAsync(
                        async () =>
                        {
                            var pods = await k8s.ListPodForAllNamespacesAsync();

                            foreach (var pod in pods.Items)
                            {
                                if (pod.Status.Phase != "Running")
                                {
                                    if (pod.Metadata.Name.Contains("coredns") && pod.Status.Phase == "Pending")
                                    {
                                        master.SudoCommand("kubectl rollout restart --namespace kube-system deployment/coredns", RunOptions.LogOnErrorOnly);
                                    }

                                    await Task.Delay(5000);

                                    return false;
                                }
                            }

                            return true;
                        },
                        timeout:      clusterOpTimeout,
                        pollInterval: clusterOpPollInterval);
                    
                    await master.InvokeIdempotentAsync("setup/dnsutils",
                        async () =>
                        {
                            controller.LogProgress(master, verb: "setup", message: "dnsutils");

                            var pods = await k8s.CreateNamespacedPodAsync(
                                new V1Pod()
                                {
                                    Metadata = new V1ObjectMeta()
                                    {
                                        Name              = "dnsutils",
                                        NamespaceProperty = KubeNamespaces.NeonSystem
                                    },
                                    Spec = new V1PodSpec()
                                    {
                                        Containers = new List<V1Container>()
                                        {
                                            new V1Container()
                                            {
                                                Name            = "dnsutils",
                                                Image           = $"{KubeConst.LocalClusterRegistry}/kubernetes-e2e-test-images-dnsutils:{KubeVersions.DnsUtils}",
                                                Command         = new List<string>() {"sleep", "3600" },
                                                ImagePullPolicy = "IfNotPresent"
                                            }
                                        },
                                        RestartPolicy = "Always",
                                        Tolerations = new List<V1Toleration>()
                                        {
                                            { new V1Toleration() { Effect = "NoSchedule", OperatorProperty = "Exists" } },
                                            { new V1Toleration() { Effect = "NoExecute", OperatorProperty = "Exists" } }
                                        }
                                    }
                                }, 
                                KubeNamespaces.NeonSystem);
                        });

                    await NeonHelper.WaitForAsync(
                        async () =>
                        {
                            var result = master.SudoCommand($"kubectl exec -n {KubeNamespaces.NeonSystem} -t dnsutils -- nslookup kubernetes.default", RunOptions.LogOutput);

                            if (result.Success)
                            {
                                return await Task.FromResult(true);
                            }
                            else
                            {
                                master.SudoCommand("kubectl rollout restart --namespace kube-system deployment/coredns", RunOptions.LogOnErrorOnly);
                                await Task.Delay(5000);
                                return await Task.FromResult(false);
                            }
                        },
                        timeout:      clusterOpTimeout,
                        pollInterval: clusterOpPollInterval);

                    await k8s.DeleteNamespacedPodAsync("dnsutils", KubeNamespaces.NeonSystem);
                });
        }

        /// <summary>
        /// Uploads cluster related metadata to cluster nodes to <b>/etc/neonkube/metadata</b>
        /// </summary>
        /// <param name="controller">The setup controller.</param>
        /// <param name="node">The target cluster node.</param>
        /// <returns>The tracking <see cref="Task"/>.</returns>
        public static async Task ConfigureMetadataAsync(ISetupController controller, NodeSshProxy<NodeDefinition> node)
        {
            await SyncContext.ClearAsync;

            Covenant.Requires<ArgumentNullException>(controller != null, nameof(controller));
            Covenant.Requires<ArgumentNullException>(node != null, nameof(node));

            node.InvokeIdempotent("cluster-metadata",
                () =>
                {
                    node.UploadText(LinuxPath.Combine(KubeNodeFolders.Config, "metadata", "cluster-manifest.json"), NeonHelper.JsonSerialize(ClusterManifest, Formatting.Indented));
                });

            await Task.CompletedTask;
        }

        /// <summary>
        /// Configures pods to be schedule on masters when enabled.
        /// </summary>
        /// <param name="controller">The setup controller.</param>
        /// <param name="master">The master node where the operation will be performed.</param>
        /// <returns>The tracking <see cref="Task"/>.</returns>
        public static async Task ConfigureMasterTaintsAsync(ISetupController controller, NodeSshProxy<NodeDefinition> master)
        {
            await SyncContext.ClearAsync;

            Covenant.Requires<ArgumentNullException>(controller != null, nameof(controller));
            Covenant.Requires<ArgumentNullException>(master != null, nameof(master));

            var cluster = master.Cluster;
            var k8s     = GetK8sClient(controller);

            await master.InvokeIdempotentAsync("setup/kubernetes-master-taints",
                async () =>
                {
                    controller.LogProgress(master, verb: "configure", message: "master taints");

                    // The [kubectl taint] command looks like it can return a non-zero exit code.
                    // We'll ignore this.

                    if (cluster.Definition.Kubernetes.AllowPodsOnMasters.GetValueOrDefault())
                    {
                        var nodes = new V1NodeList();

                        await NeonHelper.WaitForAsync(
                           async () =>
                           {
                               nodes = await k8s.ListNodeAsync(labelSelector: "node-role.kubernetes.io/master=");
                               return nodes.Items.All(n => n.Status.Conditions.Any(c => c.Type == "Ready" && c.Status == "True"));
                           },
                           timeout:      TimeSpan.FromMinutes(5),
                           pollInterval: TimeSpan.FromSeconds(5));

                        foreach (var master in nodes.Items)
                        {
                            if (master.Spec.Taints == null)
                            {
                                continue;
                            }

                            var patch = new V1Node()
                            {
                                Spec = new V1NodeSpec()
                                {
                                    Taints = master.Spec.Taints.Where(t => t.Key != "node-role.kubernetes.io/master").ToList()
                                }
                            };

                            await k8s.PatchNodeAsync(new V1Patch(patch, V1Patch.PatchType.StrategicMergePatch), master.Metadata.Name);
                        }
                    }
                });
        }

        /// <summary>
        /// Installs the Kubernetes Metrics Server service.
        /// </summary>
        /// <param name="controller">The setup controller.</param>
        /// <param name="master">The master node where the operation will be performed.</param>
        /// <returns>The tracking <see cref="Task"/>.</returns>
        public static async Task InstallMetricsServerAsync(ISetupController controller, NodeSshProxy<NodeDefinition> master)
        {
            await SyncContext.ClearAsync;

            Covenant.Requires<ArgumentNullException>(controller != null, nameof(controller));
            Covenant.Requires<ArgumentNullException>(master != null, nameof(master));

            var cluster = master.Cluster;
            var k8s     = GetK8sClient(controller);

            await master.InvokeIdempotentAsync("setup/kubernetes-metrics-server",
                async () =>
                {
                    controller.LogProgress(master, verb: "setup", message: "metrics-server");

                    var values = new Dictionary<string, object>();

                    values.Add("image.organization", KubeConst.LocalClusterRegistry);

                    int i = 0;

                    foreach (var taint in await GetTaintsAsync(controller, NodeLabels.LabelMetrics, "true"))
                    {
                        values.Add($"tolerations[{i}].key", $"{taint.Key.Split("=")[0]}");
                        values.Add($"tolerations[{i}].effect", taint.Effect);
                        values.Add($"tolerations[{i}].operator", "Exists");
                        i++;
                    }

                    await master.InstallHelmChartAsync(controller, "metrics-server", releaseName: "metrics-server", @namespace: KubeNamespaces.KubeSystem, values: values);
                });

            await master.InvokeIdempotentAsync("setup/kubernetes-metrics-server-ready",
                async () =>
                {
                    controller.LogProgress(master, verb: "wait for", message: "metrics-server");

                    await k8s.WaitForDeploymentAsync("kube-system", "metrics-server", timeout: clusterOpTimeout, pollInterval: clusterOpPollInterval);
                });
        }

        /// <summary>
        /// Installs Istio.
        /// </summary>
        /// <param name="controller">The setup controller.</param>
        /// <param name="master">The master node where the operation will be performed.</param>
        /// <returns>The tracking <see cref="Task"/>.</returns>
        public static async Task InstallIstioAsync(ISetupController controller, NodeSshProxy<NodeDefinition> master)
        {
            await SyncContext.ClearAsync;

            Covenant.Requires<ArgumentNullException>(controller != null, nameof(controller));
            Covenant.Requires<ArgumentNullException>(master != null, nameof(master));

            var cluster       = controller.Get<ClusterProxy>(KubeSetupProperty.ClusterProxy);
            var clusterLogin  = controller.Get<ClusterLogin>(KubeSetupProperty.ClusterLogin);
            var k8s           = GetK8sClient(controller);
            var clusterAdvice = controller.Get<KubeClusterAdvice>(KubeSetupProperty.ClusterAdvice);
            var ingressAdvice = clusterAdvice.GetServiceAdvice(KubeClusterAdvice.IstioIngressGateway);
            var proxyAdvice   = clusterAdvice.GetServiceAdvice(KubeClusterAdvice.IstioProxy);
            var readyToGoMode = controller.Get<ReadyToGoMode>(KubeSetupProperty.ReadyToGoMode);

            await master.InvokeIdempotentAsync("setup/ingress-namespace",
                async () =>
                {
                    await k8s.CreateNamespaceAsync(new V1Namespace()
                    {
                        Metadata = new V1ObjectMeta()
                        {
                            Name = KubeNamespaces.NeonIngress
                        }
                    });
                });

            await master.InvokeIdempotentAsync("setup/ingress",
                async () =>
                {
                    controller.LogProgress(master, verb: "setup", message: "ingress");

                    var values = new Dictionary<string, object>();

                    values.Add("cluster.name", clusterLogin.ClusterDefinition.Name);
                    values.Add("cluster.domain", clusterLogin.ClusterDefinition.Domain);

                    var i      = 0;
                    foreach (var rule in master.Cluster.Definition.Network.IngressRules)
                    {
                        values.Add($"nodePorts[{i}].name", $"{rule.Name}");
                        values.Add($"nodePorts[{i}].protocol", $"{rule.Protocol.ToString().ToUpper()}");
                        values.Add($"nodePorts[{i}].port", rule.ExternalPort);
                        values.Add($"nodePorts[{i}].targetPort", rule.TargetPort);
                        values.Add($"nodePorts[{i}].nodePort", rule.NodePort);
                        i++;
                    }

                    values.Add($"resources.ingress.limits.cpu", $"{ToSiString(ingressAdvice.PodCpuLimit)}");
                    values.Add($"resources.ingress.limits.memory", $"{ToSiString(ingressAdvice.PodMemoryLimit)}");
                    values.Add($"resources.ingress.requests.cpu", $"{ToSiString(ingressAdvice.PodCpuRequest)}");
                    values.Add($"resources.ingress.requests.memory", $"{ToSiString(ingressAdvice.PodMemoryRequest)}");

                    values.Add($"resources.proxy.limits.cpu", $"{ToSiString(proxyAdvice.PodCpuLimit)}");
                    values.Add($"resources.proxy.limits.memory", $"{ToSiString(proxyAdvice.PodMemoryLimit)}");
                    values.Add($"resources.proxy.requests.cpu", $"{ToSiString(proxyAdvice.PodCpuRequest)}");
                    values.Add($"resources.proxy.requests.memory", $"{ToSiString(proxyAdvice.PodMemoryRequest)}");

                    await master.InstallHelmChartAsync(controller, "istio", releaseName: "neon-ingress", @namespace: KubeNamespaces.NeonIngress, values: values);
                });

            await master.InvokeIdempotentAsync("setup/ingress-ready",
                async () =>
                {
                    controller.LogProgress(master, verb: "wait for", message: "istio");

                    await NeonHelper.WaitAllAsync(
                        new List<Task>()
                        {
                            k8s.WaitForDeploymentAsync(KubeNamespaces.NeonIngress, "istio-operator", timeout: clusterOpTimeout, pollInterval: clusterOpPollInterval),
                            k8s.WaitForDeploymentAsync(KubeNamespaces.NeonIngress, "istiod", timeout: clusterOpTimeout, pollInterval: clusterOpPollInterval),
                            k8s.WaitForDaemonsetAsync(KubeNamespaces.NeonIngress, "istio-ingressgateway", timeout: clusterOpTimeout, pollInterval: clusterOpPollInterval),
                            k8s.WaitForDaemonsetAsync(KubeNamespaces.KubeSystem, "istio-cni-node", timeout: clusterOpTimeout, pollInterval: clusterOpPollInterval),
                        });
                });

            if (readyToGoMode == ReadyToGoMode.Setup)
            {
                await master.InvokeIdempotentAsync("ready-to-go/neoncluster-gateway",
                async () =>
                {
                    var gateway = await k8s.GetNamespacedCustomObjectAsync<Gateway>(KubeNamespaces.NeonIngress, "neoncluster-gateway");
                    var regexPattern = "[a-z0-9]+.neoncluster.io";
                    var servers      = new List<Server>();

                    foreach (var server in gateway.Spec.Servers)
                    {
                        var hosts = new List<string>();

                        foreach (var host in server.Hosts)
                        {
                            hosts.Add(Regex.Replace(host, regexPattern, cluster.Definition.Domain));
                        }
                        server.Hosts = hosts;
                    }

                    await k8s.ReplaceNamespacedCustomObjectAsync<Gateway>(gateway, gateway.Namespace(), gateway.Name());
                });
            }
        }

        /// <summary>
        /// Installs Cert Manager.
        /// </summary>
        /// <param name="controller">The setup controller.</param>
        /// <param name="master">The master node where the operation will be performed.</param>
        /// <returns>The tracking <see cref="Task"/>.</returns>
        public static async Task InstallCertManagerAsync(ISetupController controller, NodeSshProxy<NodeDefinition> master)
        {
            await SyncContext.ClearAsync;

            Covenant.Requires<ArgumentNullException>(controller != null, nameof(controller));
            Covenant.Requires<ArgumentNullException>(master != null, nameof(master));

            var cluster            = controller.Get<ClusterProxy>(KubeSetupProperty.ClusterProxy);
            var clusterLogin       = controller.Get<ClusterLogin>(KubeSetupProperty.ClusterLogin);
            var k8s                = GetK8sClient(controller);
            var readyToGoMode      = controller.Get<ReadyToGoMode>(KubeSetupProperty.ReadyToGoMode);
            var clusterAdvice      = controller.Get<KubeClusterAdvice>(KubeSetupProperty.ClusterAdvice);
            var serviceAdvice      = clusterAdvice.GetServiceAdvice(KubeClusterAdvice.CertManager);
            var ingressAdvice      = clusterAdvice.GetServiceAdvice(KubeClusterAdvice.IstioIngressGateway);
            var proxyAdvice        = clusterAdvice.GetServiceAdvice(KubeClusterAdvice.IstioProxy);
            var hostingEnvironment = controller.Get<HostingEnvironment>(KubeSetupProperty.HostingEnvironment);

            await master.InvokeIdempotentAsync("setup/cert-manager",
                async () =>
                {
                    controller.LogProgress(master, verb: "setup", message: "cert-manager");

                    var values = new Dictionary<string, object>();

                    values.Add("image.organization", KubeConst.LocalClusterRegistry);
                    values.Add($"prometheus.servicemonitor.enabled", serviceAdvice.MetricsEnabled ?? clusterAdvice.MetricsEnabled);
                    values.Add($"prometheus.servicemonitor.interval", serviceAdvice.MetricsInterval ?? clusterAdvice.MetricsInterval);

                    int i = 0;

                    foreach (var taint in await GetTaintsAsync(controller, NodeLabels.LabelIngress, "true"))
                    {
                        values.Add($"tolerations[{i}].key", $"{taint.Key.Split("=")[0]}");
                        values.Add($"tolerations[{i}].effect", taint.Effect);
                        values.Add($"tolerations[{i}].operator", "Exists");
                        i++;
                    }

                    await master.InstallHelmChartAsync(controller, "cert-manager", releaseName: "cert-manager", @namespace: KubeNamespaces.NeonIngress, values: values);

                });


            await master.InvokeIdempotentAsync("setup/cert-manager-ready",
                async () =>
                {
                    controller.LogProgress(master, verb: "wait for", message: "cert-manager");

                    await NeonHelper.WaitAllAsync(
                        new List<Task>()
                        {
                            k8s.WaitForDeploymentAsync(KubeNamespaces.NeonIngress, "cert-manager", timeout: clusterOpTimeout, pollInterval: clusterOpPollInterval),
                            k8s.WaitForDeploymentAsync(KubeNamespaces.NeonIngress, "cert-manager-cainjector", timeout: clusterOpTimeout, pollInterval: clusterOpPollInterval),
                            k8s.WaitForDeploymentAsync(KubeNamespaces.NeonIngress, "cert-manager-webhook", timeout: clusterOpTimeout, pollInterval: clusterOpPollInterval),
                        });
                });

            await master.InvokeIdempotentAsync("setup/neon-acme",
                async () =>
                {
                    controller.LogProgress(master, verb: "setup", message: "neon-acme");
                    
                    var clusterLogin  = controller.Get<ClusterLogin>(KubeSetupProperty.ClusterLogin);
                    var readyToGoMode = controller.Get<ReadyToGoMode>(KubeSetupProperty.ReadyToGoMode);
                    var values        = new Dictionary<string, object>();

                    values.Add("image.organization", KubeConst.LocalClusterRegistry);
                    values.Add("image.tag", KubeVersions.NeonKubeContainerImageTag);
                    values.Add("cluster.name", clusterLogin.ClusterDefinition.Name);
                    values.Add("cluster.domain", clusterLogin.ClusterDefinition.Domain);

                    int i = 0;

                    foreach (var taint in await GetTaintsAsync(controller, NodeLabels.LabelIngress, "true"))
                    {
                        values.Add($"tolerations[{i}].key", $"{taint.Key.Split("=")[0]}");
                        values.Add($"tolerations[{i}].effect", taint.Effect);
                        values.Add($"tolerations[{i}].operator", "Exists");
                        i++;
                    }

                    await master.InstallHelmChartAsync(controller, "neon-acme", releaseName: "neon-acme", @namespace: KubeNamespaces.NeonIngress, values: values);

                });

            if (readyToGoMode == ReadyToGoMode.Setup)
            {
                await master.InvokeIdempotentAsync("ready-to-go/cluster-cert",
                    async () =>
                    {
                        controller.LogProgress(master, verb: "ready-to-go", message: "renew cluster cert");

                        var cert = await k8s.GetNamespacedCustomObjectAsync<Certificate>(KubeNamespaces.NeonIngress, "neon-cluster-certificate");

                        cert.Spec.CommonName = clusterLogin.ClusterDefinition.Domain;
                        cert.Spec.DnsNames   = new List<string>()
                        {
                            $"{clusterLogin.ClusterDefinition.Domain}",
                            $"*.{clusterLogin.ClusterDefinition.Domain}"
                        };

                        await k8s.ReplaceNamespacedCustomObjectAsync<Certificate>(cert, cert.Namespace(), cert.Name());

            });
            }
        }

        /// <summary>
        /// Configures the root Kubernetes user.
        /// </summary>
        /// <param name="controller">The setup controller.</param>
        /// <param name="master">The master node where the operation will be performed.</param>
        /// <returns>The tracking <see cref="Task"/>.</returns>
        public static async Task CreateRootUserAsync(ISetupController controller, NodeSshProxy<NodeDefinition> master)
        {
            await SyncContext.ClearAsync;

            Covenant.Requires<ArgumentNullException>(controller != null, nameof(controller));
            Covenant.Requires<ArgumentNullException>(master != null, nameof(master));

            await master.InvokeIdempotentAsync("setup/root-user",
                async () =>
                {
                    controller.LogProgress(master, verb: "create", message: "root user");

                    var userYaml =
$@"
apiVersion: v1
kind: ServiceAccount
metadata:
  name: {KubeConst.RootUser}-user
  namespace: kube-system
---
apiVersion: rbac.authorization.k8s.io/v1
kind: ClusterRoleBinding
metadata:
  name: {KubeConst.RootUser}-user
roleRef:
  apiGroup: rbac.authorization.k8s.io
  kind: ClusterRole
  name: cluster-admin
subjects:
- kind: ServiceAccount
  name: {KubeConst.RootUser}-user
  namespace: kube-system
- kind: Group
  apiGroup: rbac.authorization.k8s.io
  name: superadmin
";
                    master.KubectlApply(userYaml, RunOptions.FaultOnError);

                    await Task.CompletedTask;
                });
        }

        /// <summary>
        /// Generates a dashboard certificate.
        /// </summary>
        /// <param name="controller">The setup controller.</param>
        /// <param name="master">The master node where the operation will be performed.</param>
        /// <returns>The generated certificate.</returns>
        public static TlsCertificate GenerateDashboardCert(ISetupController controller, NodeSshProxy<NodeDefinition> master)
        {
            var cluster       = controller.Get<ClusterProxy>(KubeSetupProperty.ClusterProxy);
            var clusterLogin  = controller.Get<ClusterLogin>(KubeSetupProperty.ClusterLogin);

            // We're going to tie the custom certificate to the IP addresses
            // of the master nodes only.  This means that only these nodes
            // can accept the traffic and also that we'd need to regenerate
            // the certificate if we add/remove a master node.
            //
            // Here's the tracking task:
            //
            //      https://github.com/nforgeio/neonKUBE/issues/441

            var masterAddresses = new List<string>();

            foreach (var masterNode in cluster.Masters)
            {
                masterAddresses.Add(masterNode.Address.ToString());
            }

            var utcNow     = DateTime.UtcNow;
            var utc10Years = utcNow.AddYears(10);

            var certificate = TlsCertificate.CreateSelfSigned(
                hostnames: masterAddresses,
                validDays: (int)(utc10Years - utcNow).TotalDays,
                issuedBy:  "kubernetes-dashboard");

            return certificate;
        }

        /// <summary>
        /// Configures the root Kubernetes user.
        /// </summary>
        /// <param name="controller">The setup controller.</param>
        /// <param name="master">The master node where the operation will be performed.</param>
        /// <returns>The tracking <see cref="Task"/>.</returns>
        public static async Task InstallKubeDashboardAsync(ISetupController controller, NodeSshProxy<NodeDefinition> master)
        {
            await SyncContext.ClearAsync;

            Covenant.Requires<ArgumentNullException>(controller != null, nameof(controller));
            Covenant.Requires<ArgumentNullException>(master != null, nameof(master));

            var cluster       = controller.Get<ClusterProxy>(KubeSetupProperty.ClusterProxy);
            var clusterLogin  = controller.Get<ClusterLogin>(KubeSetupProperty.ClusterLogin);
            var k8s           = GetK8sClient(controller);
            var readyToGoMode = controller.Get<ReadyToGoMode>(KubeSetupProperty.ReadyToGoMode);
            var clusterAdvice = controller.Get<KubeClusterAdvice>(KubeSetupProperty.ClusterAdvice);
            var serviceAdvice = clusterAdvice.GetServiceAdvice(KubeClusterAdvice.KubernetesDashboard);

            await master.InvokeIdempotentAsync("setup/kube-dashboard",
                async () =>
                {
                    controller.LogProgress(master, verb: "setup", message: "kubernetes dashboard");

                    var values = new Dictionary<string, object>();

                    values.Add("replicas", serviceAdvice.ReplicaCount);
                    values.Add("cluster.name", cluster.Definition.Name);
                    values.Add("settings.clusterName", cluster.Definition.Name);
                    values.Add("cluster.domain", cluster.Definition.Domain);
                    values.Add("ingress.subdomain", ClusterDomain.KubernetesDashboard);
                    values.Add($"metricsScraper.enabled", serviceAdvice.MetricsEnabled ?? clusterAdvice.MetricsEnabled);
                    values.Add($"metricsScraper.interval", serviceAdvice.MetricsInterval ?? clusterAdvice.MetricsInterval);

                    await master.InstallHelmChartAsync(controller, "kubernetes-dashboard", releaseName: "kubernetes-dashboard", @namespace: KubeNamespaces.NeonSystem, values: values, progressMessage: "kubernetes-dashboard");

                });

            if (readyToGoMode == ReadyToGoMode.Setup)
            {
                await master.InvokeIdempotentAsync("ready-to-go/k8s-ingress",
                    async () =>
                    {
                        controller.LogProgress(master, verb: "ready-to-go", message: "update k8s ingress");

                        var virtualService = await k8s.GetNamespacedCustomObjectAsync<VirtualService>(KubeNamespaces.NeonIngress, "k8s-dashboard-virtual-service");

                        virtualService.Spec.Hosts =
                            new List<string>()
                            {
                                $"{ClusterDomain.KubernetesDashboard}.{cluster.Definition.Domain}"
                            };

                        await k8s.ReplaceNamespacedCustomObjectAsync<VirtualService>(virtualService, virtualService.Namespace(), virtualService.Name());
                    });
            }
        }

        /// <summary>
        /// Adds the node taints.
        /// </summary>
        /// <param name="controller">The setup controller.</param>
        /// <returns>The tracking <see cref="Task"/>.</returns>
        public static async Task TaintNodesAsync(ISetupController controller)
        {
            await SyncContext.ClearAsync;

            Covenant.Requires<ArgumentNullException>(controller != null, nameof(controller));

            var cluster = controller.Get<ClusterProxy>(KubeSetupProperty.ClusterProxy);
            var master  = cluster.FirstMaster;

            await master.InvokeIdempotentAsync("setup/taint-nodes",
                async () =>
                {
                    controller.LogProgress(master, verb: "taint", message: "nodes");

                    try
                    {
                        // Generate a Bash script we'll submit to the first master
                        // that initializes the taints for all nodes.

                        var sbScript = new StringBuilder();
                        var sbArgs = new StringBuilder();

                        sbScript.AppendLineLinux("#!/bin/bash");

                        foreach (var node in cluster.Nodes)
                        {
                            var taintDefinitions = new List<string>();

                            if (node.Metadata.IsWorker)
                            {
                                // Kubernetes doesn't set the role for worker nodes so we'll do that here.

                                taintDefinitions.Add("kubernetes.io/role=worker");
                            }

                            taintDefinitions.Add($"{NodeLabels.LabelDatacenter}={GetLabelValue(cluster.Definition.Datacenter.ToLowerInvariant())}");
                            taintDefinitions.Add($"{NodeLabels.LabelEnvironment}={GetLabelValue(cluster.Definition.Environment.ToString().ToLowerInvariant())}");

                            if (node.Metadata.Taints != null)
                            {
                                foreach (var taint in node.Metadata.Taints)
                                {
                                    sbScript.AppendLine();
                                    sbScript.AppendLineLinux($"kubectl taint nodes {node.Name} {taint}");
                                }
                            }
                        }

                        master.SudoCommand(CommandBundle.FromScript(sbScript));
                    }
                    finally
                    {
                        master.Status = string.Empty;
                    }

                    await Task.CompletedTask;
                });
        }

        /// <summary>
        /// Deploy Kiali.
        /// </summary>
        /// <param name="controller">The setup controller.</param>
        /// <param name="master">The master node where the operation will be performed.</param>
        /// <returns>The tracking <see cref="Task"/>.</returns>
        private static async Task InstallKialiAsync(ISetupController controller, NodeSshProxy<NodeDefinition> master)
        {
            await SyncContext.ClearAsync;

            Covenant.Requires<ArgumentNullException>(controller != null, nameof(controller));
            Covenant.Requires<ArgumentNullException>(master != null, nameof(master));

            var cluster = controller.Get<ClusterProxy>(KubeSetupProperty.ClusterProxy);
            var readyToGoMode = controller.Get<ReadyToGoMode>(KubeSetupProperty.ReadyToGoMode);

            var k8s = GetK8sClient(controller);

            await master.InvokeIdempotentAsync("setup/kiali",
                async () =>
                {
                    controller.LogProgress(master, verb: "setup", message: "kaili");

                    var values = new Dictionary<string, object>();

                    var secret = await k8s.ReadNamespacedSecretAsync(KubeConst.DexSecret, KubeNamespaces.NeonSystem);

                    values.Add("oidc.secret", Encoding.UTF8.GetString(secret.Data["KUBERNETES_CLIENT_SECRET"]));
                    values.Add("image.operator.organization", KubeConst.LocalClusterRegistry);
                    values.Add("image.operator.repository", "kiali-kiali-operator");
                    values.Add("image.kiali.organization", KubeConst.LocalClusterRegistry);
                    values.Add("image.kiali.repository", "kiali-kiali");
                    values.Add("cluster.name", cluster.Definition.Name);
                    values.Add("cluster.domain", cluster.Definition.Domain);
                    values.Add("ingress.subdomain", ClusterDomain.Kiali);
                    values.Add("grafanaPassword", NeonHelper.GetCryptoRandomPassword(20));
                    
                    int i = 0;
                    foreach (var taint in await GetTaintsAsync(controller, NodeLabels.LabelIstio, "true"))
                    {
                        values.Add($"tolerations[{i}].key", $"{taint.Key.Split("=")[0]}");
                        values.Add($"tolerations[{i}].effect", taint.Effect);
                        values.Add($"tolerations[{i}].operator", "Exists");
                        i++;
                    }

                    await master.InstallHelmChartAsync(controller, "kiali", releaseName: "kiali-operator", @namespace: KubeNamespaces.NeonSystem, values: values);
                });

            await master.InvokeIdempotentAsync("setup/kiali-ready",
                async () =>
                {
                    controller.LogProgress(master, verb: "wait for", message: "kaili");

                    await NeonHelper.WaitAllAsync(
                        new List<Task>()
                        {
                            k8s.WaitForDeploymentAsync(KubeNamespaces.NeonSystem, "kiali-operator", timeout: clusterOpTimeout, pollInterval: clusterOpPollInterval),
                            k8s.WaitForDeploymentAsync(KubeNamespaces.NeonSystem, "kiali", timeout: clusterOpTimeout, pollInterval: clusterOpPollInterval)
                        });
                });

            if (readyToGoMode == ReadyToGoMode.Setup)
            {
                await master.InvokeIdempotentAsync("ready-to-go/kiali-ingress",
                    async () =>
                    {
                        controller.LogProgress(master, verb: "ready-to-go", message: "update kiali ingress");
                        
                        var virtualService = await k8s.GetNamespacedCustomObjectAsync<VirtualService>(KubeNamespaces.NeonIngress, "kiali-dashboard-virtual-service");

                        virtualService.Spec.Hosts =
                            new List<string>()
                            {
                                $"{ClusterDomain.Kiali}.{cluster.Definition.Domain}"
                            };

                        await k8s.ReplaceNamespacedCustomObjectAsync<VirtualService>(virtualService, virtualService.Namespace(), virtualService.Name());
                    });

                await master.InvokeIdempotentAsync("ready-to-go/kiali-crd-config",
                    async () =>
                    {
                        controller.LogProgress(master, verb: "ready-to-go", message: "update kiali crd config");

                        var kiali = ((dynamic)await k8s.GetNamespacedCustomObjectAsync("kiali.io", "v1alpha1", KubeNamespaces.NeonSystem, "kialis", "kiali"));

                        kiali["spec"]["auth"]["openid"]["issuer_uri"] = $"https://{ClusterDomain.Sso}.{cluster.Definition.Domain}";
                        kiali["spec"]["external_services"]["grafana"]["url"] = $"https://{ClusterDomain.Grafana}.{cluster.Definition.Domain}";

                        await k8s.ReplaceNamespacedCustomObjectAsync((JObject)kiali, "kiali.io", "v1alpha1", KubeNamespaces.NeonSystem, "kialis", "kiali");
                    });
            }


        }

        /// <summary>
        /// Some initial kubernetes configuration.
        /// </summary>
        /// <param name="controller">The setup controller.</param>
        /// <param name="master">The master node where the operation will be performed.</param>
        /// <returns>The tracking <see cref="Task"/>.</returns>
        public static async Task KubeSetupAsync(ISetupController controller, NodeSshProxy<NodeDefinition> master)
        {
            await SyncContext.ClearAsync;

            Covenant.Requires<ArgumentNullException>(controller != null, nameof(controller));
            Covenant.Requires<ArgumentNullException>(master != null, nameof(master));

            await master.InvokeIdempotentAsync("setup/initial-kubernetes", async
                () =>
                {
                    controller.LogProgress(master, verb: "setup", message: "kubernetes");

                    await master.InstallHelmChartAsync(controller, "cluster-setup");
                });
        }

        /// <summary>
        /// Installs the Node Problem Detector.
        /// </summary>
        /// <param name="controller">The setup controller.</param>
        /// <param name="master">The master node where the operation will be performed.</param>
        /// <returns>The tracking <see cref="Task"/>.</returns>
        public static async Task InstallNodeProblemDetectorAsync(ISetupController controller, NodeSshProxy<NodeDefinition> master)
        {
            await SyncContext.ClearAsync;

            Covenant.Requires<ArgumentNullException>(controller != null, nameof(controller));
            Covenant.Requires<ArgumentNullException>(master != null, nameof(master));

            var cluster       = controller.Get<ClusterProxy>(KubeSetupProperty.ClusterProxy);
            var k8s           = GetK8sClient(controller);
            var clusterAdvice = controller.Get<KubeClusterAdvice>(KubeSetupProperty.ClusterAdvice);
            var serviceAdvice = clusterAdvice.GetServiceAdvice(KubeClusterAdvice.NodeProblemDetector);

            var values = new Dictionary<string, object>();

            values.Add("cluster.name", cluster.Definition.Name);
            values.Add("cluster.domain", cluster.Definition.Domain);
            values.Add($"metrics.serviceMonitor.enabled", serviceAdvice.MetricsEnabled ?? clusterAdvice.MetricsEnabled);
            values.Add($"metrics.serviceMonitor.interval", serviceAdvice.MetricsInterval ?? clusterAdvice.MetricsInterval);

            await master.InvokeIdempotentAsync("setup/node-problem-detector",
                async () =>
                {
                    await master.InstallHelmChartAsync(controller, "node-problem-detector", releaseName: "node-problem-detector", @namespace: KubeNamespaces.NeonSystem);
                });

            await master.InvokeIdempotentAsync("setup/node-problem-detector-ready",
                async () =>
                {
                    await k8s.WaitForDaemonsetAsync(KubeNamespaces.NeonSystem, "node-problem-detector", timeout: clusterOpTimeout, pollInterval: clusterOpPollInterval);
                });
        }

        /// <summary>
        /// Installs OpenEBS.
        /// </summary>
        /// <param name="controller">The setup controller.</param>
        /// <param name="master">The master node where the operation will be performed.</param>
        /// <returns>The tracking <see cref="Task"/>.</returns>
        public static async Task InstallOpenEbsAsync(ISetupController controller, NodeSshProxy<NodeDefinition> master)
        {
            await SyncContext.ClearAsync;

            Covenant.Requires<ArgumentNullException>(controller != null, nameof(controller));
            Covenant.Requires<ArgumentNullException>(master != null, nameof(master));

            var cluster                = controller.Get<ClusterProxy>(KubeSetupProperty.ClusterProxy);
            var clusterAdvice          = controller.Get<KubeClusterAdvice>(KubeSetupProperty.ClusterAdvice);
            var apiServerAdvice        = clusterAdvice.GetServiceAdvice(KubeClusterAdvice.OpenEbsApiServer);
            var provisionerAdvice      = clusterAdvice.GetServiceAdvice(KubeClusterAdvice.OpenEbsProvisioner);
            var localPvAdvice          = clusterAdvice.GetServiceAdvice(KubeClusterAdvice.OpenEbsLocalPvProvisioner);
            var snapshotOperatorAdvice = clusterAdvice.GetServiceAdvice(KubeClusterAdvice.OpenEbsSnapshotOperator);
            var ndmOperatorAdvice      = clusterAdvice.GetServiceAdvice(KubeClusterAdvice.OpenEbsNdmOperator);
            var webhookAdvice          = clusterAdvice.GetServiceAdvice(KubeClusterAdvice.OpenEbsWebhook);

            await master.InvokeIdempotentAsync("setup/openebs-all",
                async () =>
                {
                    controller.LogProgress(master, verb: "setup", message: "openebs");

                    await master.InvokeIdempotentAsync("setup/openebs",
                        async () =>
                        {
                            controller.LogProgress(master, verb: "setup", message: "openebs-base");

                            var values = new Dictionary<string, object>();

                            values.Add("apiserver.image.organization", KubeConst.LocalClusterRegistry);
                            values.Add("helper.image.organization", KubeConst.LocalClusterRegistry);
                            values.Add("localprovisioner.image.organization", KubeConst.LocalClusterRegistry);
                            values.Add("policies.monitoring.image.organization", KubeConst.LocalClusterRegistry);
                            values.Add("snapshotOperator.controller.image.organization", KubeConst.LocalClusterRegistry);
                            values.Add("snapshotOperator.provisioner.image.organization", KubeConst.LocalClusterRegistry);
                            values.Add("provisioner.image.organization", KubeConst.LocalClusterRegistry);
                            values.Add("ndm.image.organization", KubeConst.LocalClusterRegistry);
                            values.Add("ndmOperator.image.organization", KubeConst.LocalClusterRegistry);
                            values.Add("webhook.image.organization", KubeConst.LocalClusterRegistry);
                            values.Add("jiva.image.organization", KubeConst.LocalClusterRegistry);

                            values.Add($"apiserver.replicas", apiServerAdvice.ReplicaCount);
                            values.Add($"provisioner.replicas", provisionerAdvice.ReplicaCount);
                            values.Add($"localprovisioner.replicas", localPvAdvice.ReplicaCount);
                            values.Add($"snapshotOperator.replicas", snapshotOperatorAdvice.ReplicaCount);
                            values.Add($"ndmOperator.replicas", ndmOperatorAdvice.ReplicaCount);
                            values.Add($"webhook.replicas", webhookAdvice.ReplicaCount);
                            values.Add($"serviceMonitor.interval", clusterAdvice.MetricsInterval);

                            await master.InstallHelmChartAsync(controller, "openebs", releaseName: "openebs", values: values, @namespace: KubeNamespaces.NeonStorage);
                        });

                    switch (cluster.Definition.OpenEbs.Engine)
                    {
                        case OpenEbsEngine.cStor:

                            await DeployOpenEbsWithcStor(controller, master);
                            break;

                        case OpenEbsEngine.HostPath:
                        case OpenEbsEngine.Jiva:
                            
                            await WaitForOpenEbsReady(controller, master);
                            break;

                        default:
                        case OpenEbsEngine.Default:
                        case OpenEbsEngine.Mayastor:

                            throw new NotImplementedException($"[{cluster.Definition.OpenEbs.Engine}]");
                    }
                });
        }

        /// <summary>
        /// Deploys OpenEBS using the cStor engine.
        /// </summary>
        /// <param name="controller">The setup controller.</param>
        /// <param name="master">The master node where the operation will be performed.</param>
        /// <returns>The tracking <see cref="Task"/>.</returns>
        private static async Task DeployOpenEbsWithcStor(ISetupController controller, NodeSshProxy<NodeDefinition> master)
        {
            await SyncContext.ClearAsync;

            var cluster = controller.Get<ClusterProxy>(KubeSetupProperty.ClusterProxy);
            var k8s     = GetK8sClient(controller);

            await master.InvokeIdempotentAsync("setup/openebs-cstor",
                async () =>
                {
                    controller.LogProgress(master, verb: "setup", message: "openebs-cstor");

                    var values = new Dictionary<string, object>();

                    values.Add("cspcOperator.image.organization", KubeConst.LocalClusterRegistry);
                    values.Add("cspcOperator.poolManager.image.organization", KubeConst.LocalClusterRegistry);
                    values.Add("cspcOperator.cstorPool.image.organization", KubeConst.LocalClusterRegistry);
                    values.Add("cspcOperator.cstorPoolExporter.image.organization", KubeConst.LocalClusterRegistry);

                    values.Add("cvcOperator.image.organization", KubeConst.LocalClusterRegistry);
                    values.Add("cvcOperator.target.image.organization", KubeConst.LocalClusterRegistry);
                    values.Add("cvcOperator.volumeMgmt.image.organization", KubeConst.LocalClusterRegistry);
                    values.Add("cvcOperator.volumeExporter.image.organization", KubeConst.LocalClusterRegistry);

                    values.Add("csiController.resizer.image.organization", KubeConst.LocalClusterRegistry);
                    values.Add("csiController.snapshotter.image.organization", KubeConst.LocalClusterRegistry);
                    values.Add("csiController.snapshotController.image.organization", KubeConst.LocalClusterRegistry);
                    values.Add("csiController.attacher.image.organization", KubeConst.LocalClusterRegistry);
                    values.Add("csiController.provisioner.image.organization", KubeConst.LocalClusterRegistry);
                    values.Add("csiController.driverRegistrar.image.organization", KubeConst.LocalClusterRegistry);

                    values.Add("cstorCSIPlugin.image.organization", KubeConst.LocalClusterRegistry);

                    values.Add("csiNode.driverRegistrar.image.organization", KubeConst.LocalClusterRegistry);

                    values.Add("admissionServer.image.organization", KubeConst.LocalClusterRegistry);

                    await master.InstallHelmChartAsync(controller, "openebs-cstor-operator", releaseName: "openebs-cstor", values: values, @namespace: KubeNamespaces.NeonStorage);
                });

            await WaitForOpenEbsReady(controller, master);

            controller.LogProgress(master, verb: "setup", message: "openebs-pool");

            await master.InvokeIdempotentAsync("setup/openebs-pool",
                async () =>
                {
                    var cStorPoolCluster = new V1CStorPoolCluster()
                    {
                        Metadata = new V1ObjectMeta()
                        {
                            Name              = "cspc-stripe",
                            NamespaceProperty = KubeNamespaces.NeonStorage
                        },
                        Spec = new V1CStorPoolClusterSpec()
                        {
                            Pools = new List<V1CStorPoolSpec>()
                        }
                    };

                    var blockDevices = await k8s.ListNamespacedCustomObjectAsync<V1CStorBlockDeviceList>(KubeNamespaces.NeonStorage);
                    
                    foreach (var node in cluster.Definition.Nodes)
                    {
                        if (blockDevices.Items.Any(device => device.Spec.NodeAttributes.GetValueOrDefault("nodeName") == node.Name))
                        {
                            var pool = new V1CStorPoolSpec()
                            {
                                NodeSelector = new Dictionary<string, string>()
                                {
                                    { "kubernetes.io/hostname", node.Name }
                                },
                                DataRaidGroups = new List<V1CStorDataRaidGroup>()
                                {
                                    new V1CStorDataRaidGroup()
                                    {
                                        BlockDevices = new List<V1CStorBlockDeviceRef>()
                                    }
                                },
                                PoolConfig = new V1CStorPoolConfig()
                                {
                                    DataRaidGroupType = DataRaidGroupType.Stripe,
                                    Tolerations = new List<V1Toleration>()
                                    {
                                        { new V1Toleration() { Effect = "NoSchedule", OperatorProperty = "Exists" } },
                                        { new V1Toleration() { Effect = "NoExecute", OperatorProperty = "Exists" } }
                                    }
                                }
                            };

                            foreach (var device in blockDevices.Items.Where(device => device.Spec.NodeAttributes.GetValueOrDefault("nodeName") == node.Name))
                            {
                                pool.DataRaidGroups.FirstOrDefault().BlockDevices.Add(
                                    new V1CStorBlockDeviceRef()
                                    {
                                        BlockDeviceName = device.Metadata.Name
                                    });
                            }

                            cStorPoolCluster.Spec.Pools.Add(pool);
                        }
                    }

                    await k8s.CreateNamespacedCustomObjectAsync<V1CStorPoolCluster>(cStorPoolCluster, KubeNamespaces.NeonStorage);
                });

            await master.InvokeIdempotentAsync("setup/openebs-cstor-ready",
                async () =>
                {
                    controller.LogProgress(master, verb: "wait for", message: "openebs cstor");

                    await NeonHelper.WaitAllAsync(
                        new List<Task>()
                        {
                            k8s.WaitForDaemonsetAsync(KubeNamespaces.NeonStorage, "openebs-cstor-csi-node", timeout: clusterOpTimeout, pollInterval: clusterOpPollInterval),
                            k8s.WaitForDeploymentAsync(KubeNamespaces.NeonStorage, "openebs-cstor-admission-server", timeout: clusterOpTimeout, pollInterval: clusterOpPollInterval),
                            k8s.WaitForDeploymentAsync(KubeNamespaces.NeonStorage, "openebs-cstor-cvc-operator", timeout: clusterOpTimeout, pollInterval: clusterOpPollInterval),
                            k8s.WaitForDeploymentAsync(KubeNamespaces.NeonStorage, "openebs-cstor-cspc-operator", timeout: clusterOpTimeout, pollInterval: clusterOpPollInterval)
                        });
                });

            var replicas = 3;

            if (cluster.Definition.Nodes.Where(node => node.OpenEbsStorage).Count() < replicas)
            {
                replicas = cluster.Definition.Nodes.Where(node => node.OpenEbsStorage).Count();
            }

            await CreateCstorStorageClass(controller, master, "openebs-cstor", replicaCount: replicas);
        }

        /// <summary>
        /// Waits for OpenEBS to become ready.
        /// </summary>
        /// <param name="controller">The setup controller.</param>
        /// <param name="master">The master node where the operation will be performed.</param>
        /// <returns>The tracking <see cref="Task"/>.</returns>
        private static async Task WaitForOpenEbsReady(ISetupController controller, NodeSshProxy<NodeDefinition> master)
        {
            await SyncContext.ClearAsync;

            var k8s = GetK8sClient(controller);

            await master.InvokeIdempotentAsync("setup/openebs-ready",
                async () =>
                {
                    controller.LogProgress(master, verb: "wait for", message: "openebs");

                    await NeonHelper.WaitAllAsync(
                        new List<Task>()
                        {
                            k8s.WaitForDaemonsetAsync(KubeNamespaces.NeonStorage, "openebs-ndm", timeout: clusterOpTimeout, pollInterval: clusterOpPollInterval),
                            k8s.WaitForDaemonsetAsync(KubeNamespaces.NeonStorage, "openebs-ndm-node-exporter", timeout: clusterOpTimeout, pollInterval: clusterOpPollInterval),
                            k8s.WaitForDeploymentAsync(KubeNamespaces.NeonStorage, "openebs-admission-server", timeout: clusterOpTimeout, pollInterval: clusterOpPollInterval),
                            k8s.WaitForDeploymentAsync(KubeNamespaces.NeonStorage, "openebs-apiserver", timeout: clusterOpTimeout, pollInterval: clusterOpPollInterval),
                            k8s.WaitForDeploymentAsync(KubeNamespaces.NeonStorage, "openebs-localpv-provisioner", timeout: clusterOpTimeout, pollInterval: clusterOpPollInterval),
                            k8s.WaitForDeploymentAsync(KubeNamespaces.NeonStorage, "openebs-ndm-operator", timeout: clusterOpTimeout, pollInterval: clusterOpPollInterval),
                            k8s.WaitForDeploymentAsync(KubeNamespaces.NeonStorage, "openebs-ndm-cluster-exporter", timeout: clusterOpTimeout, pollInterval: clusterOpPollInterval),
                            k8s.WaitForDeploymentAsync(KubeNamespaces.NeonStorage, "openebs-provisioner", timeout: clusterOpTimeout, pollInterval: clusterOpPollInterval),
                            k8s.WaitForDeploymentAsync(KubeNamespaces.NeonStorage, "openebs-snapshot-operator", timeout: clusterOpTimeout, pollInterval: clusterOpPollInterval)
                        });
                });
        }

        /// <summary>
        /// Creates a Kubernetes namespace.
        /// </summary>
        /// <param name="controller">The setup controller.</param>
        /// <param name="master">The master node where the operation will be performed.</param>
        /// <param name="name">The new Namespace name.</param>
        /// <param name="istioInjectionEnabled">Whether Istio sidecar injection should be enabled.</param>
        /// <returns>The tracking <see cref="Task"/>.</returns>
        public static async Task CreateNamespaceAsync(
            ISetupController                controller,
            NodeSshProxy<NodeDefinition>    master,
            string                          name,
            bool                            istioInjectionEnabled = true)
        {
            await SyncContext.ClearAsync;

            Covenant.Requires<ArgumentNullException>(controller != null, nameof(controller));
            Covenant.Requires<ArgumentNullException>(master != null, nameof(master));

            var k8s = GetK8sClient(controller);

            await master.InvokeIdempotentAsync($"setup/namespace-{name}",
                async () =>
                {
                    await k8s.CreateNamespaceAsync(new V1Namespace()
                    {
                        Metadata = new V1ObjectMeta()
                        {
                            Name   = name,
                            Labels = new Dictionary<string, string>()
                            {
                                { "istio-injection", istioInjectionEnabled ? "enabled" : "disabled" }
                            }
                        }
                    });
                });
        }

        /// <summary>
        /// Creates a Kubernetes Storage Class.
        /// </summary>
        /// <param name="controller">The setup controller.</param>
        /// <param name="master">The master node where the operation will be performed.</param>
        /// <param name="name">The new <see cref="V1StorageClass"/> name.</param>
        /// <param name="replicaCount">Specifies the data replication factor.</param>
        /// <param name="storagePool">Specifies the OpenEBS storage pool.</param>
        /// <returns>The tracking <see cref="Task"/>.</returns>
        public static async Task CreateJivaStorageClass(
            ISetupController                controller,
            NodeSshProxy<NodeDefinition>    master,
            string                          name,
            int                             replicaCount = 3,
            string                          storagePool  = "default")
        {
            await SyncContext.ClearAsync;

            Covenant.Requires<ArgumentNullException>(controller != null, nameof(controller));
            Covenant.Requires<ArgumentNullException>(master != null, nameof(master));
            Covenant.Requires<ArgumentNullException>(!string.IsNullOrEmpty(name), nameof(name));
            Covenant.Requires<ArgumentException>(replicaCount > 0, nameof(replicaCount));

            var k8s = GetK8sClient(controller);

            await master.InvokeIdempotentAsync($"setup/storage-class-jiva-{name}",
                async () =>
                {

                    if (master.Cluster.Definition.Nodes.Count() < replicaCount)
                    {
                        replicaCount = master.Cluster.Definition.Nodes.Count();
                    }

                    var storageClass = new V1StorageClass()
                    {
                        Metadata = new V1ObjectMeta()
                        {
                            Name = name,
                            Annotations = new Dictionary<string, string>()
                            {
                                {  "cas.openebs.io/config",
$@"- name: ReplicaCount
  value: ""{replicaCount}""
- name: StoragePool
  value: {storagePool}
" },
                                {"openebs.io/cas-type", "jiva" }
                            },
                        },
                        Provisioner       = "openebs.io/provisioner-iscsi",
                        ReclaimPolicy     = "Delete",
                        VolumeBindingMode = "WaitForFirstConsumer"
                    };

                    await k8s.CreateStorageClassAsync(storageClass);
                });
        }

        /// <summary>
        /// Creates a Kubernetes Storage Class.
        /// </summary>
        /// <param name="controller">The setup controller.</param>
        /// <param name="master">The master node where the operation will be performed.</param>
        /// <param name="name">The new <see cref="V1StorageClass"/> name.</param>
        /// <returns>The tracking <see cref="Task"/>.</returns>
        public static async Task CreateHostPathStorageClass(
            ISetupController                controller,
            NodeSshProxy<NodeDefinition>    master,
            string                          name)
        {
            await SyncContext.ClearAsync;

            Covenant.Requires<ArgumentNullException>(controller != null, nameof(controller));
            Covenant.Requires<ArgumentNullException>(master != null, nameof(master));
            Covenant.Requires<ArgumentNullException>(!string.IsNullOrEmpty(name), nameof(name));

            var k8s = GetK8sClient(controller);

            await master.InvokeIdempotentAsync($"setup/storage-class-hostpath-{name}",
                async () =>
                {
                    var storageClass = new V1StorageClass()
                    {
                        Metadata = new V1ObjectMeta()
                        {
                            Name = name,
                            Annotations = new Dictionary<string, string>()
                            {
                                {  "cas.openebs.io/config",
$@"- name: StorageType
  value: ""hostpath""
- name: BasePath
  value: /var/openebs/local
" },
                                {"openebs.io/cas-type", "local" }
                            },
                        },
                        Provisioner       = "openebs.io/local",
                        ReclaimPolicy     = "Delete",
                        VolumeBindingMode = "WaitForFirstConsumer"
                    };

                    await k8s.CreateStorageClassAsync(storageClass);
                });
        }

        /// <summary>
        /// Creates an OpenEBS cStor Kubernetes Storage Class.
        /// </summary>
        /// <param name="controller">The setup controller.</param>
        /// <param name="master">The master node where the operation will be performed.</param>
        /// <param name="name">The new <see cref="V1StorageClass"/> name.</param>
        /// <param name="cstorPoolCluster">Specifies the cStor pool name.</param>
        /// <param name="replicaCount">Specifies the data replication factor.</param>
        /// <returns>The tracking <see cref="Task"/>.</returns>
        public static async Task CreateCstorStorageClass(
            ISetupController                controller,
            NodeSshProxy<NodeDefinition>    master,
            string                          name,
            string                          cstorPoolCluster = "cspc-stripe",
            int                             replicaCount     = 3)
        {
            await SyncContext.ClearAsync;

            Covenant.Requires<ArgumentNullException>(controller != null, nameof(controller));
            Covenant.Requires<ArgumentNullException>(master != null, nameof(master));
            Covenant.Requires<ArgumentNullException>(!string.IsNullOrEmpty(name), nameof(name));
            Covenant.Requires<ArgumentException>(replicaCount > 0, nameof(replicaCount));

            var k8s = GetK8sClient(controller);

            await master.InvokeIdempotentAsync($"setup/storage-class-cstor-{name}",
                async () =>
                {
                    if (master.Cluster.Definition.Nodes.Where(node => node.OpenEbsStorage).Count() < replicaCount)
                    {
                        replicaCount = master.Cluster.Definition.Nodes.Where(node => node.OpenEbsStorage).Count();
                    }

                    var storageClass = new V1StorageClass()
                    {
                        Metadata = new V1ObjectMeta()
                        {
                            Name = name
                        },
                        Parameters = new Dictionary<string, string>
                        {
                            {  "cas-type", "cstor" },
                            {  "cstorPoolCluster", cstorPoolCluster },
                            {  "replicaCount", $"{replicaCount}" },
                        },
                        AllowVolumeExpansion = true,
                        Provisioner          = "cstor.csi.openebs.io",
                        ReclaimPolicy        = "Delete",
                        VolumeBindingMode    = "Immediate"
                    };

                    await k8s.CreateStorageClassAsync(storageClass);
                });
        }

        /// <summary>
        /// Creates the approperiate OpenEBS Kubernetes Storage Class for the cluster.
        /// </summary>
        /// <param name="controller">The setup controller.</param>
        /// <param name="master">The master node where the operation will be performed.</param>
        /// <param name="name">The new <see cref="V1StorageClass"/> name.</param>
        /// <param name="replicaCount">Specifies the data replication factor.</param>
        /// <returns>The tracking <see cref="Task"/>.</returns>
        public static async Task CreateStorageClass(
            ISetupController                controller,
            NodeSshProxy<NodeDefinition>    master,
            string                          name,
            int                             replicaCount = 3)
        {
            await SyncContext.ClearAsync;

            Covenant.Requires<ArgumentNullException>(controller != null, nameof(controller));
            Covenant.Requires<ArgumentNullException>(master != null, nameof(master));
            Covenant.Requires<ArgumentNullException>(!string.IsNullOrEmpty(name), nameof(name));
            Covenant.Requires<ArgumentException>(replicaCount > 0, nameof(replicaCount));

            var cluster = controller.Get<ClusterProxy>(KubeSetupProperty.ClusterProxy);

            switch (cluster.Definition.OpenEbs.Engine)
            {
                case OpenEbsEngine.Default:

                    throw new InvalidOperationException($"[{nameof(OpenEbsEngine.Default)}] is not valid here.  This must be set to one of the other storage engines in [{nameof(OpenEbsOptions)}.Validate()].");

                case OpenEbsEngine.HostPath:

                    await CreateHostPathStorageClass(controller, master, name);
                    break;

                case OpenEbsEngine.cStor:

                    await CreateCstorStorageClass(controller, master, name);
                    break;

                case OpenEbsEngine.Jiva:

                    await CreateJivaStorageClass(controller, master, name);
                    break;

                case OpenEbsEngine.Mayastor:
                default:

                    throw new NotImplementedException($"Support for the [{cluster.Definition.OpenEbs.Engine}] OpenEBS storage engine is not implemented.");
            };
        }

        /// <summary>
        /// Installs an Etcd cluster to the monitoring namespace.
        /// </summary>
        /// <param name="controller">The setup controller.</param>
        /// <param name="master">The master node where the operation will be performed.</param>
        /// <returns>The tracking <see cref="Task"/>.</returns>
        public static async Task InstallEtcdAsync(ISetupController controller, NodeSshProxy<NodeDefinition> master)
        {
            await SyncContext.ClearAsync;

            Covenant.Requires<ArgumentNullException>(controller != null, nameof(controller));
            Covenant.Requires<ArgumentNullException>(master != null, nameof(master));

            var cluster = controller.Get<ClusterProxy>(KubeSetupProperty.ClusterProxy);
            var k8s     = GetK8sClient(controller);
            var advice  = controller.Get<KubeClusterAdvice>(KubeSetupProperty.ClusterAdvice).GetServiceAdvice(KubeClusterAdvice.EtcdCluster);

            await master.InvokeIdempotentAsync("setup/monitoring-etcd",
                async () =>
                {
                    controller.LogProgress(master, verb: "setup", message: "etcd");

                    await CreateStorageClass(controller, master, "neon-internal-etcd");

                    var values = new Dictionary<string, object>();

                    values.Add($"replicas", advice.ReplicaCount);

                    values.Add($"volumeClaimTemplate.resources.requests.storage", "1Gi");

                    int i = 0;

                    foreach (var taint in await GetTaintsAsync(controller, NodeLabels.LabelMetrics, "true"))
                    {
                        values.Add($"tolerations[{i}].key", $"{taint.Key.Split("=")[0]}");
                        values.Add($"tolerations[{i}].effect", taint.Effect);
                        values.Add($"tolerations[{i}].operator", "Exists");
                        i++;
                    }

                    await master.InstallHelmChartAsync(controller, "etcd-cluster", releaseName: "neon-etcd", @namespace: KubeNamespaces.NeonSystem, values: values);
                });

            await master.InvokeIdempotentAsync("setup/setup/monitoring-etcd-ready",
                async () =>
                {
                    controller.LogProgress(master, verb: "wait for", message: "etc (monitoring)");

                    await k8s.WaitForStatefulSetAsync(KubeNamespaces.NeonMonitor, "neon-system-etcd", timeout: clusterOpTimeout, pollInterval: clusterOpPollInterval);
                });

            await Task.CompletedTask;
        }

        /// <summary>
        /// Installs The Grafana Agent to the monitoring namespace.
        /// </summary>
        /// <param name="controller">The setup controller.</param>
        /// <param name="master">The master node where the operation will be performed.</param>
        /// <returns>The tracking <see cref="Task"/>.</returns>
        public static async Task InstallPrometheusAsync(ISetupController controller, NodeSshProxy<NodeDefinition> master)
        {
            await SyncContext.ClearAsync;

            Covenant.Requires<ArgumentNullException>(controller != null, nameof(controller));
            Covenant.Requires<ArgumentNullException>(master != null, nameof(master));

            var cluster         = controller.Get<ClusterProxy>(KubeSetupProperty.ClusterProxy);
            var clusterAdvice   = controller.Get<KubeClusterAdvice>(KubeSetupProperty.ClusterAdvice);
            var agentAdvice     = clusterAdvice.GetServiceAdvice(KubeClusterAdvice.GrafanaAgent);
            var agentNodeAdvice = clusterAdvice.GetServiceAdvice(KubeClusterAdvice.GrafanaAgentNode);
            var istioAdvice     = clusterAdvice.GetServiceAdvice(KubeClusterAdvice.IstioProxy);

            await master.InvokeIdempotentAsync("setup/monitoring-prometheus",
                async () =>
                {
                    controller.LogProgress(master, verb: "setup", message: "prometheus");

                    var values = new Dictionary<string, object>();
                    var i      = 0;

                    values.Add($"cluster.name", cluster.Definition.Name);
                    values.Add($"cluster.domain", cluster.Definition.Domain);

                    values.Add($"metrics.global.scrapeInterval", clusterAdvice.MetricsInterval);
                    values.Add($"metrics.crio.scrapeInterval", clusterAdvice.MetricsInterval);
                    values.Add($"metrics.istio.scrapeInterval", istioAdvice.MetricsInterval ?? clusterAdvice.MetricsInterval);
                    values.Add($"metrics.kubelet.scrapeInterval", clusterAdvice.MetricsInterval);
                    values.Add($"metrics.cadvisor.scrapeInterval", clusterAdvice.MetricsInterval);

                    if (agentAdvice.PodMemoryRequest != null && agentAdvice.PodMemoryLimit != null)
                    {
                        values.Add($"resources.agent.requests.memory", ToSiString(agentAdvice.PodMemoryRequest.Value));
                        values.Add($"resources.agent.limits.memory", ToSiString(agentAdvice.PodMemoryLimit.Value));
                    }

                    if (agentNodeAdvice.PodMemoryRequest != null && agentNodeAdvice.PodMemoryLimit != null)
                    {
                        values.Add($"resources.agentNode.requests.memory", ToSiString(agentNodeAdvice.PodMemoryRequest.Value));
                        values.Add($"resources.agentNode.limits.memory", ToSiString(agentNodeAdvice.PodMemoryLimit.Value));
                    }

                    foreach (var taint in await GetTaintsAsync(controller, NodeLabels.LabelMetrics, "true"))
                    {
                        values.Add($"tolerations[{i}].key", $"{taint.Key.Split("=")[0]}");
                        values.Add($"tolerations[{i}].effect", taint.Effect);
                        values.Add($"tolerations[{i}].operator", "Exists");

                        i++;
                    }

                    await master.InstallHelmChartAsync(controller, "grafana-agent", releaseName: "grafana-agent", @namespace: KubeNamespaces.NeonMonitor, values: values);
                });
        }

        /// <summary>
        /// Waits for Prometheus to be fully ready.
        /// </summary>
        /// <param name="controller">The setup controller.</param>
        /// <param name="master">The master node where the operation will be performed.</param>
        /// <returns>The tracking <see cref="Task"/>.</returns>
        public static async Task WaitForPrometheusAsync(ISetupController controller, NodeSshProxy<NodeDefinition> master)
        {
            await SyncContext.ClearAsync;

            Covenant.Requires<ArgumentNullException>(controller != null, nameof(controller));
            Covenant.Requires<ArgumentNullException>(master != null, nameof(master));

            var cluster = controller.Get<ClusterProxy>(KubeSetupProperty.ClusterProxy);
            var k8s     = GetK8sClient(controller);

            await master.InvokeIdempotentAsync("setup/monitoring-grafana-agent-ready",
                async () =>
                {
                    controller.LogProgress(master, verb: "wait for", message: "grafana agent");

                    await NeonHelper.WaitAllAsync(
                        new List<Task>()
                        {
                            k8s.WaitForDeploymentAsync(KubeNamespaces.NeonMonitor, "grafana-agent-operator", timeout: clusterOpTimeout, pollInterval: clusterOpPollInterval),
                            k8s.WaitForDaemonsetAsync(KubeNamespaces.NeonMonitor, "grafana-agent-node", timeout: clusterOpTimeout, pollInterval: clusterOpPollInterval),
                            k8s.WaitForStatefulSetAsync(KubeNamespaces.NeonMonitor, "grafana-agent", timeout: clusterOpTimeout, pollInterval: clusterOpPollInterval),
                        });
                });
        }

        /// <summary>
        /// Installs Cortex to the monitoring namespace.
        /// </summary>
        /// <param name="controller">The setup controller.</param>
        /// <param name="master">The master node where the operation will be performed.</param>
        /// <returns>The tracking <see cref="Task"/>.</returns>
        public static async Task InstallCortexAsync(ISetupController controller, NodeSshProxy<NodeDefinition> master)
        {
            await SyncContext.ClearAsync;

            Covenant.Requires<ArgumentNullException>(controller != null, nameof(controller));
            Covenant.Requires<ArgumentNullException>(master != null, nameof(master));

            await master.InvokeIdempotentAsync("setup/monitoring-cortex-all",
                async () =>
                {
                    var cluster       = controller.Get<ClusterProxy>(KubeSetupProperty.ClusterProxy);
                    var k8s           = GetK8sClient(controller);
                    var clusterAdvice = controller.Get<KubeClusterAdvice>(KubeSetupProperty.ClusterAdvice);
                    var serviceAdvice = clusterAdvice.GetServiceAdvice(KubeClusterAdvice.Cortex);

                    var values        = new Dictionary<string, object>();

                    values.Add($"ingress.alertmanager.subdomain", ClusterDomain.AlertManager);
                    values.Add($"ingress.ruler.subdomain", ClusterDomain.CortexRuler);
                    values.Add($"serviceMonitor.enabled", serviceAdvice.MetricsEnabled ?? clusterAdvice.MetricsEnabled);
                    values.Add($"serviceMonitor.interval", serviceAdvice.MetricsInterval ?? clusterAdvice.MetricsInterval);

                    if (cluster.Definition.Nodes.Where(node => node.Labels.Metrics).Count() >= 3)
                    {
                        values.Add($"cortexConfig.distributor.ha_tracker.enable_ha_tracker", true);
                        values.Add($"cortexConfig.distributor.ha_tracker.kvstore.store", "etcd");
                        values.Add($"cortexConfig.distributor.ring.kvstore.store", "etcd");

                        values.Add($"cortexConfig.ingester.lifecycler.ring.kvstore.store", "etcd");
                        values.Add($"cortexConfig.ingester.lifecycler.ring.replication_factor", 3);

                        values.Add($"cortexConfig.ruler.ring.kvstore.store", "etcd");

                        values.Add($"cortexConfig.alertmanager.sharding_enabled", true);
                        values.Add($"cortexConfig.alertmanager.sharding_ring.kvstore.store", "etcd");
                        values.Add($"cortexConfig.alertmanager.sharding_ring.replication_factor", 3);

                        values.Add($"cortexConfig.compactor.sharding_enabled", true);
                        values.Add($"cortexConfig.compactor.sharding_ring.kvstore.store", "etcd");
                        values.Add($"cortexConfig.compactor.sharding_ring.kvstore.replication_factor", 3);
                    }

                    if (serviceAdvice.PodMemoryRequest != null && serviceAdvice.PodMemoryLimit != null)
                    {
                        values.Add($"resources.requests.memory", ToSiString(serviceAdvice.PodMemoryRequest.Value));
                        values.Add($"resources.limits.memory", ToSiString(serviceAdvice.PodMemoryLimit.Value));
                    }

                    await master.InvokeIdempotentAsync("setup/monitoring-cortex-secret",
                        async () =>
                        {

                            var dbSecret = await k8s.ReadNamespacedSecretAsync(KubeConst.NeonSystemDbServiceSecret, KubeNamespaces.NeonSystem);

                            var citusSecret = new V1Secret()
                            {
                                Metadata = new V1ObjectMeta()
                                {
                                    Name = KubeConst.CitusSecretKey,
                                    NamespaceProperty = KubeNamespaces.NeonMonitor
                                },
                                Data = new Dictionary<string, byte[]>(),
                                StringData = new Dictionary<string, string>()
                            };

                            citusSecret.Data["username"] = dbSecret.Data["username"];
                            citusSecret.Data["password"] = dbSecret.Data["password"];

                            await k8s.UpsertSecretAsync(citusSecret, KubeNamespaces.NeonMonitor);
                        }
                        );

                    await master.InvokeIdempotentAsync("setup/monitoring-cortex",
                        async () =>
                        {
                            controller.LogProgress(master, verb: "setup", message: "cortex");

                            if (cluster.Definition.IsDesktopCluster ||
                                cluster.Definition.Nodes.Any(node => node.Vm.GetMemory(cluster.Definition) < ByteUnits.Parse("4 GiB")))
                            {
                                values.Add($"cortexConfig.ingester.retain_period", $"120s");
                                values.Add($"cortexConfig.ingester.metadata_retain_period", $"5m");
                                values.Add($"cortexConfig.querier.batch_iterators", true);
                                values.Add($"cortexConfig.querier.max_samples", 10000000);
                                values.Add($"cortexConfig.table_manager.retention_period", "12h");
                            }

                            int i = 0;

                            foreach (var taint in await GetTaintsAsync(controller, NodeLabels.LabelMetrics, "true"))
                            {
                                values.Add($"tolerations[{i}].key", $"{taint.Key.Split("=")[0]}");
                                values.Add($"tolerations[{i}].effect", taint.Effect);
                                values.Add($"tolerations[{i}].operator", "Exists");
                                i++;
                            }

                            values.Add("image.organization", KubeConst.LocalClusterRegistry);

                            await master.InstallHelmChartAsync(controller, "cortex", releaseName: "cortex", @namespace: KubeNamespaces.NeonMonitor, values: values);
                        });

                    await master.InvokeIdempotentAsync("setup/monitoring-cortex-ready",
                        async () =>
                        {
                            controller.LogProgress(master, verb: "wait for", message: "cortex");

                            await k8s.WaitForDeploymentAsync(KubeNamespaces.NeonMonitor, "cortex", timeout: clusterOpTimeout, pollInterval: clusterOpPollInterval);
                        });
                });
        }

        /// <summary>
        /// Installs Loki to the monitoring namespace.
        /// </summary>
        /// <param name="controller">The setup controller.</param>
        /// <param name="master">The master node where the operation will be performed.</param>
        /// <returns>The tracking <see cref="Task"/>.</returns>
        public static async Task InstallLokiAsync(ISetupController controller, NodeSshProxy<NodeDefinition> master)
        {
            await SyncContext.ClearAsync;
            
            Covenant.Requires<ArgumentNullException>(controller != null, nameof(controller));
            Covenant.Requires<ArgumentNullException>(master != null, nameof(master));

            var cluster        = controller.Get<ClusterProxy>(KubeSetupProperty.ClusterProxy);
            var k8s            = GetK8sClient(controller);
            var clusterAdvice  = controller.Get<KubeClusterAdvice>(KubeSetupProperty.ClusterAdvice);
            var serviceAdvice  = clusterAdvice.GetServiceAdvice(KubeClusterAdvice.Loki);

            await master.InvokeIdempotentAsync("setup/monitoring-loki",
                async () =>
                {
                    controller.LogProgress(master, verb: "setup", message: "loki");

                    var values = new Dictionary<string, object>();

                    values.Add("image.organization", KubeConst.LocalClusterRegistry);
                    
                    values.Add($"replicas", serviceAdvice.ReplicaCount);
                    values.Add($"serviceMonitor.enabled", serviceAdvice.MetricsEnabled ?? clusterAdvice.MetricsEnabled);
                    values.Add($"serviceMonitor.interval", serviceAdvice.MetricsInterval ?? clusterAdvice.MetricsInterval);
                    
                    if (cluster.Definition.Nodes.Where(node => node.Labels.Metrics).Count() >= 3)
                    {
                        values.Add($"config.common.ring.kvstore.store", "etcd");
                        values.Add($"config.common.ring.kvstore.replication_factor", 3);

                    }

                    if (cluster.Definition.IsDesktopCluster)
                    {
                        values.Add($"config.limits_config.reject_old_samples_max_age", "15m");
                    }

                    if (serviceAdvice.PodMemoryRequest != null && serviceAdvice.PodMemoryLimit != null)
                    {
                        values.Add($"resources.requests.memory", ToSiString(serviceAdvice.PodMemoryRequest.Value));
                        values.Add($"resources.limits.memory", ToSiString(serviceAdvice.PodMemoryLimit.Value));
                    }

                    await master.InstallHelmChartAsync(controller, "loki", releaseName: "loki", @namespace: KubeNamespaces.NeonMonitor, values: values);
                });

            await master.InvokeIdempotentAsync("setup/monitoring-loki-ready",
                async () =>
                {
                    controller.LogProgress(master, verb: "wait for", message: "loki");

                    await k8s.WaitForStatefulSetAsync(KubeNamespaces.NeonMonitor, "loki", timeout: clusterOpTimeout, pollInterval: clusterOpPollInterval);
                });
        }

        /// <summary>
        /// Installs Tempo to the monitoring namespace.
        /// </summary>
        /// <param name="controller">The setup controller.</param>
        /// <param name="master">The master node where the operation will be performed.</param>
        /// <returns>The tracking <see cref="Task"/>.</returns>
        public static async Task InstallTempoAsync(ISetupController controller, NodeSshProxy<NodeDefinition> master)
        {
            await SyncContext.ClearAsync;

            Covenant.Requires<ArgumentNullException>(controller != null, nameof(controller));
            Covenant.Requires<ArgumentNullException>(master != null, nameof(master));

            var cluster        = controller.Get<ClusterProxy>(KubeSetupProperty.ClusterProxy);
            var k8s            = GetK8sClient(controller);
            var clusterAdvice  = controller.Get<KubeClusterAdvice>(KubeSetupProperty.ClusterAdvice);
            var advice         = clusterAdvice.GetServiceAdvice(KubeClusterAdvice.Tempo);

            await master.InvokeIdempotentAsync("setup/monitoring-tempo",
                async () =>
                {
                    controller.LogProgress(master, verb: "setup", message: "tempo");

                    var values = new Dictionary<string, object>();

                    values.Add("tempo.organization", KubeConst.LocalClusterRegistry);

                    values.Add($"replicas", advice.ReplicaCount);
                    values.Add($"serviceMonitor.enabled", advice.MetricsEnabled ?? clusterAdvice.MetricsEnabled);
                    values.Add($"serviceMonitor.interval", advice.MetricsInterval ?? clusterAdvice.MetricsInterval);

                    if (cluster.Definition.Nodes.Where(node => node.Labels.Metrics).Count() >= 3)
                    {
                        values.Add($"config.ingester.lifecycler.ring.kvstore.store", "etcd");
                        values.Add($"config.ingester.lifecycler.ring.kvstore.replication_factor", 3);
                    }

                    if (advice.PodMemoryRequest != null && advice.PodMemoryLimit != null)
                    {
                        values.Add($"resources.requests.memory", ToSiString(advice.PodMemoryRequest.Value));
                        values.Add($"resources.limits.memory", ToSiString(advice.PodMemoryLimit.Value));
                    }

                    await master.InstallHelmChartAsync(controller, "tempo", releaseName: "tempo", @namespace: KubeNamespaces.NeonMonitor, values: values);
                });

            await master.InvokeIdempotentAsync("setup/monitoring-tempo-ready",
                async () =>
                {
                    controller.LogProgress(master, verb: "wait for", message: "tempo");

                    await k8s.WaitForStatefulSetAsync(KubeNamespaces.NeonMonitor, "tempo", timeout: clusterOpTimeout, pollInterval: clusterOpPollInterval);
                });
        }

        /// <summary>
        /// Installs Kube State Metrics to the monitoring namespace.
        /// </summary>
        /// <param name="controller">The setup controller.</param>
        /// <param name="master">The master node where the operation will be performed.</param>
        /// <returns>The tracking <see cref="Task"/>.</returns>
        public static async Task InstallKubeStateMetricsAsync(ISetupController controller, NodeSshProxy<NodeDefinition> master)
        {
            await SyncContext.ClearAsync;

            Covenant.Requires<ArgumentNullException>(controller != null, nameof(controller));
            Covenant.Requires<ArgumentNullException>(master != null, nameof(master));

            var cluster       = controller.Get<ClusterProxy>(KubeSetupProperty.ClusterProxy);
            var k8s           = GetK8sClient(controller);
            var clusterAdvice = controller.Get<KubeClusterAdvice>(KubeSetupProperty.ClusterAdvice);
            var serviceAdvice = clusterAdvice.GetServiceAdvice(KubeClusterAdvice.KubeStateMetrics);

            await master.InvokeIdempotentAsync("setup/monitoring-kube-state-metrics",
                async () =>
                {
                    controller.LogProgress(master, verb: "deploy", message: "kube-state-metrics");

                    var values = new Dictionary<string, object>();

                    values.Add($"prometheus.monitor.interval", serviceAdvice.MetricsInterval ?? clusterAdvice.MetricsInterval);

                    await master.InstallHelmChartAsync(controller, "kube-state-metrics", releaseName: "kube-state-metrics", @namespace: KubeNamespaces.NeonMonitor, values: values);
                });

            await master.InvokeIdempotentAsync("setup/monitoring-kube-state-metrics-ready",
                async () =>
                {
                    controller.LogProgress(master, verb: "wait for", message: "kube-state-metrics");

                    await k8s.WaitForStatefulSetAsync(KubeNamespaces.NeonMonitor, "kube-state-metrics", timeout: clusterOpTimeout, pollInterval: clusterOpPollInterval);
                });
        }

        /// <summary>
        /// Installs Reloader to the Neon system nnamespace.
        /// </summary>
        /// <param name="controller">The setup controller.</param>
        /// <param name="master">The master node where the operation will be performed.</param>
        /// <returns>The tracking <see cref="Task"/>.</returns>
        public static async Task InstallReloaderAsync(ISetupController controller, NodeSshProxy<NodeDefinition> master)
        {
            await SyncContext.ClearAsync;

            Covenant.Requires<ArgumentNullException>(controller != null, nameof(controller));
            Covenant.Requires<ArgumentNullException>(master != null, nameof(master));

            var cluster        = controller.Get<ClusterProxy>(KubeSetupProperty.ClusterProxy);
            var k8s            = GetK8sClient(controller);
            var clusterAdvice  = controller.Get<KubeClusterAdvice>(KubeSetupProperty.ClusterAdvice);
            var serviceAdvice  = clusterAdvice.GetServiceAdvice(KubeClusterAdvice.Reloader);

            await master.InvokeIdempotentAsync("setup/reloader",
                async () =>
                {
                    controller.LogProgress(master, verb: "setup", message: "reloader");

                    var values = new Dictionary<string, object>();

                    values.Add($"reloader.serviceMonitor.interval", serviceAdvice.MetricsInterval ?? clusterAdvice.MetricsInterval);
                    values.Add($"reloader.serviceMonitor.enabled", serviceAdvice.MetricsEnabled ?? clusterAdvice.MetricsEnabled);

                    await master.InstallHelmChartAsync(controller, "reloader", releaseName: "reloader", @namespace: KubeNamespaces.NeonSystem, values: values);
                });

            await master.InvokeIdempotentAsync("setup/reloader-ready",
                async () =>
                {
                    controller.LogProgress(master, verb: "wait for", message: "reloader");

                    await k8s.WaitForDeploymentAsync(KubeNamespaces.NeonSystem, "reloader", timeout: clusterOpTimeout, pollInterval: clusterOpPollInterval);
                });
        }

        /// <summary>
        /// Installs Grafana to the monitoring namespace.
        /// </summary>
        /// <param name="controller">The setup controller.</param>
        /// <param name="master">The master node where the operation will be performed.</param>
        /// <returns>The tracking <see cref="Task"/>.</returns>
        public static async Task InstallGrafanaAsync(ISetupController controller, NodeSshProxy<NodeDefinition> master)
        {
            await SyncContext.ClearAsync;

            Covenant.Requires<ArgumentNullException>(controller != null, nameof(controller));
            Covenant.Requires<ArgumentNullException>(master != null, nameof(master));

            var cluster       = controller.Get<ClusterProxy>(KubeSetupProperty.ClusterProxy);
            var k8s           = GetK8sClient(controller);
            var readyToGoMode = controller.Get<ReadyToGoMode>(KubeSetupProperty.ReadyToGoMode);
            var clusterAdvice = controller.Get<KubeClusterAdvice>(KubeSetupProperty.ClusterAdvice);
            var serviceAdvice = clusterAdvice.GetServiceAdvice(KubeClusterAdvice.Grafana);

            await master.InvokeIdempotentAsync("setup/monitoring-grafana",
                    async () =>
                    {
                        controller.LogProgress(master, verb: "setup", message: "grafana");

                        var values = new Dictionary<string, object>();

                        values.Add("cluster.name", cluster.Definition.Name);
                        values.Add("cluster.domain", cluster.Definition.Domain);
                        values.Add("ingress.subdomain", ClusterDomain.Grafana);
                        values.Add($"serviceMonitor.enabled", serviceAdvice.MetricsEnabled ?? clusterAdvice.MetricsEnabled);
                        values.Add($"serviceMonitor.interval", serviceAdvice.MetricsInterval ?? clusterAdvice.MetricsInterval);

                        await master.InvokeIdempotentAsync("setup/db-credentials-grafana",
                            async () =>
                            {
                                var secret = await k8s.ReadNamespacedSecretAsync(KubeConst.NeonSystemDbServiceSecret, KubeNamespaces.NeonSystem);
                                var dexSecret = await k8s.ReadNamespacedSecretAsync(KubeConst.DexSecret, KubeNamespaces.NeonSystem);

                                var monitorSecret = new V1Secret()
                                {
                                    Metadata = new V1ObjectMeta()
                                    {
                                        Name = KubeConst.GrafanaSecret,
                                        Annotations = new Dictionary<string, string>()
                                        {
                                            {  "reloader.stakater.com/match", "true" }
                                        }
                                    },
                                    Type = "Opaque",
                                    Data = new Dictionary<string, byte[]>()
                                    {
                                        { "DATABASE_PASSWORD", secret.Data["password"] },
                                        { "CLIENT_ID", Encoding.UTF8.GetBytes("grafana") },
                                        { "CLIENT_SECRET", dexSecret.Data["GRAFANA_CLIENT_SECRET"] },
                                    }
                                };

                                await k8s.CreateNamespacedSecretAsync(monitorSecret, KubeNamespaces.NeonMonitor);
                            });

                        int i = 0;

                        foreach (var taint in await GetTaintsAsync(controller, NodeLabels.LabelMetrics, "true"))
                        {
                            values.Add($"tolerations[{i}].key", $"{taint.Key.Split("=")[0]}");
                            values.Add($"tolerations[{i}].effect", taint.Effect);
                            values.Add($"tolerations[{i}].operator", "Exists");
                            i++;
                        }

                        if (serviceAdvice.PodMemoryRequest.HasValue && serviceAdvice.PodMemoryLimit.HasValue)
                        {
                            values.Add($"resources.requests.memory", ToSiString(serviceAdvice.PodMemoryRequest));
                            values.Add($"resources.limits.memory", ToSiString(serviceAdvice.PodMemoryLimit));
                        }

                        await master.InstallHelmChartAsync(controller, "grafana", releaseName: "grafana", @namespace: KubeNamespaces.NeonMonitor, values: values);
                    });

            await master.InvokeIdempotentAsync("setup/monitoring-grafana-ready",
                async () =>
                {
                    controller.LogProgress(master, verb: "wait for", message: "grafana");

                    await NeonHelper.WaitForAsync(
                        async () =>
                        {
                            try
                            {
                                var configmap = await k8s.ReadNamespacedConfigMapAsync("grafana-datasources", KubeNamespaces.NeonMonitor);

                                if (configmap.Data == null || configmap.Data.Keys.Count < 3)
                                {
                                    await (await k8s.ReadNamespacedDeploymentAsync("grafana-operator", KubeNamespaces.NeonMonitor)).RestartAsync(k8s);
                                    return false;
                                }
                            } 
                            catch
                            {
                                return false;
                            }

                            return true;
                        }, TimeSpan.FromMinutes(5),
                        TimeSpan.FromSeconds(60));

                    await k8s.WaitForDeploymentAsync(KubeNamespaces.NeonMonitor, "grafana-operator", timeout: clusterOpTimeout, pollInterval: clusterOpPollInterval);
                    await k8s.WaitForDeploymentAsync(KubeNamespaces.NeonMonitor, "grafana-deployment", timeout: clusterOpTimeout, pollInterval: clusterOpPollInterval);
                });

            await master.InvokeIdempotentAsync("setup/monitoring-grafana-kiali-user",
                async () =>
                {
                    controller.LogProgress(master, verb: "create", message: "kiali-grafana-user");

                    var grafanaSecret = await k8s.ReadNamespacedSecretAsync("grafana-admin-credentials", KubeNamespaces.NeonMonitor);
                    var grafanaUser = Encoding.UTF8.GetString(grafanaSecret.Data["GF_SECURITY_ADMIN_USER"]);
                    var grafanaPassword = Encoding.UTF8.GetString(grafanaSecret.Data["GF_SECURITY_ADMIN_PASSWORD"]);
                    var kialiSecret = await k8s.ReadNamespacedSecretAsync("kiali", KubeNamespaces.NeonSystem);
                    var kialiPassword = Encoding.UTF8.GetString(kialiSecret.Data["grafanaPassword"]);

                    var cmd = new string[]
                    {
                        "/bin/bash",
                        "-c",
                        $@"wget -q -O- --post-data='{{""name"":""kiali"",""email"":""kiali@cluster.local"",""login"":""kiali"",""password"":""{kialiPassword}"",""OrgId"":1}}' --header='Content-Type:application/json' http://{grafanaUser}:{grafanaPassword}@localhost:3000/api/admin/users"
                    };
                    var pod = (await k8s.ListNamespacedPodAsync(KubeNamespaces.NeonMonitor, labelSelector: "app=grafana")).Items.First();
                    (await k8s.NamespacedPodExecAsync(pod.Namespace(), pod.Name(), "grafana", cmd)).EnsureSuccess();
                });

            if (readyToGoMode == ReadyToGoMode.Setup)
            {
                await master.InvokeIdempotentAsync("ready-to-go/grafana-secrets",
                    async () =>
                    {
                        controller.LogProgress(master, verb: "ready-to-go", message: "renew grafana secrets");

                        var dbSecret = await k8s.ReadNamespacedSecretAsync(KubeConst.NeonSystemDbServiceSecret, KubeNamespaces.NeonSystem);
                        var grafanaSecret = await k8s.ReadNamespacedSecretAsync(KubeConst.GrafanaSecret, KubeNamespaces.NeonMonitor);

                        grafanaSecret.Data["DATABASE_PASSWORD"] = dbSecret.Data["password"];

                        var grafanaAdminSecret = await k8s.ReadNamespacedSecretAsync(KubeConst.GrafanaAdminSecret, KubeNamespaces.NeonMonitor);

                        grafanaSecret.Data["GF_SECURITY_ADMIN_PASSWORD"] = Encoding.UTF8.GetBytes(NeonHelper.GetCryptoRandomPassword(20));
                        grafanaSecret.Data["GF_SECURITY_ADMIN_USER"] = Encoding.UTF8.GetBytes(NeonHelper.GetCryptoRandomPassword(20));

                    });

                await master.InvokeIdempotentAsync("ready-to-go/grafana-ingress",
                    async () =>
                    {
                        controller.LogProgress(master, verb: "ready-to-go", message: "update grafana ingress");

                        var virtualService = await k8s.GetNamespacedCustomObjectAsync<VirtualService>(KubeNamespaces.NeonIngress, "grafana-dashboard-virtual-service");

                        virtualService.Spec.Hosts =
                            new List<string>()
                            {
                                $"{ClusterDomain.Grafana}.{cluster.Definition.Domain}"
                            };

                        await k8s.ReplaceNamespacedCustomObjectAsync<VirtualService>(virtualService, virtualService.Namespace(), virtualService.Name());
                    });

                await master.InvokeIdempotentAsync("ready-to-go/grafana-crd-config",
                    async () =>
                    {
                        controller.LogProgress(master, verb: "ready-to-go", message: "update grafana crd config");

                        var grafana = (dynamic)await k8s.GetNamespacedCustomObjectAsync("integreatly.org", "v1alpha1", KubeNamespaces.NeonMonitor, "grafanas", "grafana");
                        
                        grafana["spec"]["config"]["auth.generic_oauth"]["api_url"] = $"https://{ClusterDomain.Sso}.{cluster.Definition.Domain}/userinfo";
                        grafana["spec"]["config"]["auth.generic_oauth"]["auth_url"] = $"https://{ClusterDomain.Sso}.{cluster.Definition.Domain}/auth";
                        grafana["spec"]["config"]["auth.generic_oauth"]["token_url"] = $"https://{ClusterDomain.Sso}.{cluster.Definition.Domain}/token";

                        grafana["spec"]["config"]["server"]["root_url"] = $"https://{ClusterDomain.Grafana}.{cluster.Definition.Domain}";
                        await k8s.ReplaceNamespacedCustomObjectAsync((JObject)grafana, "integreatly.org", "v1alpha1", KubeNamespaces.NeonMonitor, "grafanas", "grafana");

                    });
            }
        }

        /// <summary>
        /// Installs a Minio cluster to the monitoring namespace.
        /// </summary>
        /// <param name="controller">The setup controller.</param>
        /// <param name="master">The master node where the operation will be performed.</param>
        /// <returns>The tracking <see cref="Task"/>.</returns>
        public static async Task InstallMinioAsync(ISetupController controller, NodeSshProxy<NodeDefinition> master)
        {
            await SyncContext.ClearAsync;

            Covenant.Requires<ArgumentNullException>(controller != null, nameof(controller));
            Covenant.Requires<ArgumentNullException>(master != null, nameof(master));

            var cluster       = controller.Get<ClusterProxy>(KubeSetupProperty.ClusterProxy);
            var k8s           = GetK8sClient(controller);
            var readyToGoMode = controller.Get<ReadyToGoMode>(KubeSetupProperty.ReadyToGoMode);
            var clusterAdvice = controller.Get<KubeClusterAdvice>(KubeSetupProperty.ClusterAdvice);
            var serviceAdvice = clusterAdvice.GetServiceAdvice(KubeClusterAdvice.Minio);

            await master.InvokeIdempotentAsync("setup/minio-all",
                async () =>
                {
                    await CreateHostPathStorageClass(controller, master, "neon-internal-minio");

                    await master.InvokeIdempotentAsync("setup/minio",
                        async () =>
                        {
                            controller.LogProgress(master, verb: "setup", message: "minio");

                            var values = new Dictionary<string, object>();

                            values.Add("cluster.name", cluster.Definition.Name);
                            values.Add("cluster.domain", cluster.Definition.Domain);
                            values.Add($"metrics.serviceMonitor.enabled", serviceAdvice.MetricsEnabled ?? clusterAdvice.MetricsEnabled);
                            values.Add($"metrics.serviceMonitor.interval", serviceAdvice.MetricsInterval ?? clusterAdvice.MetricsInterval);
                            values.Add("image.organization", KubeConst.LocalClusterRegistry);
                            values.Add("mcImage.organization", KubeConst.LocalClusterRegistry);
                            values.Add("helmKubectlJqImage.organization", KubeConst.LocalClusterRegistry);
                            values.Add($"tenants[0].pools[0].servers", serviceAdvice.ReplicaCount);
                            values.Add("ingress.operator.subdomain", ClusterDomain.Minio);

                            if (serviceAdvice.ReplicaCount > 1)
                            {
                                values.Add($"mode", "distributed");
                            }

                            if (serviceAdvice.PodMemoryRequest.HasValue && serviceAdvice.PodMemoryLimit.HasValue)
                            {
                                values.Add($"tenants[0].pools[0].resources.requests.memory", ToSiString(serviceAdvice.PodMemoryRequest));
                                values.Add($"tenants[0].pools[0].resources.limits.memory", ToSiString(serviceAdvice.PodMemoryLimit));
                            }
                            
                            var accessKey = NeonHelper.GetCryptoRandomPassword(20);
                            var secretKey = NeonHelper.GetCryptoRandomPassword(20);

                            values.Add($"tenants[0].secrets.accessKey", accessKey);
                            values.Add($"clients.aliases.minio.accessKey", accessKey);
                            values.Add($"tenants[0].secrets.secretKey", secretKey);
                            values.Add($"clients.aliases.minio.secretKey", secretKey);

                            values.Add($"tenants[0].console.secrets.passphrase", NeonHelper.GetCryptoRandomPassword(10));
                            values.Add($"tenants[0].console.secrets.salt", NeonHelper.GetCryptoRandomPassword(10));
                            values.Add($"tenants[0].console.secrets.accessKey", NeonHelper.GetCryptoRandomPassword(20));
                            values.Add($"tenants[0].console.secrets.secretKey", NeonHelper.GetCryptoRandomPassword(20));

                            int i = 0;

                            foreach (var taint in await GetTaintsAsync(controller, NodeLabels.LabelMetricsInternal, "true"))
                            {
                                values.Add($"tenants[0].pools[0].tolerations[{i}].key", serviceAdvice.ReplicaCount);
                                values.Add($"tenants[0].pools[0].tolerations[{i}].effect", serviceAdvice.ReplicaCount);
                                values.Add($"tenants[0].pools[0].tolerations[{i}].operator", serviceAdvice.ReplicaCount);

                                values.Add($"console.tolerations[{i}].key", $"{taint.Key.Split("=")[0]}");
                                values.Add($"console.tolerations[{i}].effect", taint.Effect);
                                values.Add($"console.tolerations[{i}].operator", "Exists");

                                values.Add($"operator.tolerations[{i}].key", $"{taint.Key.Split("=")[0]}");
                                values.Add($"operator.tolerations[{i}].effect", taint.Effect);
                                values.Add($"operator.tolerations[{i}].operator", "Exists");
                                i++;
                            }

                            await master.InstallHelmChartAsync(controller, "minio", releaseName: "minio", @namespace: KubeNamespaces.NeonSystem, values: values);
                        });

                    await master.InvokeIdempotentAsync("configure/minio-secrets",
                        async () =>
                        {
                            controller.LogProgress(master, verb: "configure", message: "minio secret");

                            var secret = await k8s.ReadNamespacedSecretAsync("minio", KubeNamespaces.NeonSystem);

                            secret.Metadata.NamespaceProperty = "monitoring";

                            var monitoringSecret = new V1Secret()
                            {
                                Metadata = new V1ObjectMeta()
                                {
                                    Name = secret.Name(),
                                    Annotations = new Dictionary<string, string>()
                                    {
                                        { "reloader.stakater.com/match", "true" }
                                    }
                                },
                                Data = secret.Data,
                            };
                            await k8s.CreateNamespacedSecretAsync(monitoringSecret, KubeNamespaces.NeonMonitor);
                        });

                    await master.InvokeIdempotentAsync("setup/minio-ready",
                        async () =>
                        {
                            controller.LogProgress(master, verb: "wait for", message: "minio");

                            await NeonHelper.WaitAllAsync(
                                new List<Task>()
                                {
                                    k8s.WaitForStatefulSetAsync(KubeNamespaces.NeonSystem, labelSelector: "app=minio", timeout: clusterOpTimeout, pollInterval: clusterOpPollInterval),
                                    k8s.WaitForDeploymentAsync(KubeNamespaces.NeonSystem, "minio-console", timeout: clusterOpTimeout, pollInterval: clusterOpPollInterval),
                                    k8s.WaitForDeploymentAsync(KubeNamespaces.NeonSystem, "minio-operator", timeout: clusterOpTimeout, pollInterval: clusterOpPollInterval),
                                });
                        });

                    await master.InvokeIdempotentAsync("setup/minio-policy",
                        async () =>
                        {
                            controller.LogProgress(master, verb: "wait for", message: "minio");

                            var minioPod = (await k8s.ListNamespacedPodAsync(KubeNamespaces.NeonSystem, labelSelector: "app.kubernetes.io/name=minio-operator")).Items.First();

                            await k8s.NamespacedPodExecAsync(
                                KubeNamespaces.NeonSystem,
                                minioPod.Name(),
                                "minio-operator",
                                new string[] {
                                    "/bin/bash",
                                    "-c",
                                    $@"echo '{{""Version"":""2012-10-17"",""Statement"":[{{""Effect"":""Allow"",""Action"":[""admin:*""]}},{{""Effect"":""Allow"",""Action"":[""s3:*""],""Resource"":[""arn:aws:s3:::*""]}}]}}' > /tmp/superadmin.json"
                                });

                            await k8s.NamespacedPodExecAsync(
                                KubeNamespaces.NeonSystem,
                                minioPod.Name(),
                                "minio-operator",
                                new string[] {
                                    "/bin/bash",
                                    "-c",
                                    $"/mc admin policy add minio superadmin /tmp/superadmin.json"
                                });
                        });
                });

            if (readyToGoMode == ReadyToGoMode.Setup)
            {
                await master.InvokeIdempotentAsync("ready-to-go/minio-secrets",
                    async () =>
                    {
                        controller.LogProgress(master, verb: "ready-to-go", message: "renew minio secret");

                        var secret = await k8s.ReadNamespacedSecretAsync("minio", KubeNamespaces.NeonSystem);

                        secret.Data["accesskey"] = Encoding.UTF8.GetBytes(NeonHelper.GetCryptoRandomPassword(20));
                        secret.Data["secretkey"] = Encoding.UTF8.GetBytes(NeonHelper.GetCryptoRandomPassword(20));
                        await k8s.ReplaceNamespacedSecretAsync(secret, "minio", KubeNamespaces.NeonSystem);

                        var monitoringSecret = await k8s.ReadNamespacedSecretAsync("minio", KubeNamespaces.NeonMonitor);

                        monitoringSecret.Data["accesskey"] = secret.Data["accesskey"];
                        monitoringSecret.Data["secretkey"] = secret.Data["secretkey"];
                        await k8s.ReplaceNamespacedSecretAsync(monitoringSecret, monitoringSecret.Name(), KubeNamespaces.NeonMonitor);

                        var registrySecret = await k8s.ReadNamespacedSecretAsync("registry-minio", KubeNamespaces.NeonSystem);

                        registrySecret.Data["accesskey"] = secret.Data["accesskey"];
                        registrySecret.Data["secretkey"] = secret.Data["secretkey"];
                        registrySecret.Data["secret"] = secret.Data["secretkey"];
                        await k8s.ReplaceNamespacedSecretAsync(registrySecret, registrySecret.Name(), KubeNamespaces.NeonSystem);

                        // Delete certs so that they will be regenerated.

                        await k8s.DeleteNamespacedSecretAsync("operator-tls", KubeNamespaces.NeonSystem);
                        await k8s.DeleteNamespacedSecretAsync("operator-webhook-secret", KubeNamespaces.NeonSystem);

                        // Restart minio components.

                        var minioOperator = await k8s.ReadNamespacedDeploymentAsync("minio-operator", KubeNamespaces.NeonSystem);

                        await minioOperator.RestartAsync(GetK8sClient(controller));

                        var minioStatefulSet = (await k8s.ListNamespacedStatefulSetAsync(KubeNamespaces.NeonSystem, labelSelector: "app=minio")).Items.FirstOrDefault();
                        await minioStatefulSet.RestartAsync(GetK8sClient(controller));
                    });

                await master.InvokeIdempotentAsync("ready-to-go/minio-ingress",
                    async () =>
                    {
                        controller.LogProgress(master, verb: "ready-to-go", message: "update minio ingress");

                        var virtualService = await k8s.GetNamespacedCustomObjectAsync<VirtualService>(KubeNamespaces.NeonIngress, "minio-operator-dashboard-virtual-service");

                        virtualService.Spec.Hosts =
                            new List<string>()
                            {
                                $"{ClusterDomain.Minio}.{cluster.Definition.Domain}"
                            };

                        await k8s.ReplaceNamespacedCustomObjectAsync<VirtualService>(virtualService, virtualService.Namespace(), virtualService.Name());
                    });
            }
        }

        /// <summary>
        /// Installs an Neon Monitoring to the monitoring namespace.
        /// </summary>
        /// <param name="controller">The setup controller.</param>
        /// <returns>The tracking <see cref="Task"/>.</returns>
        public static async Task InstallMonitoringAsync(ISetupController controller)
        {
            await SyncContext.ClearAsync;

            Covenant.Requires<ArgumentNullException>(controller != null, nameof(controller));

            var cluster = controller.Get<ClusterProxy>(KubeSetupProperty.ClusterProxy);
            var master  = cluster.FirstMaster;
            var tasks   = new List<Task>();

            controller.LogProgress(master, verb: "setup", message: "cluster metrics");

            tasks.Add(WaitForPrometheusAsync(controller, master));
            tasks.Add(InstallCortexAsync(controller, master));
            tasks.Add(InstallLokiAsync(controller, master));
            tasks.Add(InstallKubeStateMetricsAsync(controller, master));
            tasks.Add(InstallTempoAsync(controller, master));
            tasks.Add(InstallGrafanaAsync(controller, master));

            await NeonHelper.WaitAllAsync(tasks);
        }

        /// <summary>
<<<<<<< HEAD
        /// Installs Jaeger
        /// </summary>
        /// <param name="controller">The setup controller.</param>
        /// <param name="master">The master node where the operation will be performed.</param>
        /// <remarks>The tracking <see cref="Task"/>.</remarks>
        public static async Task InstallJaegerAsync(ISetupController controller, NodeSshProxy<NodeDefinition> master)
        {
            await SyncContext.ClearAsync;

            Covenant.Requires<ArgumentNullException>(controller != null, nameof(controller));
            Covenant.Requires<ArgumentNullException>(master != null, nameof(master));

            var k8s = GetK8sClient(controller);

            await master.InvokeIdempotentAsync("setup/monitoring-jaeger",
                async () =>
                {
                    controller.LogProgress(master, verb: "deploy", message: "jaeger");

                    var values = new Dictionary<string, object>();

                    int i = 0;

                    foreach (var taint in await GetTaintsAsync(controller, NodeLabels.LabelLogs, "true"))
                    {
                        values.Add($"ingester.tolerations[{i}].key", $"{taint.Key.Split("=")[0]}");
                        values.Add($"ingester.tolerations[{i}].effect", taint.Effect);
                        values.Add($"ingester.tolerations[{i}].operator", "Exists");

                        values.Add($"agent.tolerations[{i}].key", $"{taint.Key.Split("=")[0]}");
                        values.Add($"agent.tolerations[{i}].effect", taint.Effect);
                        values.Add($"agent.tolerations[{i}].operator", "Exists");

                        values.Add($"collector.tolerations[{i}].key", $"{taint.Key.Split("=")[0]}");
                        values.Add($"collector.tolerations[{i}].effect", taint.Effect);
                        values.Add($"collector.tolerations[{i}].operator", "Exists");

                        values.Add($"query.tolerations[{i}].key", $"{taint.Key.Split("=")[0]}");
                        values.Add($"query.tolerations[{i}].effect", taint.Effect);
                        values.Add($"query.tolerations[{i}].operator", "Exists");

                        values.Add($"esIndexCleaner.tolerations[{i}].key", $"{taint.Key.Split("=")[0]}");
                        values.Add($"esIndexCleaner.tolerations[{i}].effect", taint.Effect);
                        values.Add($"esIndexCleaner.tolerations[{i}].operator", "Exists");
                        i++;
                    }

                    await master.InstallHelmChartAsync(controller, "jaeger", releaseName: "jaeger", @namespace: KubeNamespaces.NeonMonitor, values: values);
                });

            await master.InvokeIdempotentAsync("setup/monitoring-jaeger-ready",
                async () =>
                {
                    controller.LogProgress(master, verb: "wait for", message: "jaeger");

                    await NeonHelper.WaitForAsync(
                        async () =>
                        {
                            var deployments = await k8s.ListNamespacedDeploymentAsync(KubeNamespaces.NeonMonitor, labelSelector: "release=jaeger");

                            if (deployments == null || deployments.Items.Count < 2)
                            {
                                return false;
                            }

                            return deployments.Items.All(deployment => deployment.Status.AvailableReplicas == deployment.Spec.Replicas);
                        },
                        timeout:      clusterOpTimeout,
                        pollInterval: clusterOpPollInterval);
                });

            await Task.CompletedTask;
        }

        /// <summary>
=======
>>>>>>> 537e6187
        /// Installs a harbor container registry and required components.
        /// </summary>
        /// <param name="controller">The setup controller.</param>
        /// <param name="master">The master node where the operation will be performed.</param>
        /// <returns>The tracking <see cref="Task"/>.</returns>
        public static async Task InstallRedisAsync(ISetupController controller, NodeSshProxy<NodeDefinition> master)
        {
            await SyncContext.ClearAsync;

            Covenant.Requires<ArgumentNullException>(controller != null, nameof(controller));
            Covenant.Requires<ArgumentNullException>(master != null, nameof(master));

            var cluster       = controller.Get<ClusterProxy>(KubeSetupProperty.ClusterProxy);
            var clusterLogin  = controller.Get<ClusterLogin>(KubeSetupProperty.ClusterLogin);
            var k8s           = GetK8sClient(controller);
            var readyToGoMode = controller.Get<ReadyToGoMode>(KubeSetupProperty.ReadyToGoMode);
            var clusterAdvice = controller.Get<KubeClusterAdvice>(KubeSetupProperty.ClusterAdvice);
            var serviceAdvice = clusterAdvice.GetServiceAdvice(KubeClusterAdvice.Redis);

            await master.InvokeIdempotentAsync("setup/redis",
                async () =>
                {
                    await SyncContext.ClearAsync;

                    controller.LogProgress(master, verb: "setup", message: "redis");

                    var values   = new Dictionary<string, object>();

                    values.Add("image.organization", KubeConst.LocalClusterRegistry);
                    values.Add($"replicas", serviceAdvice.ReplicaCount);
                    values.Add($"haproxy.metrics.enabled", serviceAdvice.MetricsEnabled ?? clusterAdvice.MetricsEnabled);
                    values.Add($"exporter.enabled", serviceAdvice.MetricsEnabled ?? clusterAdvice.MetricsEnabled);
                    values.Add($"exporter.serviceMonitor.interval", serviceAdvice.MetricsInterval ?? clusterAdvice.MetricsInterval);

                    if (serviceAdvice.ReplicaCount < 2)
                    {
                        values.Add($"hardAntiAffinity", false);
                        values.Add($"sentinel.quorum", 1);
                    }

                    int i = 0;

                    foreach (var taint in await GetTaintsAsync(controller, NodeLabels.LabelNeonSystemRegistry, "true"))
                    {
                        values.Add($"tolerations[{i}].key", $"{taint.Key.Split("=")[0]}");
                        values.Add($"tolerations[{i}].effect", taint.Effect);
                        values.Add($"tolerations[{i}].operator", "Exists");
                        i++;
                    }

                    await master.InstallHelmChartAsync(controller, "redis-ha", releaseName: "neon-redis", @namespace: KubeNamespaces.NeonSystem, values: values);
                });

            await master.InvokeIdempotentAsync("setup/redis-ready",
                async () =>
                {
                    await SyncContext.ClearAsync;

                    controller.LogProgress(master, verb: "wait for", message: "redis");

                    await k8s.WaitForStatefulSetAsync(KubeNamespaces.NeonSystem, "neon-redis-server", timeout: clusterOpTimeout, pollInterval: clusterOpPollInterval);
                });
        }

        /// <summary>
        /// Installs a harbor container registry and required components.
        /// </summary>
        /// <param name="controller">The setup controller.</param>
        /// <param name="master">The master node where the operation will be performed.</param>
        /// <returns>The tracking <see cref="Task"/>.</returns>
        public static async Task InstallHarborAsync(ISetupController controller, NodeSshProxy<NodeDefinition> master)
        {
            await SyncContext.ClearAsync;

            Covenant.Requires<ArgumentNullException>(controller != null, nameof(controller));
            Covenant.Requires<ArgumentNullException>(master != null, nameof(master));

            var cluster       = controller.Get<ClusterProxy>(KubeSetupProperty.ClusterProxy);
            var clusterLogin  = controller.Get<ClusterLogin>(KubeSetupProperty.ClusterLogin);
            var k8s           = GetK8sClient(controller);
            var readyToGoMode = controller.Get<ReadyToGoMode>(KubeSetupProperty.ReadyToGoMode);
            var clusterAdvice = controller.Get<KubeClusterAdvice>(KubeSetupProperty.ClusterAdvice);
            var serviceAdvice = clusterAdvice.GetServiceAdvice(KubeClusterAdvice.Harbor);

            await master.InvokeIdempotentAsync("configure/registry-minio-secret",
                async () =>
                {
                    controller.LogProgress(master, verb: "configure", message: "minio secret");

                    var minioSecret = await k8s.ReadNamespacedSecretAsync("minio", KubeNamespaces.NeonSystem);

                    var secret = new V1Secret()
                    {
                        Metadata = new V1ObjectMeta()
                        {
                            Name              = "registry-minio",
                            NamespaceProperty = KubeNamespaces.NeonSystem,
                            Annotations       = new Dictionary<string, string>()
                            {
                                {  "reloader.stakater.com/match", "true" }
                            }
                        },
                        Type = "Opaque",
                        Data = new Dictionary<string, byte[]>()
                        {
                            { "secret", minioSecret.Data["secretkey"] }
                        }
                    };

                    await k8s.CreateNamespacedSecretAsync(secret, KubeNamespaces.NeonSystem);
                });

            await master.InvokeIdempotentAsync("setup/harbor-db",
                async () =>
                {
                    controller.LogProgress(master, verb: "configure", message: "harbor databases");

                    await CreateStorageClass(controller, master, "neon-internal-registry");

                    // Create the Harbor databases.

                    var dbSecret = await k8s.ReadNamespacedSecretAsync(KubeConst.NeonSystemDbServiceSecret, KubeNamespaces.NeonSystem);

                    var harborSecret = new V1Secret()
                    {
                        Metadata = new V1ObjectMeta()
                        {
                            Name              = KubeConst.RegistrySecretKey,
                            NamespaceProperty = KubeNamespaces.NeonSystem
                        },
                        Data       = new Dictionary<string, byte[]>(),
                        StringData = new Dictionary<string, string>()
                    };

                    if ((await k8s.ListNamespacedSecretAsync(KubeNamespaces.NeonSystem)).Items.Any(s => s.Metadata.Name == KubeConst.RegistrySecretKey))
                    {
                        harborSecret = await k8s.ReadNamespacedSecretAsync(KubeConst.RegistrySecretKey, KubeNamespaces.NeonSystem);

                        if (harborSecret.Data == null)
                        {
                            harborSecret.Data = new Dictionary<string, byte[]>();
                        }

                        harborSecret.StringData = new Dictionary<string, string>();
                    }

                    if (!harborSecret.Data.ContainsKey("postgresql-password"))
                    {
                        harborSecret.Data["postgresql-password"] = dbSecret.Data["password"];

                        await k8s.UpsertSecretAsync(harborSecret, KubeNamespaces.NeonSystem);
                    }

                    if (!harborSecret.Data.ContainsKey("secret"))
                    {
                        harborSecret.StringData["secret"] = NeonHelper.GetCryptoRandomPassword(20);

                        await k8s.UpsertSecretAsync(harborSecret, KubeNamespaces.NeonSystem);
                    }
                });

                await master.InvokeIdempotentAsync("setup/harbor",
                    async () =>
                    {
                        controller.LogProgress(master, verb: "configure", message: "harbor minio");

                        // Create the Harbor Minio bucket.

                        var minioSecret = await k8s.ReadNamespacedSecretAsync("minio", KubeNamespaces.NeonSystem);
                        var accessKey   = Encoding.UTF8.GetString(minioSecret.Data["accesskey"]);
                        var secretKey   = Encoding.UTF8.GetString(minioSecret.Data["secretkey"]);
                        var ldapSecret  = await k8s.ReadNamespacedSecretAsync(KubeConst.DexSecret, KubeNamespaces.NeonSystem);

                        await CreateMinioBucketAsync(controller, master, "harbor");

                        // Install the Harbor Helm chart.

                        var values = new Dictionary<string, object>();


                        values.Add("cluster.name", cluster.Definition.Name);
                        values.Add("cluster.domain", cluster.Definition.Domain);
                        values.Add($"metrics.enabled", serviceAdvice.MetricsEnabled ?? clusterAdvice.MetricsEnabled);
                        values.Add($"metrics.interval", serviceAdvice.MetricsInterval ?? clusterAdvice.MetricsInterval);

                        values.Add("ingress.notary.subdomain", ClusterDomain.HarborNotary);
                        values.Add("ingress.registry.subdomain", ClusterDomain.HarborRegistry);
                        
                        values.Add($"storage.s3.accessKey", Encoding.UTF8.GetString(minioSecret.Data["accesskey"]));
                        values.Add($"storage.s3.secretKeyRef", "registry-minio");

                        var baseDN = $@"dc={string.Join($@"\,dc=", cluster.Definition.Domain.Split('.'))}";
                        values.Add($"ldap.baseDN", baseDN);
                        values.Add($"ldap.secret", Encoding.UTF8.GetString(ldapSecret.Data["LDAP_SECRET"]));

                        int j = 0;

                        foreach (var taint in await GetTaintsAsync(controller, NodeLabels.LabelNeonSystemRegistry, "true"))
                        {
                            values.Add($"tolerations[{j}].key", $"{taint.Key.Split("=")[0]}");
                            values.Add($"tolerations[{j}].effect", taint.Effect);
                            values.Add($"tolerations[{j}].operator", "Exists");
                            j++;
                        }

                        await master.InstallHelmChartAsync(controller, "harbor", releaseName: "registry-harbor", @namespace: KubeNamespaces.NeonSystem, values: values);
                    });

            if (readyToGoMode == ReadyToGoMode.Setup)
            {
                await master.InvokeIdempotentAsync($"ready-to-go/harbor-cluster",
                async () =>
                {
                    dynamic harborCluster = await k8s.GetNamespacedCustomObjectAsync("goharbor.io", "v1alpha3", KubeNamespaces.NeonSystem, "harborclusters", "registry");
                    var minioSecret = await k8s.ReadNamespacedSecretAsync("registry-minio", KubeNamespaces.NeonSystem);
                    harborCluster["spec"]["expose"]["core"]["ingress"]["host"] = $"https://registry.{clusterLogin.ClusterDefinition.Domain}";
                    harborCluster["spec"]["expose"]["notary"]["ingress"]["host"] = $"https://notary.{clusterLogin.ClusterDefinition.Domain}";
                    harborCluster["spec"]["externalURL"] = $"https://registry.{clusterLogin.ClusterDefinition.Domain}";
                    harborCluster["spec"]["imageChartStorage"]["s3"]["accesskey"] = Encoding.UTF8.GetString(minioSecret.Data["accesskey"]);


                    await k8s.ReplaceNamespacedCustomObjectAsync((JObject)harborCluster, "goharbor.io", "v1alpha3", KubeNamespaces.NeonSystem, "harborclusters", "registry");
                });

                await master.InvokeIdempotentAsync($"ready-to-go/harbor-configuration",
                async () =>
                {
                    dynamic harborConfig = await k8s.GetNamespacedCustomObjectAsync("goharbor.io", "v1beta1", KubeNamespaces.NeonSystem, "harborconfigurations", "ldap-config");

                    var baseDN = $@"dc={string.Join($@",dc=", cluster.Definition.Domain.Split('.'))}";

                    harborConfig["spec"]["configuration"]["ldapBaseDn"] = $"cn=users,{baseDN}";
                    harborConfig["spec"]["configuration"]["ldapGroupAdminDn"] = $"ou=superadmin,ou=groups,{baseDN}";
                    harborConfig["spec"]["configuration"]["ldapGroupBaseDn"] = $"ou=users,{baseDN}";
                    harborConfig["spec"]["configuration"]["ldapSearchDn"] = $"cn=serviceuser,ou=admin,{baseDN}";

                    await k8s.ReplaceNamespacedCustomObjectAsync((JObject)harborConfig, "goharbor.io", "v1beta1", KubeNamespaces.NeonSystem, "harborconfigurations", "ldap-config");
                });

                await master.InvokeIdempotentAsync($"ready-to-go/harbor-registry-configuration",
                async () =>
                {
                    var registryTemplateConfig = await k8s.ReadNamespacedConfigMapAsync("harbor-operator-config-template", KubeNamespaces.NeonSystem);
                    var registryTemplate = registryTemplateConfig.Data["registry-config.yaml.tmpl"];
                    registryTemplate = Regex.Replace(registryTemplate, @"https:\/\/registry.*.neoncluster.io\/service\/token", $"https://{ClusterDomain.HarborRegistry}.{cluster.Definition.Domain}/service/token");
                    registryTemplateConfig.Data["registry-config.yaml.tmpl"] = registryTemplate;
                    await k8s.ReplaceNamespacedConfigMapAsync(registryTemplateConfig, registryTemplateConfig.Name(), registryTemplateConfig.Namespace());

                    var harborChartmuseum = await k8s.ReadNamespacedDeploymentAsync("harbor-operator", KubeNamespaces.NeonSystem);

                    await harborChartmuseum.RestartAsync(GetK8sClient(controller));

                    await k8s.DeleteNamespacedConfigMapAsync("registry-harbor-harbor-registry", KubeNamespaces.NeonSystem);
                });
            }


            await master.InvokeIdempotentAsync("setup/harbor-ready",
                async () =>
                {
                    controller.LogProgress(master, verb: "wait for", message: "harbor");

                    await NeonHelper.WaitAllAsync(
                        new List<Task>()
                        {
                            k8s.WaitForDeploymentAsync(KubeNamespaces.NeonSystem, "registry-harbor-harbor-chartmuseum", timeout: clusterOpTimeout, pollInterval: clusterOpPollInterval),
                            k8s.WaitForDeploymentAsync(KubeNamespaces.NeonSystem, "registry-harbor-harbor-core", timeout: clusterOpTimeout, pollInterval: clusterOpPollInterval),
                            k8s.WaitForDeploymentAsync(KubeNamespaces.NeonSystem, "registry-harbor-harbor-jobservice", timeout: clusterOpTimeout, pollInterval: clusterOpPollInterval),
                            k8s.WaitForDeploymentAsync(KubeNamespaces.NeonSystem, "registry-harbor-harbor-notaryserver", timeout: clusterOpTimeout, pollInterval: clusterOpPollInterval),
                            k8s.WaitForDeploymentAsync(KubeNamespaces.NeonSystem, "registry-harbor-harbor-notarysigner", timeout: clusterOpTimeout, pollInterval: clusterOpPollInterval),
                            k8s.WaitForDeploymentAsync(KubeNamespaces.NeonSystem, "registry-harbor-harbor-portal", timeout: clusterOpTimeout, pollInterval: clusterOpPollInterval),
                            k8s.WaitForDeploymentAsync(KubeNamespaces.NeonSystem, "registry-harbor-harbor-registry", timeout: clusterOpTimeout, pollInterval: clusterOpPollInterval),
                            k8s.WaitForDeploymentAsync(KubeNamespaces.NeonSystem, "registry-harbor-harbor-registryctl", timeout: clusterOpTimeout, pollInterval: clusterOpPollInterval),
                            k8s.WaitForDeploymentAsync(KubeNamespaces.NeonSystem, "registry-harbor-harbor-trivy", timeout: clusterOpTimeout, pollInterval: clusterOpPollInterval)
                        });
                });

            await master.InvokeIdempotentAsync($"{(readyToGoMode == ReadyToGoMode.Setup ? "ready-to-go" : "setup")}/harbor-credentials",
                async () =>
                {
                    controller.LogProgress(master, verb: "images", message: "push");

                    if (readyToGoMode == ReadyToGoMode.Setup)
                    {
                        var adminSecret = await k8s.ReadNamespacedSecretAsync(KubeConst.NeonSystemDbAdminSecret, KubeNamespaces.NeonSystem);
                        var adminUsername = Encoding.UTF8.GetString(adminSecret.Data["username"]);
                        var adminPassword = Encoding.UTF8.GetString(adminSecret.Data["password"]);

                        var secret = await k8s.ReadNamespacedSecretAsync(KubeConst.NeonSystemDbServiceSecret, KubeNamespaces.NeonSystem);
                        var harborSecret = await k8s.ReadNamespacedSecretAsync(KubeConst.RegistrySecretKey, KubeNamespaces.NeonSystem);

                        harborSecret.Data["postgresql-password"] = secret.Data["password"];
                        harborSecret.Data["secret"] = Encoding.UTF8.GetBytes(NeonHelper.GetCryptoRandomPassword(20));

                        await k8s.UpsertSecretAsync(harborSecret, harborSecret.Namespace());

                        // Delete secret so that the harbor operator creates a new one with the updated credential.

                        await k8s.DeleteNamespacedSecretAsync("registry-harbor-harbor-registry-basicauth", KubeNamespaces.NeonSystem);

                        var master = (await k8s.ListNamespacedPodAsync(KubeNamespaces.NeonSystem, labelSelector: "app=neon-system-db")).Items.First();

                        var command = new string[]
                            {
                                "/bin/bash",
                                "-c",
                                $@"psql -U {KubeConst.NeonSystemDbAdminUser} harbor_core -t -c ""UPDATE public.harbor_user SET password='', salt = '' WHERE user_id = 1;"""
                            };

                        var result = await k8s.NamespacedPodExecAsync(
                            name: master.Name(),
                            @namespace: master.Namespace(),
                            container: "citus",
                            command: command);

                        // Restart registry components.

                        var harborChartmuseum = await k8s.ReadNamespacedDeploymentAsync("registry-harbor-harbor-chartmuseum", KubeNamespaces.NeonSystem);

                        await harborChartmuseum.RestartAsync(GetK8sClient(controller));

                        var harborCore = await k8s.ReadNamespacedDeploymentAsync("registry-harbor-harbor-core", KubeNamespaces.NeonSystem);

                        await harborCore.RestartAsync(GetK8sClient(controller));

                        var harborRegistry = await k8s.ReadNamespacedDeploymentAsync("registry-harbor-harbor-registry", KubeNamespaces.NeonSystem);

                        await harborRegistry.RestartAsync(GetK8sClient(controller));

                        var harborRegistryctl = await k8s.ReadNamespacedDeploymentAsync("registry-harbor-harbor-registryctl", KubeNamespaces.NeonSystem);

                        await harborRegistryctl.RestartAsync(GetK8sClient(controller));
                    }
                });

            if (readyToGoMode == ReadyToGoMode.Setup)
            {
                await master.InvokeIdempotentAsync($"{(readyToGoMode == ReadyToGoMode.Setup ? "ready-to-go" : "setup")}/harbor-ingress",
                    async () =>
                    {
                        var virtualService = await k8s.GetNamespacedCustomObjectAsync<VirtualService>(KubeNamespaces.NeonIngress, "harbor-virtual-service");

                        virtualService.Spec.Hosts =
                            new List<string>()
                            {
                                $"{ClusterDomain.HarborRegistry}.{cluster.Definition.Domain}",
                                $"{ClusterDomain.HarborNotary}.{cluster.Definition.Domain}",
                                KubeConst.LocalClusterRegistry
                            };

                        await k8s.ReplaceNamespacedCustomObjectAsync<VirtualService>(virtualService, virtualService.Namespace(), virtualService.Name());
                    });
            }

            await master.InvokeIdempotentAsync($"{(readyToGoMode == ReadyToGoMode.Setup ? "ready-to-go" : "setup")}/harbor-login",
                async () =>
                {
                    var authSecret = await k8s.ReadNamespacedSecretAsync("glauth-users", KubeNamespaces.NeonSystem);

                    var username = "root";
                    var password = Encoding.UTF8.GetString(authSecret.Data[username]);
                    var sbScript = new StringBuilder();
                    var sbArgs   = new StringBuilder();

                    sbScript.AppendLineLinux("#!/bin/bash");
                    sbScript.AppendLineLinux($"echo '{password}' | podman login neon-registry.node.local --username {username} --password-stdin");

                    foreach (var node in cluster.Nodes)
                    {
                        await NeonHelper.WaitForAsync(
                            async () =>
                            {
                                try
                                {
                                    await Task.CompletedTask;
                                    var result = master.SudoCommand(CommandBundle.FromScript(sbScript), RunOptions.None);
                                    result.EnsureSuccess();
                                    return true;
                                }
                                catch
                                {
                                    return false;
                                }
                            },
                            timeout: TimeSpan.FromSeconds(120),
                            pollInterval: TimeSpan.FromSeconds(1));
                    }
                });
        }

        /// <summary>
        /// Installs <b>neon-cluster-operator</b>.
        /// </summary>
        /// <param name="controller">The setup controller.</param>
        /// <param name="master">The master node where the operation will be performed.</param>
        /// <returns>The tracking <see cref="Task"/>.</returns>
        public static async Task InstallClusterOperatorAsync(ISetupController controller, NodeSshProxy<NodeDefinition> master)
        {
            await SyncContext.ClearAsync;

            Covenant.Requires<ArgumentNullException>(controller != null, nameof(controller));
            Covenant.Requires<ArgumentNullException>(master != null, nameof(master));

            var k8s = GetK8sClient(controller);

            await master.InvokeIdempotentAsync("setup/cluster-operator",
                async () =>
                {
                    controller.LogProgress(master, verb: "setup", message: "neon-cluster-operator");

                    var values = new Dictionary<string, object>();

                    values.Add("image.organization", KubeConst.LocalClusterRegistry);
                    values.Add("image.tag", KubeVersions.NeonKubeContainerImageTag);

                    await master.InstallHelmChartAsync(controller, "neon-cluster-operator", releaseName: "neon-cluster-operator", @namespace: KubeNamespaces.NeonSystem, values: values);
                });

            await master.InvokeIdempotentAsync("setup/cluster-operator-ready",
                async () =>
                {
                    controller.LogProgress(master, verb: "wait for", message: "neon-cluster-operator");

                    await k8s.WaitForDeploymentAsync(KubeNamespaces.NeonSystem, "neon-cluster-operator", timeout: clusterOpTimeout, pollInterval: clusterOpPollInterval);
                });
        }

        /// <summary>
        /// Installs <b>neon-node-agent</b>.
        /// </summary>
        /// <param name="controller">The setup controller.</param>
        /// <param name="master">The master node where the operation will be performed.</param>
        /// <returns>The tracking <see cref="Task"/>.</returns>
        public static async Task InstallNodeAgentAsync(ISetupController controller, NodeSshProxy<NodeDefinition> master)
        {
            await SyncContext.ClearAsync;

            Covenant.Requires<ArgumentNullException>(controller != null, nameof(controller));
            Covenant.Requires<ArgumentNullException>(master != null, nameof(master));

            var k8s = GetK8sClient(controller);

            await master.InvokeIdempotentAsync("setup/neon-node-agent",
                async () =>
                {
                    controller.LogProgress(master, verb: "setup", message: "neon-node-agent");

                    var values = new Dictionary<string, object>();

                    values.Add("image.organization", KubeConst.LocalClusterRegistry);
                    values.Add("image.tag", KubeVersions.NeonKubeContainerImageTag);

                    await master.InstallHelmChartAsync(controller, "neon-node-agent", releaseName: "neon-node-agent", @namespace: KubeNamespaces.NeonSystem, values: values);
                });

            await master.InvokeIdempotentAsync("setup/neon-node-agent-ready",
                async () =>
                {
                    controller.LogProgress(master, verb: "wait for", message: "neon-node-agent");

                    await k8s.WaitForDaemonsetAsync(KubeNamespaces.NeonSystem, "neon-node-agent", timeout: clusterOpTimeout, pollInterval: clusterOpPollInterval);
                });
        }

        /// <summary>
        /// Adds custom <see cref="V1ContainerRegistry"/> resources defined in the cluster definition to
        /// the cluster.  <b>neon-node-agent</b> will pick these up and regenerate the CRI-O configuration.
        /// </summary>
        /// <param name="controller">The setup controller.</param>
        /// <returns>The tracking <see cref="Task"/>.</returns>
        /// <remarks>
        /// <note>
        /// This must be called after <see cref="InstallClusterOperatorAsync(ISetupController, NodeSshProxy{NodeDefinition})"/>
        /// because that's where the cluster CRDs get installed.
        /// </note>
        /// </remarks>
        public static async Task InstallContainerRegistryResources(ISetupController controller)
        {
            await SyncContext.ClearAsync;

            Covenant.Requires<ArgumentNullException>(controller != null, nameof(controller));

            var readyToGoMode = controller.Get<ReadyToGoMode>(KubeSetupProperty.ReadyToGoMode);

            if (readyToGoMode == ReadyToGoMode.Prepare)
            {
                // Defer registry configuration until full cluster setup

                return;
            }

            var cluster = controller.Get<ClusterProxy>(KubeSetupProperty.ClusterProxy);
            var k8s     = GetK8sClient(controller);

            foreach (var registry in cluster.Definition.Registry.Registries)
            {
                // $todo(jefflill
            }
        }

        /// <summary>
        /// Creates required namespaces.
        /// </summary>
        /// <param name="controller">The setup controller.</param>
        /// <param name="master">The master node where the operation will be performed.</param>
        /// <returns>The tracking <see cref="Task"/>.</returns>
        public static async Task<List<Task>> CreateNamespacesAsync(ISetupController controller, NodeSshProxy<NodeDefinition> master)
        {
            await SyncContext.ClearAsync;

            Covenant.Requires<ArgumentNullException>(controller != null, nameof(controller));
            Covenant.Requires<ArgumentNullException>(master != null, nameof(master));

            await SyncContext.ClearAsync;

            var tasks = new List<Task>();

            tasks.Add(CreateNamespaceAsync(controller, master, KubeNamespaces.NeonMonitor, true));
            tasks.Add(CreateNamespaceAsync(controller, master, KubeNamespaces.NeonStorage, false));
            tasks.Add(CreateNamespaceAsync(controller, master, KubeNamespaces.NeonSystem, true));

            return await Task.FromResult(tasks);
        }

        /// <summary>
        /// Installs a Citus-postgres database used by neon-system services.
        /// </summary>
        /// <param name="controller">The setup controller.</param>
        /// <param name="master">The master node where the operation will be performed.</param>
        /// <returns>The tracking <see cref="Task"/>.</returns>
        public static async Task InstallSystemDbAsync(ISetupController controller, NodeSshProxy<NodeDefinition> master)
        {
            await SyncContext.ClearAsync;

            Covenant.Requires<ArgumentNullException>(controller != null, nameof(controller));
            Covenant.Requires<ArgumentNullException>(master != null, nameof(master));

            var cluster       = controller.Get<ClusterProxy>(KubeSetupProperty.ClusterProxy);
            var k8s           = GetK8sClient(controller);
            var readyToGoMode = controller.Get<ReadyToGoMode>(KubeSetupProperty.ReadyToGoMode);
            var clusterAdvice = controller.Get<KubeClusterAdvice>(KubeSetupProperty.ClusterAdvice);
            var serviceAdvice = clusterAdvice.GetServiceAdvice(KubeClusterAdvice.NeonSystemDb);

            var values = new Dictionary<string, object>();

            values.Add($"metrics.enabled", serviceAdvice.MetricsEnabled ?? clusterAdvice.MetricsEnabled);
            values.Add($"metrics.interval", serviceAdvice.MetricsInterval ?? clusterAdvice.MetricsInterval);

            if (cluster.Definition.IsDesktopCluster)
            {
                values.Add($"persistence.size", "1Gi");
            }

            await CreateStorageClass(controller, master, "neon-internal-system-db");

            if (serviceAdvice.PodMemoryRequest.HasValue && serviceAdvice.PodMemoryLimit.HasValue)
            {
                values.Add($"resources.requests.memory", ToSiString(serviceAdvice.PodMemoryRequest));
                values.Add($"resources.limits.memory", ToSiString(serviceAdvice.PodMemoryLimit));
            }

            await master.InvokeIdempotentAsync("setup/db-credentials-admin",
                async () =>
                {
                    var username = KubeConst.NeonSystemDbAdminUser;
                    var password = NeonHelper.GetCryptoRandomPassword(20);

                    var secret = new V1Secret()
                    {
                        Metadata = new V1ObjectMeta()
                        {
                            Name = KubeConst.NeonSystemDbAdminSecret,
                            Annotations = new Dictionary<string, string>()
                            {
                                {  "reloader.stakater.com/match", "true" }
                            }
                        },
                        Type = "Opaque",
                        StringData = new Dictionary<string, string>()
                        {
                            { "username", username },
                            { "password", password }
                        }
                    };

                    await k8s.CreateNamespacedSecretAsync(secret, KubeNamespaces.NeonSystem);
                });

            await master.InvokeIdempotentAsync("setup/db-credentials-service",
                async () =>
                {
                    var username = KubeConst.NeonSystemDbServiceUser;
                    var password = NeonHelper.GetCryptoRandomPassword(20);

                    var secret = new V1Secret()
                    {
                        Metadata = new V1ObjectMeta()
                        {
                            Name = KubeConst.NeonSystemDbServiceSecret,
                            Annotations = new Dictionary<string, string>()
                            {
                                {  "reloader.stakater.com/match", "true" } 
                            }
                        },
                        Type = "Opaque",
                        StringData = new Dictionary<string, string>()
                        {
                            { "username", username },
                            { "password", password }
                        }
                    };

                    await k8s.CreateNamespacedSecretAsync(secret, KubeNamespaces.NeonSystem);
                });

            await master.InvokeIdempotentAsync("setup/system-db",
                async () =>
                {
                    controller.LogProgress(master, verb: "setup", message: "cluster database (citus)");

                    values.Add($"replicas", serviceAdvice.ReplicaCount);

                    int i = 0;

                    foreach (var taint in await GetTaintsAsync(controller, NodeLabels.LabelNeonSystemDb, "true"))
                    {
                        values.Add($"tolerations[{i}].key", $"{taint.Key.Split("=")[0]}");
                        values.Add($"tolerations[{i}].effect", taint.Effect);
                        values.Add($"tolerations[{i}].operator", "Exists");
                        i++;
                    }

                    await master.InstallHelmChartAsync(controller, "postgres-operator", releaseName: "neon-system-db", @namespace: KubeNamespaces.NeonSystem, values: values, progressMessage: "cluster database (citus)");
                });

            await master.InvokeIdempotentAsync("setup/system-db-ready",
                async () =>
                {
                    controller.LogProgress(master, verb: "wait for", message: "system database");

                    await NeonHelper.WaitAllAsync(
                        new List<Task>()
                        {
                            k8s.WaitForDeploymentAsync(KubeNamespaces.NeonSystem, "neon-system-db-postgres-operator", timeout: clusterOpTimeout, pollInterval: clusterOpPollInterval),
                            k8s.WaitForStatefulSetAsync(KubeNamespaces.NeonSystem, "neon-system-db", timeout: clusterOpTimeout, pollInterval: clusterOpPollInterval),
                        });
                });

            if (readyToGoMode == ReadyToGoMode.Setup)
            {
                await master.InvokeIdempotentAsync("setup/system-db-ready-to-go",
                   async () =>
                   {
                       await ResetPostgresUserAsync(k8s, "postgres", "postgres.neon-system-db.credentials.postgresql", KubeNamespaces.NeonSystem);
                       await ResetPostgresUserAsync(k8s, "standby", "standby.neon-system-db.credentials.postgresql", KubeNamespaces.NeonSystem);
                       await ResetPostgresUserAsync(k8s, KubeConst.NeonSystemDbAdminUser, KubeConst.NeonSystemDbAdminSecret, KubeNamespaces.NeonSystem);
                       await ResetPostgresUserAsync(k8s, KubeConst.NeonSystemDbServiceUser, KubeConst.NeonSystemDbServiceSecret, KubeNamespaces.NeonSystem);

                       await (await k8s.ReadNamespacedStatefulSetAsync("neon-system-db", KubeNamespaces.NeonSystem)).RestartAsync(k8s);
                   });
             }
        }

        private static async Task ResetPostgresUserAsync(IKubernetes k8s, string username, string secretName, string secretNamespace)
        {
            var secret = await k8s.ReadNamespacedSecretAsync(secretName, secretNamespace);
            var password = NeonHelper.GetCryptoRandomPassword(20);
            secret.Data["password"] = Encoding.UTF8.GetBytes(password);
            await k8s.UpsertSecretAsync(secret);

            var postgres = (await k8s.ListNamespacedPodAsync(KubeNamespaces.NeonSystem, labelSelector: "app=neon-system-db")).Items.First();

            var command = new string[]
            {
                "/bin/bash",
                "-c",
                $@"psql -U {KubeConst.NeonSystemDbAdminUser} postgres -t -c ""ALTER ROLE {username} WITH PASSWORD '{password}';"""
            };

            var result = await k8s.NamespacedPodExecAsync(
                name: postgres.Name(),
                @namespace: postgres.Namespace(),
                container: "postgres",
                command: command);
        }

        /// <summary>
        /// Installs Keycloak.
        /// </summary>
        /// <param name="controller">The setup controller.</param>
        /// <param name="master">The master node where the operation will be performed.</param>
        /// <returns>The tracking <see cref="Task"/>.</returns>
        public static async Task InstallSsoAsync(ISetupController controller, NodeSshProxy<NodeDefinition> master)
        {
            await SyncContext.ClearAsync;

            Covenant.Requires<ArgumentNullException>(controller != null, nameof(controller));
            Covenant.Requires<ArgumentNullException>(master != null, nameof(master));

            var cluster       = controller.Get<ClusterProxy>(KubeSetupProperty.ClusterProxy);
            var k8s           = GetK8sClient(controller);
            var readyToGoMode = controller.Get<ReadyToGoMode>(KubeSetupProperty.ReadyToGoMode);
            var clusterAdvice = controller.Get<KubeClusterAdvice>(KubeSetupProperty.ClusterAdvice);

            await InstallDexAsync(controller, master);
            await InstallNeonSsoProxyAsync(controller, master);
            await InstallGlauthAsync(controller, master);
            await InstallOauth2ProxyAsync(controller, master);
        }

        /// <summary>
        /// Installs Dex.
        /// </summary>
        /// <param name="controller">The setup controller.</param>
        /// <param name="master">The master node where the operation will be performed.</param>
        /// <returns>The tracking <see cref="Task"/>.</returns>
        public static async Task InstallDexAsync(ISetupController controller, NodeSshProxy<NodeDefinition> master)
        {
            await SyncContext.ClearAsync;

            Covenant.Requires<ArgumentNullException>(controller != null, nameof(controller));
            Covenant.Requires<ArgumentNullException>(master != null, nameof(master));

            var cluster = controller.Get<ClusterProxy>(KubeSetupProperty.ClusterProxy);
            var k8s = GetK8sClient(controller);
            var readyToGoMode = controller.Get<ReadyToGoMode>(KubeSetupProperty.ReadyToGoMode);
            var clusterAdvice = controller.Get<KubeClusterAdvice>(KubeSetupProperty.ClusterAdvice);
            var serviceAdvice = clusterAdvice.GetServiceAdvice(KubeClusterAdvice.Dex);

            var values = new Dictionary<string, object>();

            values.Add("cluster.name", cluster.Definition.Name);
            values.Add("cluster.domain", cluster.Definition.Domain);
            values.Add("ingress.subdomain", ClusterDomain.Sso);

            values.Add("secrets.grafana", NeonHelper.GetCryptoRandomPassword(32));
            values.Add("secrets.harbor", NeonHelper.GetCryptoRandomPassword(32));
            values.Add("secrets.kubernetes", NeonHelper.GetCryptoRandomPassword(32));
            values.Add("secrets.minio", NeonHelper.GetCryptoRandomPassword(32));
            values.Add("secrets.ldap", NeonHelper.GetCryptoRandomPassword(32));

            values.Add("config.issuer", $"https://{ClusterDomain.Sso}.{cluster.Definition.Domain}");

            // LDAP
            var baseDN = $@"dc={string.Join($@"\,dc=", cluster.Definition.Domain.Split('.'))}";
            values.Add("config.ldap.bindDN", $@"cn=serviceuser\,ou=admin\,{baseDN}");
            values.Add("config.ldap.bindPW", $@"cn=serviceuser\,ou=admin\,{baseDN}");
            values.Add("config.ldap.userSearch.baseDN", $@"cn=users\,{baseDN}");
            values.Add("config.ldap.groupSearch.baseDN", $@"ou=users\,{baseDN}");

            if (serviceAdvice.PodMemoryRequest.HasValue && serviceAdvice.PodMemoryLimit.HasValue)
            {
                values.Add($"resources.requests.memory", ToSiString(serviceAdvice.PodMemoryRequest));
                values.Add($"resources.limits.memory", ToSiString(serviceAdvice.PodMemoryLimit));
            }

            await master.InvokeIdempotentAsync("setup/dex-install",
                async () =>
                {
                    await master.InstallHelmChartAsync(controller, "dex", releaseName: "dex", @namespace: KubeNamespaces.NeonSystem, values: values, progressMessage: "dex");
                });

            await master.InvokeIdempotentAsync("setup/dex-ready",
                async () =>
                {
                    controller.LogProgress(master, verb: "wait for", message: "neon-sso");

                    await k8s.WaitForDeploymentAsync(KubeNamespaces.NeonSystem, "neon-sso-dex", timeout: clusterOpTimeout, pollInterval: clusterOpPollInterval);
                });

            if (readyToGoMode == ReadyToGoMode.Setup)
            {
                await master.InvokeIdempotentAsync("ready-to-go/dex-secret",
                   async () =>
                   {
                       var secret = await k8s.ReadNamespacedSecretAsync(KubeConst.DexSecret, KubeNamespaces.NeonSystem);

                       foreach (var key in secret.Data.Keys)
                       {
                           secret.Data[key] = Encoding.UTF8.GetBytes(NeonHelper.GetCryptoRandomPassword(32));
                       }

                       await k8s.ReplaceNamespacedSecretAsync(secret, secret.Name(), secret.Namespace());
                   });

                await master.InvokeIdempotentAsync("ready-to-go/dex-config",
                    async () =>
                    {
                        controller.LogProgress(master, verb: "ready-to-go", message: "update dex configuration");

                        var dexSecret = await k8s.ReadNamespacedSecretAsync(KubeConst.DexSecret, KubeNamespaces.NeonSystem);

                        var configMap = await k8s.ReadNamespacedConfigMapAsync("neon-sso-dex", KubeNamespaces.NeonSystem);

                        var yamlConfig = NeonHelper.YamlDeserialize<dynamic>(configMap.Data["config.yaml"]);
                        var dexConfig = (DexConfig)NeonHelper.JsonDeserialize<DexConfig>(NeonHelper.JsonSerialize(yamlConfig));

                        dexConfig.Issuer = $"https://{ClusterDomain.Sso}.{cluster.Definition.Domain}";

                        var ldapConnector = dexConfig.Connectors.Where(c => c.Type == DexConnectorType.Ldap).FirstOrDefault() as DexLdapConnector;

                        var baseDN = $@"dc={string.Join($@",dc=", cluster.Definition.Domain.Split('.'))}";
                        ldapConnector.Config.BindDN = $@"cn=serviceuser,ou=admin,{baseDN}";
                        //ldapConnector.Config.BindPW = Encoding.UTF8.GetString(dexSecret.Data["LDAP_SECRET"]);

                        ldapConnector.Config.UserSearch.BaseDN = $@"cn=users,{baseDN}";
                        ldapConnector.Config.GroupSearch.BaseDN = $@"ou=users,{baseDN}";

                        foreach (var client in dexConfig.StaticClients)
                        {
                            switch (client.Name)
                            {
                                case "Grafana":
                                    client.Secret = Encoding.UTF8.GetString(dexSecret.Data["GRAFANA_CLIENT_SECRET"]);
                                    client.RedirectUris = new List<string>()
                                    {
                                        $"https://{ClusterDomain.Grafana}.{cluster.Definition.Domain}/login/generic_oauth",
                                    };
                                    client.TrustedPeers = new List<string>() { "kubernetes", "harbor", "minio" };
                                    break;
                                case "Kubernetes":
                                    client.Secret = Encoding.UTF8.GetString(dexSecret.Data["KUBERNETES_CLIENT_SECRET"]);
                                    client.RedirectUris = new List<string>()
                                    {
                                        $"https://{ClusterDomain.KubernetesDashboard}.{cluster.Definition.Domain}/oauth2/callback",
                                        $"https://{ClusterDomain.Kiali}.{cluster.Definition.Domain}/oauth2/callback"
                                    };
                                    client.TrustedPeers = new List<string>() { "grafana", "harbor", "minio" };
                                    break;
                                case "Harbor":
                                    client.Secret = Encoding.UTF8.GetString(dexSecret.Data["KUBERNETES_CLIENT_SECRET"]);
                                    client.RedirectUris = new List<string>()
                                    {
                                        $"https://{ClusterDomain.HarborRegistry}.{cluster.Definition.Domain}/oauth_callback",
                                    };
                                    client.TrustedPeers = new List<string>() { "grafana", "kubernetes", "minio" };
                                    break;
                                case "Minio":
                                    client.Secret = Encoding.UTF8.GetString(dexSecret.Data["MINIO_CLIENT_SECRET"]);
                                    client.RedirectUris = new List<string>()
                                    {
                                        $"https://{ClusterDomain.Minio}.{cluster.Definition.Domain}/oauth_callback",
                                    };
                                    client.TrustedPeers = new List<string>() { "grafana", "kubernetes", "harbor" };
                                    break;
                            }
                        }

                        configMap.Data["config.yaml"] = NeonHelper.ToLinuxLineEndings(NeonHelper.YamlSerialize(dexConfig));
                        await k8s.ReplaceNamespacedConfigMapAsync(configMap, configMap.Name(), configMap.Namespace());
                    });
            }
        }

        /// <summary>
        /// Installs Neon SSO Session Proxy.
        /// </summary>
        /// <param name="controller">The setup controller.</param>
        /// <param name="master">The master node where the operation will be performed.</param>
        /// <returns>The tracking <see cref="Task"/>.</returns>
        public static async Task InstallNeonSsoProxyAsync(ISetupController controller, NodeSshProxy<NodeDefinition> master)
        {
            await SyncContext.ClearAsync;

            Covenant.Requires<ArgumentNullException>(controller != null, nameof(controller));
            Covenant.Requires<ArgumentNullException>(master != null, nameof(master));

            var cluster       = controller.Get<ClusterProxy>(KubeSetupProperty.ClusterProxy);
            var k8s           = GetK8sClient(controller);
            var readyToGoMode = controller.Get<ReadyToGoMode>(KubeSetupProperty.ReadyToGoMode);
            var clusterAdvice = controller.Get<KubeClusterAdvice>(KubeSetupProperty.ClusterAdvice);
            var serviceAdvice = clusterAdvice.GetServiceAdvice(KubeClusterAdvice.NeonSsoSessionProxy);

            var values = new Dictionary<string, object>();

            values.Add("cluster.name", cluster.Definition.Name);
            values.Add("cluster.domain", cluster.Definition.Domain);
            values.Add("ingress.subdomain", ClusterDomain.Sso);
            values.Add("secrets.cipherKey", AesCipher.GenerateKey(256));
            values.Add($"metrics.enabled", serviceAdvice.MetricsEnabled ?? clusterAdvice.MetricsEnabled);

            if (serviceAdvice.PodMemoryRequest.HasValue && serviceAdvice.PodMemoryLimit.HasValue)
            {
                values.Add($"resources.requests.memory", ToSiString(serviceAdvice.PodMemoryRequest));
                values.Add($"resources.limits.memory", ToSiString(serviceAdvice.PodMemoryLimit));
            }

            await master.InvokeIdempotentAsync("setup/neon-sso-session-proxy-install",
                async () =>
                {
                    await master.InstallHelmChartAsync(controller, "neon-sso-session-proxy", releaseName: "neon-sso-session-proxy", @namespace: KubeNamespaces.NeonSystem, values: values, progressMessage: "neon-sso-session-proxy");
                });

            await master.InvokeIdempotentAsync("setup/neon-sso-proxy-ready",
                async () =>
                {
                    controller.LogProgress(master, verb: "wait for", message: "neon-sso-session-proxy");

                    await k8s.WaitForDeploymentAsync(KubeNamespaces.NeonSystem, "neon-sso-session-proxy", timeout: clusterOpTimeout, pollInterval: clusterOpPollInterval);
                });

            if (readyToGoMode == ReadyToGoMode.Setup)
            {
                await master.InvokeIdempotentAsync("ready-to-go/neon-sso-ingress",
                    async () =>
                    {
                        controller.LogProgress(master, verb: "ready-to-go", message: "update neon sso ingress");

                        var virtualService = await k8s.GetNamespacedCustomObjectAsync<VirtualService>(KubeNamespaces.NeonIngress, "neon-sso-session-proxy");

                        virtualService.Spec.Hosts =
                            new List<string>()
                            {
                                $"{ClusterDomain.Sso}.{cluster.Definition.Domain}"
                            };

                        await k8s.ReplaceNamespacedCustomObjectAsync<VirtualService>(virtualService, virtualService.Namespace(), virtualService.Name());
                    });

                await master.InvokeIdempotentAsync("ready-to-go/neon-sso-ingress",
                    async () =>
                    {
                        controller.LogProgress(master, verb: "ready-to-go", message: "update neon sso secret");

                        var sessionSecret = await k8s.ReadNamespacedSecretAsync(KubeConst.NeonSsoSessionProxySecret, KubeNamespaces.NeonSystem);
                        sessionSecret.StringData["CIPHER_KEY"] = AesCipher.GenerateKey(256);

                        await k8s.ReplaceNamespacedSecretAsync(sessionSecret, sessionSecret.Name(), sessionSecret.Namespace());
                    });
            }
        }

        /// <summary>
        /// Installs Glauth.
        /// </summary>
        /// <param name="controller">The setup controller.</param>
        /// <param name="master">The master node where the operation will be performed.</param>
        /// <returns>The tracking <see cref="Task"/>.</returns>
        public static async Task InstallGlauthAsync(ISetupController controller, NodeSshProxy<NodeDefinition> master)
        {
            await SyncContext.ClearAsync;

            Covenant.Requires<ArgumentNullException>(controller != null, nameof(controller));
            Covenant.Requires<ArgumentNullException>(master != null, nameof(master));

            var cluster       = controller.Get<ClusterProxy>(KubeSetupProperty.ClusterProxy);
            var k8s           = GetK8sClient(controller);
            var readyToGoMode = controller.Get<ReadyToGoMode>(KubeSetupProperty.ReadyToGoMode);
            var clusterAdvice = controller.Get<KubeClusterAdvice>(KubeSetupProperty.ClusterAdvice);
            var serviceAdvice = clusterAdvice.GetServiceAdvice(KubeClusterAdvice.Glauth);

            var values = new Dictionary<string, object>();

            var secret = await k8s.ReadNamespacedSecretAsync(KubeConst.DexSecret, KubeNamespaces.NeonSystem);
            var ldapPassword = Encoding.UTF8.GetString(secret.Data["LDAP_SECRET"]);

            values.Add("cluster.name", cluster.Definition.Name);
            values.Add("cluster.domain", cluster.Definition.Domain);

            values.Add("config.backend.baseDN", $"dc={string.Join($@"\,dc=", cluster.Definition.Domain.Split('.'))}");

            values.Add("users.root.password", cluster.Definition.RootPassword ?? NeonHelper.GetCryptoRandomPassword(20));
            values.Add("users.serviceuser.password", ldapPassword);

            if (serviceAdvice.PodMemoryRequest.HasValue && serviceAdvice.PodMemoryLimit.HasValue)
            {
                values.Add($"resources.requests.memory", ToSiString(serviceAdvice.PodMemoryRequest));
                values.Add($"resources.limits.memory", ToSiString(serviceAdvice.PodMemoryLimit));
            }

            await master.InvokeIdempotentAsync("setup/glauth-install",
                async () =>
                {
                    await master.InstallHelmChartAsync(controller, "glauth", releaseName: "glauth", @namespace: KubeNamespaces.NeonSystem, values: values, progressMessage: "glauth");
                });

            await master.InvokeIdempotentAsync("setup/glauth-ready",
                async () =>
                {
                    controller.LogProgress(master, verb: "wait for", message: "glauth");

                    await k8s.WaitForDeploymentAsync(KubeNamespaces.NeonSystem, "neon-sso-dex", timeout: clusterOpTimeout, pollInterval: clusterOpPollInterval);
                });

            if (readyToGoMode == ReadyToGoMode.Setup)
            {
                await master.InvokeIdempotentAsync("ready-to-go/glauth-config",
                    async () =>
                    {
                        controller.LogProgress(master, verb: "ready-to-go", message: "update glauth config");

                        var config = await k8s.ReadNamespacedSecretAsync("glauth", KubeNamespaces.NeonSystem);
                        var usersConfig = config.Data["config.cfg"];

                        var doc = Toml.Parse(Encoding.UTF8.GetString(usersConfig));
                        var table = doc.Tables.Where(t => t.Name.Key.ToString() == "backend").First();

                        var baseDN = $@"dc={string.Join($@",dc=", cluster.Definition.Domain.Split('.'))}";
                        var items = table.Items.Where(i => i.Key.ToString().Trim() == "baseDN");
                        items.First().Value = new StringValueSyntax(baseDN);
                        
                        config.Data["config.cfg"] = Encoding.UTF8.GetBytes(doc.ToString());
                        await k8s.ReplaceNamespacedSecretAsync(config, config.Name(), config.Namespace());
                    });

                await master.InvokeIdempotentAsync("ready-to-go/glauth-users",
                    async () =>
                    {
                        controller.LogProgress(master, verb: "ready-to-go", message: "update glauth users");

                        var users = await k8s.ReadNamespacedSecretAsync("glauth-users", KubeNamespaces.NeonSystem);
                        
                        var config = await k8s.ReadNamespacedSecretAsync("glauth", KubeNamespaces.NeonSystem);
                        var usersConfig = config.Data["users.cfg"];

                        var doc = Toml.Parse(Encoding.UTF8.GetString(usersConfig));
                        var tableArray = doc.Tables.Where(t => t.Name.Key.ToString() == "users");
                        var root = tableArray.Where(t => t.Items.First().Value.ToString() == "\"root\"").First();
                        root.Items.Where(k => k.Key.ToString().Trim() == "mail").First().Value = new StringValueSyntax($"root@{cluster.Definition.Domain}");
                        root.Items.Where(k => k.Key.ToString().Trim() == "passsha256").First().Value = new StringValueSyntax(CryptoHelper.ComputeSHA256String(Encoding.UTF8.GetString(users.Data["root"])));

                        var serviceuser = tableArray.Where(t => t.Items.First().Value.ToString() == "\"serviceuser\"").First();
                        serviceuser.Items.Where(k => k.Key.ToString().Trim() == "mail").First().Value = new StringValueSyntax($"serviceuser@{cluster.Definition.Domain}");
                        serviceuser.Items.Where(k => k.Key.ToString().Trim() == "passsha256").First().Value = new StringValueSyntax(CryptoHelper.ComputeSHA256String(Encoding.UTF8.GetString(users.Data["serviceuser"])));

                        config.Data["users.cfg"] = Encoding.UTF8.GetBytes(doc.ToString());
                        await k8s.ReplaceNamespacedSecretAsync(config, config.Name(), config.Namespace());
                    });
            }
        }

        /// <summary>
        /// Installs Oauth2-proxy.
        /// </summary>
        /// <param name="controller">The setup controller.</param>
        /// <param name="master">The master node where the operation will be performed.</param>
        /// <returns>The tracking <see cref="Task"/>.</returns>
        public static async Task InstallOauth2ProxyAsync(ISetupController controller, NodeSshProxy<NodeDefinition> master)
        {
            await SyncContext.ClearAsync;

            Covenant.Requires<ArgumentNullException>(controller != null, nameof(controller));
            Covenant.Requires<ArgumentNullException>(master != null, nameof(master));

            var cluster       = controller.Get<ClusterProxy>(KubeSetupProperty.ClusterProxy);
            var k8s           = GetK8sClient(controller);
            var readyToGoMode = controller.Get<ReadyToGoMode>(KubeSetupProperty.ReadyToGoMode);
            var clusterAdvice = controller.Get<KubeClusterAdvice>(KubeSetupProperty.ClusterAdvice);
            var serviceAdvice = clusterAdvice.GetServiceAdvice(KubeClusterAdvice.Oauth2Proxy);


            await master.InvokeIdempotentAsync("setup/oauth2-proxy",
                async () =>
                {
                    controller.LogProgress(master, verb: "setup", message: "oauth2 proxy");

                    var values = new Dictionary<string, object>();

                    values.Add("cluster.name", cluster.Definition.Name);
                    values.Add("cluster.domain", cluster.Definition.Domain);
                    values.Add("config.cookieSecret", NeonHelper.ToBase64(NeonHelper.GetCryptoRandomPassword(32)));
                    values.Add($"metrics.enabled", serviceAdvice.MetricsEnabled ?? clusterAdvice.MetricsEnabled);
                    values.Add($"metrics.servicemonitor.interval", serviceAdvice.MetricsInterval ?? clusterAdvice.MetricsInterval);

                    await master.InstallHelmChartAsync(controller, "oauth2-proxy", releaseName: "neon-sso", @namespace: KubeNamespaces.NeonSystem, values: values, progressMessage: "neon-sso proxy");
                });

            await master.InvokeIdempotentAsync("setup/oauth2-proxy-ready",
                async () =>
                {
                    controller.LogProgress(master, verb: "wait for", message: "oauth2 proxy");

                    await k8s.WaitForDeploymentAsync(KubeNamespaces.NeonSystem, "neon-sso-oauth2-proxy", timeout: clusterOpTimeout, pollInterval: clusterOpPollInterval);
                });

            if (readyToGoMode == ReadyToGoMode.Setup)
            {
                await master.InvokeIdempotentAsync("ready-to-go/oauth2-proxy-secret",
                    async () =>
                    {
                        controller.LogProgress(master, verb: "ready-to-go", message: "update neon sso oauth2 secret");

                        var oauth2Secret = await k8s.ReadNamespacedSecretAsync(KubeConst.NeonSsoOauth2Proxy, KubeNamespaces.NeonSystem);
                        oauth2Secret.Data["cookie-secret"] = Encoding.UTF8.GetBytes(NeonHelper.GetCryptoRandomPassword(32));

                        await k8s.ReplaceNamespacedSecretAsync(oauth2Secret, oauth2Secret.Name(), oauth2Secret.Namespace());
                    });

                await master.InvokeIdempotentAsync("ready-to-go/oauth2-proxy-config",
                    async () =>
                    {
                        controller.LogProgress(master, verb: "ready-to-go", message: "update neon sso oauth2 config");

                        var configMap = await k8s.ReadNamespacedConfigMapAsync(KubeConst.NeonSsoOauth2Proxy, KubeNamespaces.NeonSystem);
                        configMap.Data["loginUrl"] = $"https://{ClusterDomain.Sso}.{cluster.Definition.Domain}";
                        configMap.Data["issuerUrl"] = $"https://{ClusterDomain.Sso}.{cluster.Definition.Domain}";

                        await k8s.ReplaceNamespacedConfigMapAsync(configMap, configMap.Name(), configMap.Namespace());
                    });
            }
        }

        /// <summary>
        /// Returns the Postgres connection string for the default database for the
        /// cluster's <see cref="KubeService.NeonSystemDb"/> deployment.
        /// </summary>
        /// <param name="controller">The setup controller.</param>
        /// <returns>The connection string.</returns>
        public static async Task<string> GetSystemDatabaseConnectionStringAsync(ISetupController controller)
        {
            await SyncContext.ClearAsync;

            Covenant.Requires<ArgumentNullException>(controller != null, nameof(controller));

            var k8s        = GetK8sClient(controller);
            var secret     = await k8s.ReadNamespacedSecretAsync(KubeConst.NeonSystemDbAdminSecret, KubeNamespaces.NeonSystem);
            var username   = Encoding.UTF8.GetString(secret.Data["username"]);
            var password   = Encoding.UTF8.GetString(secret.Data["password"]);
            var dbHost     = KubeService.NeonSystemDb;
            var dbPort     = NetworkPorts.Postgres;
            var connString = $"Host={dbHost};Port={dbPort};Username={username};Password={password};Database=postgres";

            if (controller.Get<bool>(KubeSetupProperty.Redact, true))
            {
                controller.LogGlobal($"System database connection string: [{connString.Replace(password, "REDACTED")}]");
            }
            else
            {
                controller.LogGlobal($"System database connection string: [{connString}]");
            }

            return connString;
        }

        /// <summary>
<<<<<<< HEAD
        /// Creates a database within the <see cref="KubeService.NeonSystemDb"/> when the database doesn't already exist.
        /// </summary>
        /// <param name="controller">The setup controller.</param>
        /// <param name="master">The master node where the operation will be performed.</param>
        /// <param name="name">Specifies the database name.</param>
        /// <param name="username">Specifies the database user name.</param>
        /// <param name="password">Optionally specifies the password.</param>
        /// <returns>The tracking <see cref="Task"/>The tracking <see cref="Task"/>.</returns>
        private static async Task CreateSystemDatabaseAsync(
            ISetupController                controller, 
            NodeSshProxy<NodeDefinition>    master, 
            string                          name, 
            string                          username, 
            string                          password = null)
        {
            await SyncContext.ClearAsync;

            Covenant.Requires<ArgumentNullException>(controller != null, nameof(controller));
            Covenant.Requires<ArgumentNullException>(master != null, nameof(master));
            Covenant.Requires<ArgumentNullException>(!string.IsNullOrEmpty(name), nameof(name));
            Covenant.Requires<ArgumentNullException>(!string.IsNullOrEmpty(username), nameof(username));

            var k8s           = GetK8sClient(controller);
            var workers       = await k8s.ListNamespacedPodAsync(KubeNamespaces.NeonSystem, labelSelector: "app=citus-postgresql-worker");
            var masters       = await k8s.ListNamespacedPodAsync(KubeNamespaces.NeonSystem, labelSelector: "app=citus-postgresql-master");
            var secret        = await k8s.ReadNamespacedSecretAsync(KubeConst.NeonSystemDbAdminSecret, KubeNamespaces.NeonSystem);
            var adminUsername = Encoding.UTF8.GetString(secret.Data["username"]);
            var adminPassword = Encoding.UTF8.GetString(secret.Data["password"]);

            var selectDatabaseCommand = new string[]
                {
                    "/bin/bash",
                    "-c",
                    $@"psql postgresql://{adminUsername}:{adminPassword}@localhost:{NetworkPorts.Postgres}/postgres -t -c ""SELECT 1 FROM pg_database WHERE datname = '{name}';"""
                };

            var selectRoleCommand = new string[]
                {
                    "/bin/bash",
                    "-c",
                    $@"psql postgresql://{adminUsername}:{adminPassword}@localhost:{NetworkPorts.Postgres}/postgres -t -c ""SELECT 1 FROM pg_roles WHERE rolname='{username}'"""
                };

            var createDatabaseCommand = new string[]
                {
                    "/bin/bash", 
                    "-c", 
                    $@"psql postgresql://{adminUsername}:{adminPassword}@localhost:{NetworkPorts.Postgres}/postgres -c ""CREATE DATABASE {name};"""
                };

            var createExtensionCommand = new string[]
                {
                    "/bin/bash", 
                    "-c", 
                    $@"psql postgresql://{adminUsername}:{adminPassword}@localhost:{NetworkPorts.Postgres}/{name} -c ""CREATE EXTENSION citus;"""
                };

            ExecuteResponse result;

            foreach (var worker in workers.Items)
            {
                result = await k8s.NamespacedPodExecAsync(
                    name:       worker.Name(),
                    @namespace: worker.Namespace(),
                    container:  "citus",
                    command:    selectDatabaseCommand);

                if (result.OutputText.Trim() != "1")
                {
                    await k8s.NamespacedPodExecAsync(
                        name:       worker.Name(),
                        @namespace: worker.Namespace(),
                        container:  "citus",
                        command:    createDatabaseCommand);

                    await k8s.NamespacedPodExecAsync(
                        name:       worker.Name(),
                        @namespace: worker.Namespace(),
                        container:  "citus",
                        command:     createExtensionCommand);
                }
            }

            result = await k8s.NamespacedPodExecAsync(
                name:       masters.Items.First().Name(),
                @namespace: masters.Items.First().Namespace(),
                container:  "citus",
                command:    selectDatabaseCommand);

            if (result.OutputText.Trim() != "1")
            {
                await master.InvokeIdempotentAsync($"setup/citus-create-db-{name}",
                      async () =>
                      {
                          await k8s.NamespacedPodExecAsync(
                              name: masters.Items.First().Name(),
                              @namespace: masters.Items.First().Namespace(),
                              container: "citus",
                              command: createDatabaseCommand);
                      });

                await master.InvokeIdempotentAsync($"setup/citus-create-db-extension-{name}",
                      async () =>
                      {
                          await k8s.NamespacedPodExecAsync(
                              name: masters.Items.First().Name(),
                              @namespace: masters.Items.First().Namespace(),
                              container: "citus",
                              command: createExtensionCommand);
                      });
            }

            foreach (var worker in workers.Items)
            {
                await master.InvokeIdempotentAsync($"setup/citus-add-worker-{name}-{worker.Name()}",
                   async () =>
                   {
                       await k8s.NamespacedPodExecAsync(
                           name: masters.Items.First().Name(),
                           @namespace: masters.Items.First().Namespace(),
                           container: "citus",
                           command: new string[]
                           {
                                "/bin/bash",
                                "-c",
                                $@"psql postgresql://{adminUsername}:{adminPassword}@localhost:{NetworkPorts.Postgres}/{name} -c ""SELECT * from master_add_node('{worker.Name()}.db-citus-postgresql-worker', 5432);"""
                        });
                   });
            }

            result = await k8s.NamespacedPodExecAsync(
                name:       masters.Items.First().Name(),
                @namespace: masters.Items.First().Namespace(),
                container:  "citus",
                command:    selectRoleCommand);

            if (result.OutputText.Trim() != "1")
            {
                await k8s.NamespacedPodExecAsync(
                    name:       masters.Items.First().Name(),
                    @namespace: masters.Items.First().Namespace(),
                    container:  "citus",
                    command:    new string[]
                    {
                        "/bin/bash",
                        "-c",
                        $@"psql postgresql://{adminUsername}:{adminPassword}@localhost:{NetworkPorts.Postgres}/{name} -c ""CREATE USER {username} WITH PASSWORD '{password}';"""
                    });
            }

            await k8s.NamespacedPodExecAsync(
                name:       masters.Items.First().Name(),
                @namespace: masters.Items.First().Namespace(),
                container:  "citus",
                command:    new string[]
                {
                    "/bin/bash",
                    "-c",
                    $@"psql postgresql://{adminUsername}:{adminPassword}@localhost:{NetworkPorts.Postgres}/postgres -c ""GRANT ALL PRIVILEGES ON DATABASE {name} TO {username};"""
                });

            await k8s.NamespacedPodExecAsync(
                name:       masters.Items.First().Name(),
                @namespace: masters.Items.First().Namespace(),
                container:  "citus",
                command:    new string[]
                {
                    "/bin/bash",
                    "-c",
                    $@"psql postgresql://{adminUsername}:{adminPassword}@localhost:{NetworkPorts.Postgres}/postgres << SQL
SELECT run_command_on_workers($cmd$
  /* the command to run */
  DO
$do$
BEGIN
   IF NOT EXISTS (
      SELECT FROM pg_catalog.pg_roles  -- SELECT list can be empty for this
      WHERE  rolname = '{username}') THEN

      CREATE ROLE {username} LOGIN PASSWORD '{password}';
   END IF;
END
$do$;
$cmd$);
SQL"
                });

            await k8s.NamespacedPodExecAsync(
                name:       masters.Items.First().Name(),
                @namespace: masters.Items.First().Namespace(),
                container:  "citus",
                command:    new string[]
                {
                    "/bin/bash",
                    "-c",
                    $@"psql postgresql://{adminUsername}:{adminPassword}@localhost:{NetworkPorts.Postgres}/postgres << SQL
SELECT run_command_on_workers($cmd$
  /* the command to run */
  GRANT ALL PRIVILEGES ON DATABASE {name} TO {username}
$cmd$);
SQL"
                });
        }

        /// <summary>
=======
>>>>>>> 537e6187
        /// Deploys a Kubernetes job that runs Grafana setup.
        /// </summary>
        /// <param name="controller">The setup controller.</param>
        /// <param name="master">The master node where the operation will be performed.</param>
        /// <returns>The tracking <see cref="Task"/>.</returns>
        public static async Task SetupGrafanaAsync(ISetupController controller, NodeSshProxy<NodeDefinition> master)
        {
<<<<<<< HEAD
            await SyncContext.ClearAsync;

            Covenant.Requires<ArgumentNullException>(controller != null, nameof(controller));
            Covenant.Requires<ArgumentNullException>(master != null, nameof(master));

            var k8s = GetK8sClient(controller); Covenant.Requires<ArgumentNullException>(controller != null, nameof(controller));

            // Create the Grafana database within the system database deployment.

            await master.InvokeIdempotentAsync("setup/grafana-db",
                async () =>
                {
                    master.Status = $"[{KubeService.NeonSystemDb}]: create: grafana database.";

                    var systemDbSecret = await k8s.ReadNamespacedSecretAsync(KubeConst.NeonSystemDbServiceSecret, KubeNamespaces.NeonSystem);

                    await CreateSystemDatabaseAsync(controller, master, "grafana", KubeConst.NeonSystemDbServiceUser, Encoding.UTF8.GetString(systemDbSecret.Data["password"]));
                });
=======
            var k8s           = GetK8sClient(controller);
            var clusterAdvice = controller.Get<KubeClusterAdvice>(KubeSetupProperty.ClusterAdvice);
>>>>>>> 537e6187

            // Perform the Grafana Minio configuration.


            await master.InvokeIdempotentAsync("setup/minio-loki",
                async () =>
                {
                    master.Status = "create: grafana [loki] minio bucket";

                    await CreateMinioBucketAsync(controller, master, "loki", clusterAdvice.LogsQuota);
                });

            await master.InvokeIdempotentAsync("setup/minio-cortex",
                async () =>
                {
                    master.Status = "create: grafana [cortex] minio bucket";

                    await CreateMinioBucketAsync(controller, master, "cortex", clusterAdvice.MetricsQuota);
                });

            await master.InvokeIdempotentAsync("setup/minio-alertmanager",
                async () =>
                {
                    master.Status = "create: grafana [alertmanager] minio bucket";

                    await CreateMinioBucketAsync(controller, master, "alertmanager");
                });

            await master.InvokeIdempotentAsync("setup/minio-cortex-ruler",
                async () =>
                {
                    master.Status = "create: grafana [cortex-ruler] minio bucket";

                    await CreateMinioBucketAsync(controller, master, "cortex-ruler");
                });

            await master.InvokeIdempotentAsync("setup/minio-tempo",
                async () =>
                {
                    master.Status = "create: grafana [tempo] minio bucket";

                    await CreateMinioBucketAsync(controller, master, "tempo", clusterAdvice.TracesQuota);
                });
        }

        /// <summary>
        /// Creates a minio bucket by using the mc client on one of the minio server pods.
        /// </summary>
        /// <param name="controller">The setup controller.</param>
        /// <param name="master">The master node where the operation will be performed.</param>
        /// <param name="name">The new bucket name.</param>
        /// <param name="quota">The bucket quota.</param>
        /// <returns>The tracking <see cref="Task"/>.</returns>
        public static async Task CreateMinioBucketAsync(ISetupController controller, NodeSshProxy<NodeDefinition> master, string name, string quota = null)
        {
            await SyncContext.ClearAsync;

            Covenant.Requires<ArgumentNullException>(controller != null, nameof(controller));
            Covenant.Requires<ArgumentNullException>(master != null, nameof(master));
            Covenant.Requires < ArgumentNullException>(!string.IsNullOrEmpty(name), nameof(name));

            var minioSecret = await GetK8sClient(controller).ReadNamespacedSecretAsync("minio", KubeNamespaces.NeonSystem);
            var accessKey   = Encoding.UTF8.GetString(minioSecret.Data["accesskey"]);
            var secretKey   = Encoding.UTF8.GetString(minioSecret.Data["secretkey"]);
            var k8s         = GetK8sClient(controller);
            var minioPod    = (await k8s.ListNamespacedPodAsync(KubeNamespaces.NeonSystem, labelSelector: "app.kubernetes.io/name=minio-operator")).Items.First();

            await master.InvokeIdempotentAsync($"setup/minio-bucket-{name}",
                async () =>
                {
                    await k8s.NamespacedPodExecAsync(
                        KubeNamespaces.NeonSystem,
                        minioPod.Name(),
                        "minio-operator",
                        new string[] {
                            "/bin/bash",
                            "-c",
                            $"/mc mb minio/{name}"
                        });

                    if (!string.IsNullOrEmpty(quota))
                    {
                        await k8s.NamespacedPodExecAsync(
                            KubeNamespaces.NeonSystem,
                            minioPod.Name(),
                            "minio-operator",
                            new string[] {
                            "/bin/bash",
                            "-c",
                            $"/mc admin bucket quota minio/{name} --fifo {quota}"
                        });
                    }
                });
        }

        /// <summary>
        /// Converts a <c>decimal</c> into a nice byte units string.
        /// </summary>
        /// <param name="value">The input value (or <c>null</c>).</param>
        /// <returns>The formatted output (or <c>null</c>).</returns>
        public static string ToSiString(decimal? value)
        {
            if (!value.HasValue)
            {
                return null;
            }

            return new ResourceQuantity(value.GetValueOrDefault(), 0, ResourceQuantity.SuffixFormat.BinarySI).CanonicalizeString();
        }

        /// <summary>
        /// Converts a <c>double</c> value into a nice byte units string.
        /// </summary>
        /// <param name="value">The input value (or <c>null</c>).</param>
        /// <returns>The formatted output (or <c>null</c>).</returns>
        public static string ToSiString(double? value)
        {
            if (!value.HasValue)
            {
                return null;
            }

            return new ResourceQuantity((decimal)value.GetValueOrDefault(), 0, ResourceQuantity.SuffixFormat.BinarySI).CanonicalizeString();
        }

        /// <summary>
        /// Returns the built-in cluster definition for a local neonDESKTOP cluster provisioned on WSL2.
        /// </summary>
        /// <returns>The cluster definition text.</returns>
        public static ClusterDefinition GetLocalWsl2ClusterDefintion()
        {
            var yaml =
@"
name: neon-desktop
datacenter: wsl2
environment: development
timeSources:
- pool.ntp.org
kubernetes:
  allowPodsOnMasters: true
hosting:
  environment: wsl2
nodes:
  master:
    role: master
";
            return ClusterDefinition.FromYaml(yaml);
        }
    }
}<|MERGE_RESOLUTION|>--- conflicted
+++ resolved
@@ -48,8 +48,6 @@
 using Neon.SSH;
 using Neon.Tasks;
 using Neon.Net;
-<<<<<<< HEAD
-=======
 
 using Tomlyn;
 using Tomlyn.Model;
@@ -58,7 +56,6 @@
 using YamlDotNet.Serialization;
 using YamlDotNet.Serialization.NodeDeserializers;
 using YamlDotNet.Serialization.NamingConventions;
->>>>>>> 537e6187
 
 namespace Neon.Kube
 {
@@ -3535,84 +3532,6 @@
         }
 
         /// <summary>
-<<<<<<< HEAD
-        /// Installs Jaeger
-        /// </summary>
-        /// <param name="controller">The setup controller.</param>
-        /// <param name="master">The master node where the operation will be performed.</param>
-        /// <remarks>The tracking <see cref="Task"/>.</remarks>
-        public static async Task InstallJaegerAsync(ISetupController controller, NodeSshProxy<NodeDefinition> master)
-        {
-            await SyncContext.ClearAsync;
-
-            Covenant.Requires<ArgumentNullException>(controller != null, nameof(controller));
-            Covenant.Requires<ArgumentNullException>(master != null, nameof(master));
-
-            var k8s = GetK8sClient(controller);
-
-            await master.InvokeIdempotentAsync("setup/monitoring-jaeger",
-                async () =>
-                {
-                    controller.LogProgress(master, verb: "deploy", message: "jaeger");
-
-                    var values = new Dictionary<string, object>();
-
-                    int i = 0;
-
-                    foreach (var taint in await GetTaintsAsync(controller, NodeLabels.LabelLogs, "true"))
-                    {
-                        values.Add($"ingester.tolerations[{i}].key", $"{taint.Key.Split("=")[0]}");
-                        values.Add($"ingester.tolerations[{i}].effect", taint.Effect);
-                        values.Add($"ingester.tolerations[{i}].operator", "Exists");
-
-                        values.Add($"agent.tolerations[{i}].key", $"{taint.Key.Split("=")[0]}");
-                        values.Add($"agent.tolerations[{i}].effect", taint.Effect);
-                        values.Add($"agent.tolerations[{i}].operator", "Exists");
-
-                        values.Add($"collector.tolerations[{i}].key", $"{taint.Key.Split("=")[0]}");
-                        values.Add($"collector.tolerations[{i}].effect", taint.Effect);
-                        values.Add($"collector.tolerations[{i}].operator", "Exists");
-
-                        values.Add($"query.tolerations[{i}].key", $"{taint.Key.Split("=")[0]}");
-                        values.Add($"query.tolerations[{i}].effect", taint.Effect);
-                        values.Add($"query.tolerations[{i}].operator", "Exists");
-
-                        values.Add($"esIndexCleaner.tolerations[{i}].key", $"{taint.Key.Split("=")[0]}");
-                        values.Add($"esIndexCleaner.tolerations[{i}].effect", taint.Effect);
-                        values.Add($"esIndexCleaner.tolerations[{i}].operator", "Exists");
-                        i++;
-                    }
-
-                    await master.InstallHelmChartAsync(controller, "jaeger", releaseName: "jaeger", @namespace: KubeNamespaces.NeonMonitor, values: values);
-                });
-
-            await master.InvokeIdempotentAsync("setup/monitoring-jaeger-ready",
-                async () =>
-                {
-                    controller.LogProgress(master, verb: "wait for", message: "jaeger");
-
-                    await NeonHelper.WaitForAsync(
-                        async () =>
-                        {
-                            var deployments = await k8s.ListNamespacedDeploymentAsync(KubeNamespaces.NeonMonitor, labelSelector: "release=jaeger");
-
-                            if (deployments == null || deployments.Items.Count < 2)
-                            {
-                                return false;
-                            }
-
-                            return deployments.Items.All(deployment => deployment.Status.AvailableReplicas == deployment.Spec.Replicas);
-                        },
-                        timeout:      clusterOpTimeout,
-                        pollInterval: clusterOpPollInterval);
-                });
-
-            await Task.CompletedTask;
-        }
-
-        /// <summary>
-=======
->>>>>>> 537e6187
         /// Installs a harbor container registry and required components.
         /// </summary>
         /// <param name="controller">The setup controller.</param>
@@ -4748,244 +4667,15 @@
         }
 
         /// <summary>
-<<<<<<< HEAD
-        /// Creates a database within the <see cref="KubeService.NeonSystemDb"/> when the database doesn't already exist.
+        /// Deploys a Kubernetes job that runs Grafana setup.
         /// </summary>
         /// <param name="controller">The setup controller.</param>
         /// <param name="master">The master node where the operation will be performed.</param>
-        /// <param name="name">Specifies the database name.</param>
-        /// <param name="username">Specifies the database user name.</param>
-        /// <param name="password">Optionally specifies the password.</param>
-        /// <returns>The tracking <see cref="Task"/>The tracking <see cref="Task"/>.</returns>
-        private static async Task CreateSystemDatabaseAsync(
-            ISetupController                controller, 
-            NodeSshProxy<NodeDefinition>    master, 
-            string                          name, 
-            string                          username, 
-            string                          password = null)
-        {
-            await SyncContext.ClearAsync;
-
-            Covenant.Requires<ArgumentNullException>(controller != null, nameof(controller));
-            Covenant.Requires<ArgumentNullException>(master != null, nameof(master));
-            Covenant.Requires<ArgumentNullException>(!string.IsNullOrEmpty(name), nameof(name));
-            Covenant.Requires<ArgumentNullException>(!string.IsNullOrEmpty(username), nameof(username));
-
-            var k8s           = GetK8sClient(controller);
-            var workers       = await k8s.ListNamespacedPodAsync(KubeNamespaces.NeonSystem, labelSelector: "app=citus-postgresql-worker");
-            var masters       = await k8s.ListNamespacedPodAsync(KubeNamespaces.NeonSystem, labelSelector: "app=citus-postgresql-master");
-            var secret        = await k8s.ReadNamespacedSecretAsync(KubeConst.NeonSystemDbAdminSecret, KubeNamespaces.NeonSystem);
-            var adminUsername = Encoding.UTF8.GetString(secret.Data["username"]);
-            var adminPassword = Encoding.UTF8.GetString(secret.Data["password"]);
-
-            var selectDatabaseCommand = new string[]
-                {
-                    "/bin/bash",
-                    "-c",
-                    $@"psql postgresql://{adminUsername}:{adminPassword}@localhost:{NetworkPorts.Postgres}/postgres -t -c ""SELECT 1 FROM pg_database WHERE datname = '{name}';"""
-                };
-
-            var selectRoleCommand = new string[]
-                {
-                    "/bin/bash",
-                    "-c",
-                    $@"psql postgresql://{adminUsername}:{adminPassword}@localhost:{NetworkPorts.Postgres}/postgres -t -c ""SELECT 1 FROM pg_roles WHERE rolname='{username}'"""
-                };
-
-            var createDatabaseCommand = new string[]
-                {
-                    "/bin/bash", 
-                    "-c", 
-                    $@"psql postgresql://{adminUsername}:{adminPassword}@localhost:{NetworkPorts.Postgres}/postgres -c ""CREATE DATABASE {name};"""
-                };
-
-            var createExtensionCommand = new string[]
-                {
-                    "/bin/bash", 
-                    "-c", 
-                    $@"psql postgresql://{adminUsername}:{adminPassword}@localhost:{NetworkPorts.Postgres}/{name} -c ""CREATE EXTENSION citus;"""
-                };
-
-            ExecuteResponse result;
-
-            foreach (var worker in workers.Items)
-            {
-                result = await k8s.NamespacedPodExecAsync(
-                    name:       worker.Name(),
-                    @namespace: worker.Namespace(),
-                    container:  "citus",
-                    command:    selectDatabaseCommand);
-
-                if (result.OutputText.Trim() != "1")
-                {
-                    await k8s.NamespacedPodExecAsync(
-                        name:       worker.Name(),
-                        @namespace: worker.Namespace(),
-                        container:  "citus",
-                        command:    createDatabaseCommand);
-
-                    await k8s.NamespacedPodExecAsync(
-                        name:       worker.Name(),
-                        @namespace: worker.Namespace(),
-                        container:  "citus",
-                        command:     createExtensionCommand);
-                }
-            }
-
-            result = await k8s.NamespacedPodExecAsync(
-                name:       masters.Items.First().Name(),
-                @namespace: masters.Items.First().Namespace(),
-                container:  "citus",
-                command:    selectDatabaseCommand);
-
-            if (result.OutputText.Trim() != "1")
-            {
-                await master.InvokeIdempotentAsync($"setup/citus-create-db-{name}",
-                      async () =>
-                      {
-                          await k8s.NamespacedPodExecAsync(
-                              name: masters.Items.First().Name(),
-                              @namespace: masters.Items.First().Namespace(),
-                              container: "citus",
-                              command: createDatabaseCommand);
-                      });
-
-                await master.InvokeIdempotentAsync($"setup/citus-create-db-extension-{name}",
-                      async () =>
-                      {
-                          await k8s.NamespacedPodExecAsync(
-                              name: masters.Items.First().Name(),
-                              @namespace: masters.Items.First().Namespace(),
-                              container: "citus",
-                              command: createExtensionCommand);
-                      });
-            }
-
-            foreach (var worker in workers.Items)
-            {
-                await master.InvokeIdempotentAsync($"setup/citus-add-worker-{name}-{worker.Name()}",
-                   async () =>
-                   {
-                       await k8s.NamespacedPodExecAsync(
-                           name: masters.Items.First().Name(),
-                           @namespace: masters.Items.First().Namespace(),
-                           container: "citus",
-                           command: new string[]
-                           {
-                                "/bin/bash",
-                                "-c",
-                                $@"psql postgresql://{adminUsername}:{adminPassword}@localhost:{NetworkPorts.Postgres}/{name} -c ""SELECT * from master_add_node('{worker.Name()}.db-citus-postgresql-worker', 5432);"""
-                        });
-                   });
-            }
-
-            result = await k8s.NamespacedPodExecAsync(
-                name:       masters.Items.First().Name(),
-                @namespace: masters.Items.First().Namespace(),
-                container:  "citus",
-                command:    selectRoleCommand);
-
-            if (result.OutputText.Trim() != "1")
-            {
-                await k8s.NamespacedPodExecAsync(
-                    name:       masters.Items.First().Name(),
-                    @namespace: masters.Items.First().Namespace(),
-                    container:  "citus",
-                    command:    new string[]
-                    {
-                        "/bin/bash",
-                        "-c",
-                        $@"psql postgresql://{adminUsername}:{adminPassword}@localhost:{NetworkPorts.Postgres}/{name} -c ""CREATE USER {username} WITH PASSWORD '{password}';"""
-                    });
-            }
-
-            await k8s.NamespacedPodExecAsync(
-                name:       masters.Items.First().Name(),
-                @namespace: masters.Items.First().Namespace(),
-                container:  "citus",
-                command:    new string[]
-                {
-                    "/bin/bash",
-                    "-c",
-                    $@"psql postgresql://{adminUsername}:{adminPassword}@localhost:{NetworkPorts.Postgres}/postgres -c ""GRANT ALL PRIVILEGES ON DATABASE {name} TO {username};"""
-                });
-
-            await k8s.NamespacedPodExecAsync(
-                name:       masters.Items.First().Name(),
-                @namespace: masters.Items.First().Namespace(),
-                container:  "citus",
-                command:    new string[]
-                {
-                    "/bin/bash",
-                    "-c",
-                    $@"psql postgresql://{adminUsername}:{adminPassword}@localhost:{NetworkPorts.Postgres}/postgres << SQL
-SELECT run_command_on_workers($cmd$
-  /* the command to run */
-  DO
-$do$
-BEGIN
-   IF NOT EXISTS (
-      SELECT FROM pg_catalog.pg_roles  -- SELECT list can be empty for this
-      WHERE  rolname = '{username}') THEN
-
-      CREATE ROLE {username} LOGIN PASSWORD '{password}';
-   END IF;
-END
-$do$;
-$cmd$);
-SQL"
-                });
-
-            await k8s.NamespacedPodExecAsync(
-                name:       masters.Items.First().Name(),
-                @namespace: masters.Items.First().Namespace(),
-                container:  "citus",
-                command:    new string[]
-                {
-                    "/bin/bash",
-                    "-c",
-                    $@"psql postgresql://{adminUsername}:{adminPassword}@localhost:{NetworkPorts.Postgres}/postgres << SQL
-SELECT run_command_on_workers($cmd$
-  /* the command to run */
-  GRANT ALL PRIVILEGES ON DATABASE {name} TO {username}
-$cmd$);
-SQL"
-                });
-        }
-
-        /// <summary>
-=======
->>>>>>> 537e6187
-        /// Deploys a Kubernetes job that runs Grafana setup.
-        /// </summary>
-        /// <param name="controller">The setup controller.</param>
-        /// <param name="master">The master node where the operation will be performed.</param>
         /// <returns>The tracking <see cref="Task"/>.</returns>
         public static async Task SetupGrafanaAsync(ISetupController controller, NodeSshProxy<NodeDefinition> master)
         {
-<<<<<<< HEAD
-            await SyncContext.ClearAsync;
-
-            Covenant.Requires<ArgumentNullException>(controller != null, nameof(controller));
-            Covenant.Requires<ArgumentNullException>(master != null, nameof(master));
-
-            var k8s = GetK8sClient(controller); Covenant.Requires<ArgumentNullException>(controller != null, nameof(controller));
-
-            // Create the Grafana database within the system database deployment.
-
-            await master.InvokeIdempotentAsync("setup/grafana-db",
-                async () =>
-                {
-                    master.Status = $"[{KubeService.NeonSystemDb}]: create: grafana database.";
-
-                    var systemDbSecret = await k8s.ReadNamespacedSecretAsync(KubeConst.NeonSystemDbServiceSecret, KubeNamespaces.NeonSystem);
-
-                    await CreateSystemDatabaseAsync(controller, master, "grafana", KubeConst.NeonSystemDbServiceUser, Encoding.UTF8.GetString(systemDbSecret.Data["password"]));
-                });
-=======
             var k8s           = GetK8sClient(controller);
             var clusterAdvice = controller.Get<KubeClusterAdvice>(KubeSetupProperty.ClusterAdvice);
->>>>>>> 537e6187
 
             // Perform the Grafana Minio configuration.
 
