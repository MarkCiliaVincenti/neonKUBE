﻿//-----------------------------------------------------------------------------
// FILE:	    KubeSetup.Operations.cs
// CONTRIBUTOR: Jeff Lill
// COPYRIGHT:	Copyright (c) 2005-2022 by neonFORGE LLC.  All rights reserved.
//
// Licensed under the Apache License, Version 2.0 (the "License");
// you may not use this file except in compliance with the License.
// You may obtain a copy of the License at
//
//     http://www.apache.org/licenses/LICENSE-2.0
//
// Unless required by applicable law or agreed to in writing, software
// distributed under the License is distributed on an "AS IS" BASIS,
// WITHOUT WARRANTIES OR CONDITIONS OF ANY KIND, either express or implied.
// See the License for the specific language governing permissions and
// limitations under the License.

using System;
using System.Collections.Generic;
using System.ComponentModel;
using System.Diagnostics.Contracts;
using System.IO;
using System.Linq;
using System.Net;
using System.Net.Http;
using System.Net.Sockets;
using System.Security.Cryptography.X509Certificates;
using System.Text;
using System.Text.RegularExpressions;
using System.Threading;
using System.Threading.Tasks;

using Helm.Helm;
using k8s;
using k8s.Models;
using Microsoft.Rest;
using Minio;
using Newtonsoft.Json;
using Newtonsoft.Json.Linq;
using Npgsql;

using Neon.Common;
using Neon.Cryptography;
using Neon.IO;
using Neon.Kube.Resources;
using Neon.Postgres;
using Neon.Retry;
using Neon.SSH;
using Neon.Tasks;
using Neon.Net;

using Tomlyn;
using Tomlyn.Model;
using Tomlyn.Syntax;

using YamlDotNet.Serialization;
using YamlDotNet.Serialization.NodeDeserializers;
using YamlDotNet.Serialization.NamingConventions;
using System.Text.Json;

namespace Neon.Kube
{
    public static partial class KubeSetup
    {
        /// <summary>
        /// Configures a local HAProxy container that makes the Kubernetes Etc
        /// cluster highly available.
        /// </summary>
        /// <param name="controller">The setup controller.</param>
        /// <param name="node">The node where the operation will be performed.</param>
        public static void SetupEtcdHaProxy(ISetupController controller, NodeSshProxy<NodeDefinition> node)
        {
            Covenant.Requires<ArgumentException>(controller != null, nameof(controller));

            var cluster = controller.Get<ClusterProxy>(KubeSetupProperty.ClusterProxy);

            controller.LogProgress(node, verb: "configure", message: "etcd ha");

            var sbHaProxyConfig = new StringBuilder();

            sbHaProxyConfig.Append(
$@"global
    daemon
    log stdout  format raw  local0  info
    maxconn 32000

defaults
    balance                 roundrobin
    retries                 2
    http-reuse              safe
    timeout connect         5000
    timeout client          50000
    timeout server          50000
    timeout check           5000
    timeout http-keep-alive 500

frontend kubernetes_masters
    bind                    *:6442
    mode                    tcp
    log                     global
    option                  tcplog
    default_backend         kubernetes_masters_backend

frontend harbor_http
    bind                    *:80
    mode                    http
    log                     global
    option                  httplog
    default_backend         harbor_backend_http

frontend harbor
    bind                    *:443
    mode                    tcp
    log                     global
    option                  tcplog
    default_backend         harbor_backend

backend kubernetes_masters_backend
    mode                    tcp
    balance                 roundrobin");

            foreach (var master in cluster.Masters)
            {
                sbHaProxyConfig.Append(
$@"
    server {master.Name}         {master.Address}:{KubeNodePorts.KubeApiServer}");
            }

            sbHaProxyConfig.Append(
$@"
backend harbor_backend_http
    mode                    http
    balance                 roundrobin");

            foreach (var n in cluster.Nodes.Where(n => n.Metadata.Labels.Istio))
            {
                sbHaProxyConfig.Append(
$@"
    server {n.Name}         {n.Address}:{KubeNodePorts.IstioIngressHttp}");
            }

            sbHaProxyConfig.Append(
$@"
backend harbor_backend
    mode                    tcp
    balance                 roundrobin");

            foreach (var n in cluster.Nodes.Where(n => n.Metadata.Labels.Istio))
            {
                sbHaProxyConfig.Append(
$@"
    server {n.Name}         {n.Address}:{KubeNodePorts.IstioIngressHttps}");
            }

            node.UploadText("/etc/neonkube/neon-etcd-proxy.cfg", sbHaProxyConfig);

            var sbHaProxyPod = new StringBuilder();

            sbHaProxyPod.Append(
$@"
apiVersion: v1
kind: Pod
metadata:
  name: neon-etcd-proxy
  namespace: kube-system
  labels:
    app: neon-etcd-proxy
    role: neon-etcd-proxy
    release: neon-etcd-proxy
spec:
  volumes:
   - name: neon-etcd-proxy-config
     hostPath:
       path: /etc/neonkube/neon-etcd-proxy.cfg
       type: File
  hostNetwork: true
  containers:
    - name: web
      image: {KubeConst.LocalClusterRegistry}/haproxy:{KubeVersions.Haproxy}
      volumeMounts:
        - name: neon-etcd-proxy-config
          mountPath: /etc/haproxy/haproxy.cfg
      ports:
        - name: k8s-masters
          containerPort: 6442
          protocol: TCP
");
            node.UploadText("/etc/kubernetes/manifests/neon-etcd-proxy.yaml", sbHaProxyPod, permissions: "600", owner: "root:root");
        }

        /// <summary>
        /// Adds the Kubernetes node labels.
        /// </summary>
        /// <param name="controller">The setup controller.</param>
        /// <param name="master">The first master node where the operation will be performed.</param>
        /// <returns>The tracking <see cref="Task"/>.</returns>
        public static async Task LabelNodesAsync(ISetupController controller, NodeSshProxy<NodeDefinition> master)
        {
            await SyncContext.ClearAsync;

            Covenant.Requires<ArgumentNullException>(controller != null, nameof(controller));
            Covenant.Requires<ArgumentNullException>(master != null, nameof(master));

            var cluster = controller.Get<ClusterProxy>(KubeSetupProperty.ClusterProxy);
            var k8s     = GetK8sClient(controller);

            await master.InvokeIdempotentAsync("setup/label-nodes",
                async () =>
                {
                    controller.LogProgress(master, verb: "label", message: "nodes");

                    try
                    {
                        var k8sNodes = (await k8s.ListNodeAsync()).Items;

                        foreach (var node in cluster.Nodes)
                        {
                            var k8sNode = k8sNodes.Where(n => n.Metadata.Name == node.Name).FirstOrDefault();

                            var patch = new V1Node()
                            {
                                Metadata = new V1ObjectMeta()
                                {
                                    Labels = k8sNode.Labels()
                                }
                            };

                            if (node.Metadata.IsWorker)
                            {
                                // Kubernetes doesn't set the role for worker nodes so we'll do that here.

                                patch.Metadata.Labels.Add("kubernetes.io/role", "worker");
                            }

                            patch.Metadata.Labels.Add(NodeLabels.LabelDatacenter, cluster.Definition.Datacenter.ToLowerInvariant());
                            patch.Metadata.Labels.Add(NodeLabels.LabelEnvironment, cluster.Definition.Environment.ToString().ToLowerInvariant());

                            foreach (var label in node.Metadata.Labels.All)
                            {
                                if (label.Value != null)
                                {
                                    patch.Metadata.Labels.Add(label.Key, label.Value.ToString());
                                }
                            }

                            await k8s.PatchNodeAsync(new V1Patch(patch, V1Patch.PatchType.StrategicMergePatch), k8sNode.Metadata.Name);
                        }
                    }
                    finally
                    {
                        master.Status = string.Empty;
                    }

                    await Task.CompletedTask;
                });
        }

        /// <summary>
        /// Initializes the cluster on the first manager, joins the remaining
        /// masters and workers to the cluster and then performs the rest of
        /// cluster setup.
        /// </summary>
        /// <param name="controller">The setup controller.</param>
        /// <param name="maxParallel">
        /// The maximum number of operations on separate nodes to be performed in parallel.
        /// This defaults to <see cref="defaultMaxParallelNodes"/>.
        /// </param>
        /// <returns>The tracking <see cref="Task"/>.</returns>
        public static async Task SetupClusterAsync(ISetupController controller, int maxParallel = defaultMaxParallelNodes)
        {
            await SyncContext.ClearAsync;

            Covenant.Requires<ArgumentNullException>(controller != null, nameof(controller));
            Covenant.Requires<ArgumentException>(maxParallel > 0, nameof(maxParallel));

            var cluster       = controller.Get<ClusterProxy>(KubeSetupProperty.ClusterProxy);
            var clusterLogin  = controller.Get<ClusterLogin>(KubeSetupProperty.ClusterLogin);
            var master        = cluster.FirstMaster;
            var debugMode     = controller.Get<bool>(KubeSetupProperty.DebugMode);
            var readyToGoMode = controller.Get<ReadyToGoMode>(KubeSetupProperty.ReadyToGoMode);

            cluster.ClearStatus();

            KubeHelper.K8sClientConverterInitialize();

            ConfigureKubernetes(controller, master);
            ConfigureFeatureGates(controller, cluster.Masters);
            ConfigureWorkstation(controller, master);

            ConnectCluster(controller);

            if (readyToGoMode == ReadyToGoMode.Setup)
            {
                await ConfigureKubeletAsync(controller, master);
                await RestartPodsAsync(controller, master);
            }

            await ConfigureMasterTaintsAsync(controller, master);
            await TaintNodesAsync(controller);
            await LabelNodesAsync(controller, master);
            await CreateNamespacesAsync(controller, master);
            await CreateRootUserAsync(controller, master);
            await InstallCalicoCniAsync(controller, master);
            await InstallMetricsServerAsync(controller, master);
            await InstallIstioAsync(controller, master);

            if (cluster.Definition.Nodes.Where(node => node.Labels.Metrics).Count() >= 3)
            {
                await InstallEtcdAsync(controller, master);
            }

            await InstallPrometheusAsync(controller, master);
            await InstallCertManagerAsync(controller, master);
            await InstallKubeDashboardAsync(controller, master);
            await InstallNodeProblemDetectorAsync(controller, master);
            await InstallOpenEbsAsync(controller, master);
            await InstallReloaderAsync(controller, master);
            await InstallSystemDbAsync(controller, master);
            await InstallRedisAsync(controller, master);
            await InstallSsoAsync(controller, master);
            await InstallKialiAsync(controller, master);

            await InstallMinioAsync(controller, master);
            await SetupGrafanaAsync(controller, master);
            await InstallHarborAsync(controller, master);
            await InstallMonitoringAsync(controller);

            // Install the cluster operators and any required custom resources.
            //
            // NOTE: The neonKUBE CRDs are installed with [neon-cluster-operator]
            //       so we need to install that first.

            await InstallClusterOperatorAsync(controller, master);
            await InstallNodeAgentAsync(controller, master);
            await InstallContainerRegistryResources(controller, master);
        }

        /// <summary>
        /// Method to generate Kubernetes cluster configuration.
        /// </summary>
        /// <param name="controller">The setup controller.</param>
        /// <param name="master">The master node where the operation will be performed.</param>
        /// <returns>The tracking <see cref="Task"/>.</returns>
        public static string GenerateKubernetesClusterConfig(ISetupController controller, NodeSshProxy<NodeDefinition> master)
        {
            Covenant.Requires<ArgumentNullException>(controller != null, nameof(controller));
            Covenant.Requires<ArgumentNullException>(master != null, nameof(master));

            var hostingEnvironment   = controller.Get<HostingEnvironment>(KubeSetupProperty.HostingEnvironment);
            var cluster              = controller.Get<ClusterProxy>(KubeSetupProperty.ClusterProxy);
            var clusterLogin         = controller.Get<ClusterLogin>(KubeSetupProperty.ClusterLogin);
            var readyToGoMode        = controller.Get<ReadyToGoMode>(KubeSetupProperty.ReadyToGoMode);
            var controlPlaneEndpoint = $"kubernetes-masters:6442";
            var sbCertSANs           = new StringBuilder();

            if (hostingEnvironment == HostingEnvironment.Wsl2)
            {
                // Tweak the API server endpoint for WSL2.

                controlPlaneEndpoint = $"{KubeConst.NeonDesktopWsl2BuiltInDistroName}:{KubeNodePorts.KubeApiServer}";
            }

            if (!string.IsNullOrEmpty(cluster.Definition.Kubernetes.ApiLoadBalancer))
            {
                controlPlaneEndpoint = cluster.Definition.Kubernetes.ApiLoadBalancer;

                var fields = cluster.Definition.Kubernetes.ApiLoadBalancer.Split(':');

                sbCertSANs.AppendLine($"  - \"{fields[0]}\"");
                sbCertSANs.AppendLine($"  - \"kubernetes-masters\"");
            }

            foreach (var node in cluster.Masters)
            {
                sbCertSANs.AppendLine($"  - \"{node.Address}\"");
                sbCertSANs.AppendLine($"  - \"{node.Name}\"");
            }

            if (cluster.Definition.IsDesktopCluster)
            {
                sbCertSANs.AppendLine($"  - \"{Dns.GetHostName()}\"");
                sbCertSANs.AppendLine($"  - \"{cluster.Definition.Name}\"");
            }

            var kubeletFailSwapOnLine = string.Empty;

            if (hostingEnvironment == HostingEnvironment.Wsl2)
            {
                // SWAP will be enabled by the default Microsoft WSL2 kernel which
                // will cause Kubernetes to complain because this isn't a supported
                // configuration.  We need to disable these error checks.

                kubeletFailSwapOnLine = "failSwapOn: false";
            }

            var clusterConfig = new StringBuilder();

            clusterConfig.AppendLine(
$@"
apiVersion: kubeadm.k8s.io/v1beta2
kind: ClusterConfiguration
clusterName: {cluster.Name}
kubernetesVersion: ""v{KubeVersions.Kubernetes}""
imageRepository: ""{KubeConst.LocalClusterRegistry}""
apiServer:
  extraArgs:
    bind-address: 0.0.0.0
    advertise-address: 0.0.0.0
    logging-format: json
    default-not-ready-toleration-seconds: ""30"" # default 300
    default-unreachable-toleration-seconds: ""30"" #default  300
    allow-privileged: ""true""
    api-audiences: api
    service-account-issuer: kubernetes.default.svc
    service-account-key-file: /etc/kubernetes/pki/sa.key
    service-account-signing-key-file: /etc/kubernetes/pki/sa.key
    oidc-issuer-url: https://sso.{cluster.Definition.Domain}
    oidc-client-id: kubernetes
    oidc-username-claim: email
    oidc-groups-claim: groups
    oidc-username-prefix: ""-""
    oidc-groups-prefix: """"
  certSANs:
{sbCertSANs}
controlPlaneEndpoint: ""{controlPlaneEndpoint}""
networking:
  podSubnet: ""{cluster.Definition.Network.PodSubnet}""
  serviceSubnet: ""{cluster.Definition.Network.ServiceSubnet}""
controllerManager:
  extraArgs:
    logging-format: json
    node-monitor-grace-period: 15s #default 40s
    node-monitor-period: 5s #default 5s
    pod-eviction-timeout: 30s #default 5m0s
scheduler:
  extraArgs:
    logging-format: json");

            clusterConfig.AppendLine($@"
---
apiVersion: kubelet.config.k8s.io/v1beta1
kind: KubeletConfiguration
logging:
  format: json
nodeStatusReportFrequency: 4s
volumePluginDir: /var/lib/kubelet/volume-plugins
cgroupDriver: systemd
runtimeRequestTimeout: 5m
{kubeletFailSwapOnLine}
");

            var kubeProxyMode = "ipvs";

            clusterConfig.AppendLine($@"
---
apiVersion: kubeproxy.config.k8s.io/v1alpha1
kind: KubeProxyConfiguration
mode: {kubeProxyMode}");

            return clusterConfig.ToString();
        }

        /// <summary>
        /// Restart all pods in a cluster. This is used when updating CA certs.
        /// </summary>
        /// <param name="controller">The setup controller.</param>
        /// <param name="master">The master node where the operation will be performed.</param>
        /// <returns>The tracking <see cref="Task"/>.</returns>
        public static async Task ConfigureKubeletAsync(ISetupController controller, NodeSshProxy<NodeDefinition> master)
        {
            Covenant.Requires<ArgumentNullException>(controller != null, nameof(controller));
            Covenant.Requires<ArgumentNullException>(master != null, nameof(master));

            var hostingEnvironment = controller.Get<HostingEnvironment>(KubeSetupProperty.HostingEnvironment);
            var cluster            = controller.Get<ClusterProxy>(KubeSetupProperty.ClusterProxy);
            var clusterIp          = controller.Get<string>(KubeSetupProperty.ClusterIp);
            var clusterLogin       = controller.Get<ClusterLogin>(KubeSetupProperty.ClusterLogin);
            var k8s                = GetK8sClient(controller);

            await master.InvokeIdempotentAsync("ready-to-go/kube-apiserver-running-config",
                async () =>
                {
                    controller.LogProgress(master, verb: "ready-to-go", message: "configure kube-apiserver");

                    var k8s = GetK8sClient(controller);
                    var configMap = await k8s.ReadNamespacedConfigMapAsync("kubeadm-config", KubeNamespaces.KubeSystem);
                    var clusterConfig = configMap.Data["ClusterConfiguration"];
                    clusterConfig = Regex.Replace(clusterConfig, @"oidc-issuer-url.*", $"oidc-issuer-url: https://{ClusterDomain.Sso}.{cluster.Definition.Domain}");
                    configMap.Data["ClusterConfiguration"] = clusterConfig;

                    await k8s.ReplaceNamespacedConfigMapAsync(configMap, configMap.Name(), configMap.Namespace());
                });

            await master.InvokeIdempotentAsync("ready-to-go/kube-apiserver-static-config",
                async () =>
                {
                    controller.LogProgress(master, verb: "ready-to-go", message: "configure kube-apiserver static pod");

                    var kubeletConfig = master.DownloadText("/etc/kubernetes/manifests/kube-apiserver.yaml");

                    kubeletConfig = Regex.Replace(kubeletConfig, @"oidc-issuer-url.*", $"oidc-issuer-url=https://{ClusterDomain.Sso}.{cluster.Definition.Domain}");

                    master.UploadText("/etc/kubernetes/manifests/kube-apiserver.yaml", kubeletConfig, permissions: "600", owner: "root:root");

                    master.SudoCommand("systemctl", "restart", "kubelet");

                    await Task.CompletedTask;
                });
        }

        /// <summary>
        /// Restart all pods in a cluster. This is used when updating CA certs.
        /// </summary>
        /// <param name="controller">The setup controller.</param>
        /// <param name="master">The master node where the operation will be performed.</param>
        /// <returns>The tracking <see cref="Task"/>.</returns>
        public static async Task RestartPodsAsync(ISetupController controller, NodeSshProxy<NodeDefinition> master)
        {
            await SyncContext.ClearAsync;

            Covenant.Requires<ArgumentNullException>(controller != null, nameof(controller));
            Covenant.Requires<ArgumentNullException>(master != null, nameof(master));

            var hostingEnvironment = controller.Get<HostingEnvironment>(KubeSetupProperty.HostingEnvironment);
            var cluster            = controller.Get<ClusterProxy>(KubeSetupProperty.ClusterProxy);
            var clusterLogin       = controller.Get<ClusterLogin>(KubeSetupProperty.ClusterLogin);
            var readyToGoMode      = controller.Get<ReadyToGoMode>(KubeSetupProperty.ReadyToGoMode);
            var k8s                = GetK8sClient(controller);
            var numPods            = 0;

            await master.InvokeIdempotentAsync("ready-to-go/restart-pods",
                async () =>
                {
                    var pods = await k8s.ListPodForAllNamespacesAsync();

                    numPods = pods.Items.Count();

                    foreach (var p in pods.Items)
                    {
                        if (p.Name() == "kube-apiserver-neon-desktop")
                        {
                            continue;
                        }

                        await k8s.DeleteNamespacedPodAsync(p.Name(), p.Namespace(), gracePeriodSeconds: 0);
                    }
                });

            //await master.InvokeIdempotentAsync("ready-to-go/wait-for-pods",
            //    async () =>
            //    {
            //        await NeonHelper.WaitForAsync(
            //                async () =>
            //                {
            //                    try
            //                    {
            //                        var pods = await k8s.ListPodForAllNamespacesAsync();

            //                        return pods.Items.All(p => p.Status.Phase != "Pending") && pods.Items.Where(p => p.Namespace() == KubeNamespaces.NeonSystem).Count() > 1;
            //                    }
            //                    catch
            //                    {
            //                        return false;
            //                    }
            //                },
            //                timeout:      TimeSpan.FromMinutes(10),
            //                pollInterval: TimeSpan.FromMilliseconds(500));
            //    });
        }
        
        /// <summary>
        /// Basic Kubernetes cluster initialization.
        /// </summary>
        /// <param name="controller">The setup controller.</param>
        /// <param name="master">The master node where the operation will be performed.</param>
        public static void ConfigureKubernetes(ISetupController controller, NodeSshProxy<NodeDefinition> master)
        {
            Covenant.Requires<ArgumentNullException>(controller != null, nameof(controller));
            Covenant.Requires<ArgumentNullException>(master != null, nameof(master));

            var hostingEnvironment = controller.Get<HostingEnvironment>(KubeSetupProperty.HostingEnvironment);
            var cluster            = controller.Get<ClusterProxy>(KubeSetupProperty.ClusterProxy);
            var clusterLogin       = controller.Get<ClusterLogin>(KubeSetupProperty.ClusterLogin);
            var readyToGoMode      = controller.Get<ReadyToGoMode>(KubeSetupProperty.ReadyToGoMode);
            
            master.InvokeIdempotent("setup/cluster-init",
                () =>
                {
                    //---------------------------------------------------------
                    // Initialize the cluster on the first master:

                    controller.LogProgress(master, verb: "create", message: "cluster");

                    // Initialize Kubernetes:

                    master.InvokeIdempotent("setup/kubernetes-init",
                        () =>
                        {
                            controller.LogProgress(master, verb: "initialize", message: "kubernetes");

                            // It's possible that a previous cluster initialization operation
                            // was interrupted.  This command resets the state.

                            master.SudoCommand("kubeadm reset --force");

                            SetupEtcdHaProxy(controller, master);

                            // CRI-O needs to be running and listening on its unix domain socket so that
                            // Kubelet can start and the cluster can be initialized via [kubeadm].  CRI-O
                            // takes perhaps 20-30 seconds to start and we've run into occassional trouble
                            // with cluster setup failures because CRI-O hadn't started listening on its
                            // socket in time.
                            //
                            // We're going to wait for the presence of the CRI-O socket here.

                            const string crioSocket = "/var/run/crio/crio.sock";

                            NeonHelper.WaitFor(
                                () =>
                                {
                                    var socketResponse  = master.SudoCommand("cat", new object[] { "/proc/net/unix" });

                                    return socketResponse.Success && socketResponse.OutputText.Contains(crioSocket);

                                },
                                pollInterval: TimeSpan.FromSeconds(0.5),
                                timeout: TimeSpan.FromSeconds(60));

                            // Configure the control plane's API server endpoint and initialize
                            // the certificate SAN names to include each master IP address as well
                            // as the HOSTNAME/ADDRESS of the API load balancer (if any).

                            controller.LogProgress(master, verb: "initialize", message: "cluster");

                            var clusterConfig = GenerateKubernetesClusterConfig(controller, master);

                            var kubeInitScript =
$@"
set -euo pipefail

systemctl enable kubelet.service
kubeadm init --config cluster.yaml --ignore-preflight-errors=DirAvailable--etc-kubernetes-manifests --cri-socket={crioSocket}
";
                            var response = master.SudoCommand(CommandBundle.FromScript(kubeInitScript).AddFile("cluster.yaml", clusterConfig.ToString()));

                            // Extract the cluster join command from the response.  We'll need this to join
                            // other nodes to the cluster.

                            var output = response.OutputText;
                            var pStart = output.IndexOf(joinCommandMarker, output.IndexOf(joinCommandMarker) + 1);

                            if (pStart == -1)
                            {
                                master.LogLine("START: [kubeadm init ...] response ============================================");

                                using (var reader = new StringReader(response.AllText))
                                {
                                    foreach (var line in reader.Lines())
                                    {
                                        master.LogLine(line);
                                    }
                                }

                                master.LogLine("END: [kubeadm init ...] response ==============================================");

                                throw new KubeException("Cannot locate the [kubeadm join ...] command in the [kubeadm init ...] response.");
                            }

                            var pEnd = output.Length;

                            if (pEnd == -1)
                            {
                                clusterLogin.SetupDetails.ClusterJoinCommand = Regex.Replace(output.Substring(pStart).Trim(), @"\t|\n|\r|\\", "");
                            }
                            else
                            {
                                clusterLogin.SetupDetails.ClusterJoinCommand = Regex.Replace(output.Substring(pStart, pEnd - pStart).Trim(), @"\t|\n|\r|\\", "");
                            }

                            clusterLogin.Save();

                            controller.LogProgress(master, verb: "created", message: "cluster");
                        });

                    master.InvokeIdempotent("setup/kubectl",
                        () =>
                        {
                            controller.LogProgress(master, verb: "configure", message: "kubectl");

                            // Edit the Kubernetes configuration file to rename the context:
                            //
                            //       CLUSTERNAME-admin@kubernetes --> root@CLUSTERNAME
                            //
                            // rename the user:
                            //
                            //      CLUSTERNAME-admin --> CLUSTERNAME-root 

                            var adminConfig = master.DownloadText("/etc/kubernetes/admin.conf");

                            adminConfig = adminConfig.Replace($"kubernetes-admin@{cluster.Definition.Name}", $"root@{cluster.Definition.Name}");
                            adminConfig = adminConfig.Replace("kubernetes-admin", $"root@{cluster.Definition.Name}");

                            master.UploadText("/etc/kubernetes/admin.conf", adminConfig, permissions: "600", owner: "root:root");
                        });

                    // Download the boot master files that will need to be provisioned on
                    // the remaining masters and may also be needed for other purposes
                    // (if we haven't already downloaded these).

                    if (clusterLogin.SetupDetails.MasterFiles != null)
                    {
                        clusterLogin.SetupDetails.MasterFiles = new Dictionary<string, KubeFileDetails>();
                    }

                    if (clusterLogin.SetupDetails.MasterFiles.Count == 0)
                    {
                        // I'm hardcoding the permissions and owner here.  It would be nice to
                        // scrape this from the source files in the future but it's not worth
                        // the bother at this point.

                        var files = new RemoteFile[]
                        {
                            new RemoteFile("/etc/kubernetes/admin.conf", "600", "root:root"),
                            new RemoteFile("/etc/kubernetes/pki/ca.crt", "600", "root:root"),
                            new RemoteFile("/etc/kubernetes/pki/ca.key", "600", "root:root"),
                            new RemoteFile("/etc/kubernetes/pki/sa.pub", "600", "root:root"),
                            new RemoteFile("/etc/kubernetes/pki/sa.key", "644", "root:root"),
                            new RemoteFile("/etc/kubernetes/pki/front-proxy-ca.crt", "644", "root:root"),
                            new RemoteFile("/etc/kubernetes/pki/front-proxy-ca.key", "600", "root:root"),
                            new RemoteFile("/etc/kubernetes/pki/etcd/ca.crt", "644", "root:root"),
                            new RemoteFile("/etc/kubernetes/pki/etcd/ca.key", "600", "root:root"),
                        };

                        foreach (var file in files)
                        {
                            var text = master.DownloadText(file.Path);

                            clusterLogin.SetupDetails.MasterFiles[file.Path] = new KubeFileDetails(text, permissions: file.Permissions, owner: file.Owner);
                        }
                    }

                    // Persist the cluster join command and downloaded master files.

                    clusterLogin.Save();

                    //---------------------------------------------------------
                    // Join the remaining masters to the cluster:

                    foreach (var master in cluster.Masters.Where(node => node != master))
                    {
                        try
                        {
                            master.InvokeIdempotent("setup/kubectl",
                                () =>
                                {
                                    controller.LogProgress(master, verb: "setup", message: "kubectl");

                                    // It's possible that a previous cluster join operation
                                    // was interrupted.  This command resets the state.

                                    master.SudoCommand("kubeadm reset --force");

                                    // The other (non-boot) masters need files downloaded from the boot master.

                                    controller.LogProgress(master, verb: "upload", message: "master files");

                                    foreach (var file in clusterLogin.SetupDetails.MasterFiles)
                                    {
                                        master.UploadText(file.Key, file.Value.Text, permissions: file.Value.Permissions, owner: file.Value.Owner);
                                    }

                                    // Join the cluster:

                                    master.InvokeIdempotent("setup/master-join",
                                        () =>
                                        {
                                            controller.LogProgress(master, verb: "join", message: "master to cluster");

                                            SetupEtcdHaProxy(controller, master);

                                            var joined = false;

                                            controller.LogProgress(master, verb: "join", message: "as master");

                                            master.SudoCommand("podman run",
                                                   "--name=neon-etcd-proxy",
                                                   "--detach",
                                                   "--restart=always",
                                                   "-v=/etc/neonkube/neon-etcd-proxy.cfg:/etc/haproxy/haproxy.cfg",
                                                   "--network=host",
                                                   "--log-driver=k8s-file",
                                                   $"{KubeConst.LocalClusterRegistry}/haproxy:{KubeVersions.Haproxy}"
                                               );

                                            for (int attempt = 0; attempt < maxJoinAttempts; attempt++)
                                            {
                                                var response = master.SudoCommand(clusterLogin.SetupDetails.ClusterJoinCommand + " --control-plane --ignore-preflight-errors=DirAvailable--etc-kubernetes-manifests", RunOptions.Defaults & ~RunOptions.FaultOnError);

                                                if (response.Success)
                                                {
                                                    joined = true;
                                                    break;
                                                }

                                                Thread.Sleep(joinRetryDelay);
                                            }

                                            if (!joined)
                                            {
                                                throw new Exception($"Unable to join node [{master.Name}] to the after [{maxJoinAttempts}] attempts.");
                                            }

                                            master.SudoCommand("docker kill neon-etcd-proxy");
                                            master.SudoCommand("docker rm neon-etcd-proxy");
                                        });
                                });
                        }
                        catch (Exception e)
                        {
                            master.Fault(NeonHelper.ExceptionError(e));
                            master.LogException(e);
                        }

                        controller.LogProgress(master, verb: "joined", message: "to cluster");
                    }

                    // Configure [kube-apiserver] on all the masters

                    foreach (var master in cluster.Masters)
                    {
                        try
                        {
                            master.InvokeIdempotent("setup/kubernetes-apiserver",
                                () =>
                                {
                                    controller.LogProgress(master, verb: "configure", message: "api server");

                                    master.SudoCommand(CommandBundle.FromScript(
@"#!/bin/bash

sed -i 's/.*--enable-admission-plugins=.*/    - --enable-admission-plugins=NamespaceLifecycle,LimitRanger,ServiceAccount,DefaultStorageClass,DefaultTolerationSeconds,MutatingAdmissionWebhook,ValidatingAdmissionWebhook,Priority,ResourceQuota/' /etc/kubernetes/manifests/kube-apiserver.yaml
"));
                                });
                        }
                        catch (Exception e)
                        {
                            master.Fault(NeonHelper.ExceptionError(e));
                            master.LogException(e);
                        }

                        master.Status = string.Empty;
                    }

                    //---------------------------------------------------------
                    // Join the remaining workers to the cluster:

                    var parallelOptions = new ParallelOptions()
                    {
                        MaxDegreeOfParallelism = defaultMaxParallelNodes
                    };

                    Parallel.ForEach(cluster.Workers, parallelOptions,
                        worker =>
                        {
                            try
                            {
                                worker.InvokeIdempotent("setup/worker-join",
                                    () =>
                                    {
                                        controller.LogProgress(worker, verb: "join", message: "worker to cluster");

                                        SetupEtcdHaProxy(controller, worker);

                                        var joined = false;

                                        controller.LogProgress(worker, verb: "join", message: "as worker");

                                        worker.SudoCommand("podman run",
                                            "--name=neon-etcd-proxy",
                                            "--detach",
                                            "--restart=always",
                                            "-v=/etc/neonkube/neon-etcd-proxy.cfg:/etc/haproxy/haproxy.cfg",
                                            "--network=host",
                                            "--log-driver=k8s-file",
                                            $"{KubeConst.LocalClusterRegistry}/haproxy:{KubeVersions.Haproxy}",
                                            RunOptions.FaultOnError);

                                        for (int attempt = 0; attempt < maxJoinAttempts; attempt++)
                                        {
                                            var response = worker.SudoCommand(clusterLogin.SetupDetails.ClusterJoinCommand + " --ignore-preflight-errors=DirAvailable--etc-kubernetes-manifests", RunOptions.Defaults & ~RunOptions.FaultOnError);

                                            if (response.Success)
                                            {
                                                joined = true;
                                                break;
                                            }

                                            Thread.Sleep(joinRetryDelay);
                                        }

                                        if (!joined)
                                        {
                                            throw new Exception($"Unable to join node [{worker.Name}] to the cluster after [{maxJoinAttempts}] attempts.");
                                        }

                                        worker.SudoCommand("docker kill neon-etcd-proxy");
                                        worker.SudoCommand("docker rm neon-etcd-proxy");
                                    });
                            }
                            catch (Exception e)
                            {
                                worker.Fault(NeonHelper.ExceptionError(e));
                                worker.LogException(e);
                            }

                            controller.LogProgress(worker, verb: "joined", message: "to cluster");
                        });
                });

            if (readyToGoMode == ReadyToGoMode.Setup)
            {
                master.InvokeIdempotent("ready-to-go/renew-certs",
                () =>
                {
                    controller.LogProgress(master, verb: "ready-to-go", message: "renew kubectl certs");

                    var clusterConfig = GenerateKubernetesClusterConfig(controller, master);

                    var kubeInitScript =
$@"
set -euo pipefail

rm -rf /etc/kubernetes/pki/*
rm -f /etc/kubernetes/admin.conf
rm -f /etc/kubernetes/kubelet.conf
rm -f /etc/kubernetes/controller-manager.conf
rm -f /etc/kubernetes/scheduler.conf
kubeadm init --config cluster.yaml phase certs all
kubeadm init --config cluster.yaml phase kubeconfig all

set +e

until kubectl get pods
do
  sleep 0.5
done

for namespace in $(kubectl get ns --no-headers | awk '{{print $1}}'); do
    for token in $(kubectl get secrets --namespace ""$namespace"" --field-selector type=kubernetes.io/service-account-token -o name); do
        kubectl delete $token --namespace ""$namespace""
    done
done
";
                    var response = master.SudoCommand(CommandBundle.FromScript(kubeInitScript).AddFile("cluster.yaml", clusterConfig.ToString()));
                    var pods     = NeonHelper.JsonDeserialize<dynamic>(master.SudoCommand("crictl", "pods", "--namespace", "kube-system", "-o", "json").AllText);

                    foreach (dynamic p in pods.items)
                    {
                        master.SudoCommand("crictl", "stopp", p.id);
                        master.SudoCommand("crictl", "rmp", p.id);
                    }

                    master.SudoCommand("rm", "-f", "/var/lib/kubelet/pki/kubelet-client*");
                    master.SudoCommand("systemctl", "restart", "kubelet");

                    // Edit the Kubernetes configuration file to rename the context:
                    //
                    //       CLUSTERNAME-admin@kubernetes --> root@CLUSTERNAME
                    //
                    // rename the user:
                    //
                    //      CLUSTERNAME-admin --> CLUSTERNAME-root 

                    var adminConfig = master.DownloadText("/etc/kubernetes/admin.conf");

                    adminConfig = adminConfig.Replace($"kubernetes-admin@{cluster.Definition.Name}", $"root@{cluster.Definition.Name}");
                    adminConfig = adminConfig.Replace("kubernetes-admin", $"root@{cluster.Definition.Name}");

                    master.UploadText("/etc/kubernetes/admin.conf", adminConfig, permissions: "600", owner: "root:root");
                });

                master.InvokeIdempotent("ready-to-go/download-certs",
                () =>
                {
                    controller.LogProgress(master, verb: "readytogo", message: "renew kubectl certs");

                    // Download the boot master files that will need to be provisioned on
                    // the remaining masters and may also be needed for other purposes
                    // (if we haven't already downloaded these).

                    if (clusterLogin.SetupDetails.MasterFiles != null)
                    {
                        clusterLogin.SetupDetails.MasterFiles = new Dictionary<string, KubeFileDetails>();
                    }

                    if (clusterLogin.SetupDetails.MasterFiles.Count == 0)
                    {
                        // I'm hardcoding the permissions and owner here.  It would be nice to
                        // scrape this from the source files in the future but it's not worth
                        // the bother at this point.

                        var files = new RemoteFile[]
                        {
                            new RemoteFile("/etc/kubernetes/admin.conf", "600", "root:root"),
                            new RemoteFile("/etc/kubernetes/pki/ca.crt", "600", "root:root"),
                            new RemoteFile("/etc/kubernetes/pki/ca.key", "600", "root:root"),
                            new RemoteFile("/etc/kubernetes/pki/sa.pub", "600", "root:root"),
                            new RemoteFile("/etc/kubernetes/pki/sa.key", "644", "root:root"),
                            new RemoteFile("/etc/kubernetes/pki/front-proxy-ca.crt", "644", "root:root"),
                            new RemoteFile("/etc/kubernetes/pki/front-proxy-ca.key", "600", "root:root"),
                            new RemoteFile("/etc/kubernetes/pki/etcd/ca.crt", "644", "root:root"),
                            new RemoteFile("/etc/kubernetes/pki/etcd/ca.key", "600", "root:root"),
                        };


                    foreach (var file in files)
                    {
                        var text = master.DownloadText(file.Path);

                        clusterLogin.SetupDetails.MasterFiles[file.Path] = new KubeFileDetails(text, permissions: file.Permissions, owner: file.Owner);
                    }

                    clusterLogin.Save();
                    }
                });
            }
        }

        /// <summary>
        /// Configures the Kubernetes feature gates specified by the <see cref="ClusterDefinition.FeatureGates"/> dictionary.
        /// It does this by editing the API server's static pod manifest located at <b>/etc/kubernetes/manifests/kube-apiserver.yaml</b>
        /// on the master nodes as required.
        /// </summary>
        /// <param name="controller">The setup controller.</param>
        /// <param name="masterNodes">The target master nodes.</param>
        /// <remarks>
        /// This operation doesn't do anything when we're preparing a ready-to-go node image.
        /// </remarks>
        public static void ConfigureFeatureGates(ISetupController controller, IEnumerable<NodeSshProxy<NodeDefinition>> masterNodes)
        {
            Covenant.Requires<ArgumentNullException>(controller != null, nameof(controller));
            Covenant.Requires<ArgumentNullException>(masterNodes != null, nameof(masterNodes));
            Covenant.Requires<ArgumentException>(masterNodes.Count() > 0, nameof(masterNodes));

            var readyToGoMode = controller.Get<ReadyToGoMode>(KubeSetupProperty.ReadyToGoMode, ReadyToGoMode.Normal);

            if (readyToGoMode == ReadyToGoMode.Prepare)
            {
                return;
            }

            var cluster           = controller.Get<ClusterProxy>(KubeSetupProperty.ClusterProxy);
            var clusterDefinition = cluster.Definition;

            if (clusterDefinition.FeatureGates.Count() == 0)
            {
                return;
            }

            // We need to generate a "--feature-gates=..." command line option and add it to the end
            // of the command arguments in the API server static pod manifest at: 
            //
            // Here's what the static pod manifest looks like:
            //
            //  apiVersion: v1
            //  kind: Pod
            //  metadata:
            //  annotations:
            //      kubeadm.kubernetes.io/kube-apiserver.advertise-address.endpoint: 100.64.0.2:6443
            //    creationTimestamp: null
            //    labels:
            //      component: kube-apiserver
            //      tier: control-plane
            //    name: kube-apiserver
            //    namespace: kube-system
            //  spec:
            //    containers:
            //    - command:
            //      - kube-apiserver
            //      - --advertise-address=0.0.0.0
            //      - --allow-privileged=true
            //      - --api-audiences=api
            //      - --authorization-mode=Node,RBAC
            //      - --bind-address=0.0.0.0
            //      - --client-ca-file=/etc/kubernetes/pki/ca.crt
            //      - --default-not-ready-toleration-seconds=30
            //      - --default-unreachable-toleration-seconds=30
            //      - --enable-admission-plugins=NamespaceLifecycle,LimitRanger,ServiceAccount,DefaultStorageClass,DefaultTolerationSeconds,MutatingAdmissionWebhook,ValidatingAdmissionWebhook,Priority,ResourceQuota
            //      - --enable-bootstrap-token-auth=true
            //      - --etcd-cafile=/etc/kubernetes/pki/etcd/ca.crt
            //      - --etcd-certfile=/etc/kubernetes/pki/apiserver-etcd-client.crt
            //      - --etcd-keyfile=/etc/kubernetes/pki/apiserver-etcd-client.key
            //      - --etcd-servers=https://127.0.0.1:2379
            //      - --insecure-port=0
            //      - --kubelet-client-certificate=/etc/kubernetes/pki/apiserver-kubelet-client.crt
            //      - --kubelet-client-key=/etc/kubernetes/pki/apiserver-kubelet-client.key
            //      - --kubelet-preferred-address-types=InternalIP,ExternalIP,Hostname
            //      - --logging-format=json
            //      - --oidc-client-id=kubernetes
            //      - --oidc-groups-claim=groups
            //      - --oidc-groups-prefix=
            //      - --oidc-issuer-url=https://sso.f4ef74204ee34bbb888e823b3f0c8e3b.neoncluster.io
            //      - --oidc-username-claim=email
            //      - --oidc-username-prefix=-
            //      - --proxy-client-cert-file=/etc/kubernetes/pki/front-proxy-client.crt
            //      - --proxy-client-key-file=/etc/kubernetes/pki/front-proxy-client.key
            //      - --requestheader-allowed-names=front-proxy-client
            //      - --requestheader-client-ca-file=/etc/kubernetes/pki/front-proxy-ca.crt
            //      - --requestheader-extra-headers-prefix=X-Remote-Extra-
            //      - --requestheader-group-headers=X-Remote-Group
            //      - --requestheader-username-headers=X-Remote-User
            //      - --secure-port=6443
            //      - --service-account-issuer=kubernetes.default.svc
            //      - --service-account-key-file=/etc/kubernetes/pki/sa.key
            //      - --service-account-signing-key-file=/etc/kubernetes/pki/sa.key
            //      - --service-cluster-ip-range=10.253.0.0/16
            //      - --tls-cert-file=/etc/kubernetes/pki/apiserver.crt
            //      - --tls-private-key-file=/etc/kubernetes/pki/apiserver.key
            //      - --feature-gates=EphemeralContainers=true,...                        <<--- WE'RE INSERTING SOMETHING LIKE THIS!
            //      image: neon-registry.node.local/kube-apiserver:v1.21.4
            //      imagePullPolicy: IfNotPresent
            //      livenessProbe:
            //        failureThreshold: 8
            //        httpGet:
            //          host: 100.64.0.2
            //          path: /livez
            //          port: 6443
            //          scheme: HTTPS
            //        initialDelaySeconds: 10
            //        periodSeconds: 10
            //        timeoutSeconds: 15
            //      name: kube-apiserver
            //      ...
            //
            // Note that Kublet will automatically restart the API server's static pod when it
            // notices that that static pod manifest has been modified.

            const string manifestPath = "/etc/kubernetes/manifests/kube-apiserver.yaml";

            foreach (var master in masterNodes)
            {
                master.InvokeIdempotent("setup/feature-gates",
                    () =>
                    {
                        controller.LogProgress(master, verb: "configure", message: "feature-gates");

                        var manifestText = master.DownloadText(manifestPath);
                        var manifest     = NeonHelper.YamlDeserialize<dynamic>(manifestText);
                        var spec         = manifest["spec"];
                        var containers   = spec["containers"];
                        var container    = containers[0];
                        var command      = (List<object>)container["command"];
                        var sbFeatures   = new StringBuilder();

                        foreach (var featureGate in clusterDefinition.FeatureGates)
                        {
                            sbFeatures.AppendWithSeparator($"{featureGate.Key}={NeonHelper.ToBoolString(featureGate.Value)}", ",");
                        }

                        // Search for a [--feature-gates] command line argument.  If one is present,
                        // we'll replace it, otherwise we'll append a new one.  We may see an
                        // existing option when setting up a ready-to-go cluster.

                        var featureGateOption = $"--feature-gates={sbFeatures}";
                        var existingArgIndex  = -1;

                        for (int i = 0; i < command.Count; i++)
                        {
                            var arg = (string)command[i];

                            if (arg.StartsWith("--feature-gates="))
                            {
                                existingArgIndex = i;
                                break;
                            }
                        }

                        if (existingArgIndex >= 0)
                        {
                            command[existingArgIndex] = featureGateOption;
                        }
                        else
                        {
                            command.Add(featureGateOption);
                        }

                        manifestText = NeonHelper.YamlSerialize(manifest);

                        master.UploadText(manifestPath, manifestText, permissions: "600", owner: "root");
                    });
            }
        }

        /// <summary>
        /// Configures the local workstation.
        /// </summary>
        /// <param name="controller">The setup controller.</param>
        /// <param name="firstMaster">The master node where the operation will be performed.</param>
        public static void ConfigureWorkstation(ISetupController controller, NodeSshProxy<NodeDefinition> firstMaster)
        {
            Covenant.Requires<ArgumentNullException>(controller != null, nameof(controller));
            Covenant.Requires<ArgumentNullException>(firstMaster != null, nameof(firstMaster));

            var readyToGoMode = controller.Get<ReadyToGoMode>(KubeSetupProperty.ReadyToGoMode);

            firstMaster.InvokeIdempotent($"{(readyToGoMode == ReadyToGoMode.Setup ? "ready-to-go" : "setup")}/workstation",
                (Action)(() =>
                {
                    controller.LogProgress(firstMaster, verb: "configure", message: "workstation");

                    var cluster        = controller.Get<ClusterProxy>(KubeSetupProperty.ClusterProxy);
                    var clusterLogin   = controller.Get<ClusterLogin>(KubeSetupProperty.ClusterLogin);
                    var kubeConfigPath = KubeHelper.KubeConfigPath;

                    // Update kubeconfig.

                    // $todo(marcusbooyah):
                    //
                    // This is hardcoding the kubeconfig to point to the first master.  Issue 
                    // https://github.com/nforgeio/neonKUBE/issues/888 will fix this by adding a proxy
                    // to neonDESKTOP and load balancing requests across the k8s api servers.

                    var configText = clusterLogin.SetupDetails.MasterFiles["/etc/kubernetes/admin.conf"].Text;

                    configText = configText.Replace("kubernetes-masters", $"{cluster.Definition.Masters.FirstOrDefault().Address}");

                    if (!File.Exists(kubeConfigPath))
                    {
                        File.WriteAllText(kubeConfigPath, configText);
                    }
                    else
                    {
                        // The user already has an existing kubeconfig, so we need
                        // to merge in the new config.

                        var newConfig      = NeonHelper.YamlDeserialize<KubeConfig>(configText);
                        var existingConfig = KubeHelper.Config;

                        // Remove any existing user, context, and cluster with the same names.
                        // Note that we're assuming that there's only one of each in the config
                        // we downloaded from the cluster.

                        var newCluster      = newConfig.Clusters.Single();
                        var newContext      = newConfig.Contexts.Single();
                        var newUser         = newConfig.Users.Single();
                        var existingCluster = existingConfig.GetCluster(newCluster.Name);
                        var existingContext = existingConfig.GetContext(newContext.Name);
                        var existingUser    = existingConfig.GetUser(newUser.Name);

                        if (existingConfig != null)
                        {
                            existingConfig.Clusters.Remove(existingCluster);
                        }

                        if (existingContext != null)
                        {
                            existingConfig.Contexts.Remove(existingContext);
                        }

                        if (existingUser != null)
                        {
                            existingConfig.Users.Remove(existingUser);
                        }

                        existingConfig.Clusters.Add(newCluster);
                        existingConfig.Contexts.Add(newContext);
                        existingConfig.Users.Add(newUser);

                        existingConfig.CurrentContext = newContext.Name;

                        KubeHelper.SetConfig(existingConfig);
                    }

                    if (readyToGoMode == ReadyToGoMode.Setup)
                    {
                        var configFile = Environment.GetEnvironmentVariable("KUBECONFIG").Split(';').Where(variable => variable.Contains("config")).FirstOrDefault();

                        var k8sClient = new KubernetesWithRetry(KubernetesClientConfiguration.BuildConfigFromConfigFile(configFile, currentContext: cluster.KubeContext.Name));

                        k8sClient.RetryPolicy =
                            new ExponentialRetryPolicy(
                                transientDetector:
                                    exception =>
                                    {
                                        var exceptionType = exception.GetType();

                                            // Exceptions like this happen when a API server connection can't be established
                                            // because the server isn't running or ready.

                                        if (exceptionType == typeof(HttpRequestException) && exception.InnerException != null && exception.InnerException.GetType() == typeof(SocketException))
                                        {
                                            return true;
                                        }

                                        if (exceptionType == typeof(HttpOperationException) && ((HttpOperationException)exception).Response.StatusCode == HttpStatusCode.Forbidden)
                                        {
                                            return true;
                                        }

                                        // This might be another variant of the check just above.  This looks like an SSL negotiation problem.

                                        if (exceptionType == typeof(HttpRequestException) && exception.InnerException != null && exception.InnerException.GetType() == typeof(IOException))
                                        {
                                            return true;
                                        }

                                        return false;
                                    },
                                    maxAttempts:          int.MaxValue,
                                    initialRetryInterval: TimeSpan.FromSeconds(1),
                                    maxRetryInterval:     TimeSpan.FromSeconds(5),
                                    timeout:              TimeSpan.FromMinutes(5));

                        controller[KubeSetupProperty.K8sClient] = k8sClient;
                    }
                }));
        }

        /// <summary>
        /// Installs the Calico CNI.
        /// </summary>
        /// <param name="controller">The setup controller.</param>
        /// <param name="master">The master node where the operation will be performed.</param>
        /// <returns>The tracking <see cref="Task"/>.</returns>
        public static async Task InstallCalicoCniAsync(ISetupController controller, NodeSshProxy<NodeDefinition> master)
        {
            await SyncContext.ClearAsync;

            Covenant.Requires<ArgumentNullException>(controller != null, nameof(controller));
            Covenant.Requires<ArgumentNullException>(master != null, nameof(master));

            var cluster = master.Cluster;
            var k8s     = GetK8sClient(controller);

            await master.InvokeIdempotentAsync("setup/cni",
                async () =>
                {
                    controller.LogProgress(master, verb: "setup", message: "calico");

                    var values = new Dictionary<string, object>();

                    values.Add("images.organization", KubeConst.LocalClusterRegistry);

                    if (cluster.HostingManager.HostingEnvironment == HostingEnvironment.Wsl2)
                    {
                        values.Add($"neonDesktop", $"true");
                        values.Add($"kubernetes.service.host", $"neon-desktop");
                        values.Add($"kubernetes.service.port", KubeNodePorts.KubeApiServer);
                    }

                    await master.InstallHelmChartAsync(controller, "calico", releaseName: "calico", @namespace: KubeNamespaces.KubeSystem, values: values);

                    // Wait for Calico and CoreDNS pods to report that they're running.
                    // We're going to wait a maximum of 300 seconds.

                    await NeonHelper.WaitForAsync(
                        async () =>
                        {
                            var pods = await k8s.ListPodForAllNamespacesAsync();

                            foreach (var pod in pods.Items)
                            {
                                if (pod.Status.Phase != "Running")
                                {
                                    if (pod.Metadata.Name.Contains("coredns") && pod.Status.Phase == "Pending")
                                    {
                                        master.SudoCommand("kubectl rollout restart --namespace kube-system deployment/coredns", RunOptions.LogOnErrorOnly);
                                    }

                                    await Task.Delay(5000);

                                    return false;
                                }
                            }

                            return true;
                        },
                        timeout:      clusterOpTimeout,
                        pollInterval: clusterOpPollInterval);
                    
                    await master.InvokeIdempotentAsync("setup/dnsutils",
                        async () =>
                        {
                            controller.LogProgress(master, verb: "setup", message: "dnsutils");

                            var pods = await k8s.CreateNamespacedPodAsync(
                                new V1Pod()
                                {
                                    Metadata = new V1ObjectMeta()
                                    {
                                        Name              = "dnsutils",
                                        NamespaceProperty = KubeNamespaces.NeonSystem
                                    },
                                    Spec = new V1PodSpec()
                                    {
                                        Containers = new List<V1Container>()
                                        {
                                            new V1Container()
                                            {
                                                Name            = "dnsutils",
                                                Image           = $"{KubeConst.LocalClusterRegistry}/kubernetes-e2e-test-images-dnsutils:{KubeVersions.DnsUtils}",
                                                Command         = new List<string>() {"sleep", "3600" },
                                                ImagePullPolicy = "IfNotPresent"
                                            }
                                        },
                                        RestartPolicy = "Always",
                                        Tolerations = new List<V1Toleration>()
                                        {
                                            { new V1Toleration() { Effect = "NoSchedule", OperatorProperty = "Exists" } },
                                            { new V1Toleration() { Effect = "NoExecute", OperatorProperty = "Exists" } }
                                        }
                                    }
                                }, 
                                KubeNamespaces.NeonSystem);
                        });

                    await NeonHelper.WaitForAsync(
                        async () =>
                        {
                            var result = master.SudoCommand($"kubectl exec -n {KubeNamespaces.NeonSystem} -t dnsutils -- nslookup kubernetes.default", RunOptions.LogOutput);

                            if (result.Success)
                            {
                                return await Task.FromResult(true);
                            }
                            else
                            {
                                master.SudoCommand("kubectl rollout restart --namespace kube-system deployment/coredns", RunOptions.LogOnErrorOnly);
                                await Task.Delay(5000);
                                return await Task.FromResult(false);
                            }
                        },
                        timeout:      clusterOpTimeout,
                        pollInterval: clusterOpPollInterval);

                    await k8s.DeleteNamespacedPodAsync("dnsutils", KubeNamespaces.NeonSystem);
                });
        }

        /// <summary>
        /// Uploads cluster related metadata to cluster nodes to <b>/etc/neonkube/metadata</b>
        /// </summary>
        /// <param name="controller">The setup controller.</param>
        /// <param name="node">The target cluster node.</param>
        /// <returns>The tracking <see cref="Task"/>.</returns>
        public static async Task ConfigureMetadataAsync(ISetupController controller, NodeSshProxy<NodeDefinition> node)
        {
            await SyncContext.ClearAsync;

            Covenant.Requires<ArgumentNullException>(controller != null, nameof(controller));
            Covenant.Requires<ArgumentNullException>(node != null, nameof(node));

            node.InvokeIdempotent("cluster-metadata",
                () =>
                {
                    node.UploadText(LinuxPath.Combine(KubeNodeFolders.Config, "metadata", "cluster-manifest.json"), NeonHelper.JsonSerialize(ClusterManifest, Formatting.Indented));
                });

            await Task.CompletedTask;
        }

        /// <summary>
        /// Configures pods to be schedule on masters when enabled.
        /// </summary>
        /// <param name="controller">The setup controller.</param>
        /// <param name="master">The master node where the operation will be performed.</param>
        /// <returns>The tracking <see cref="Task"/>.</returns>
        public static async Task ConfigureMasterTaintsAsync(ISetupController controller, NodeSshProxy<NodeDefinition> master)
        {
            await SyncContext.ClearAsync;

            Covenant.Requires<ArgumentNullException>(controller != null, nameof(controller));
            Covenant.Requires<ArgumentNullException>(master != null, nameof(master));

            var cluster = master.Cluster;
            var k8s     = GetK8sClient(controller);

            await master.InvokeIdempotentAsync("setup/kubernetes-master-taints",
                async () =>
                {
                    controller.LogProgress(master, verb: "configure", message: "master taints");

                    // The [kubectl taint] command looks like it can return a non-zero exit code.
                    // We'll ignore this.

                    if (cluster.Definition.Kubernetes.AllowPodsOnMasters.GetValueOrDefault())
                    {
                        var nodes = new V1NodeList();

                        await NeonHelper.WaitForAsync(
                           async () =>
                           {
                               nodes = await k8s.ListNodeAsync(labelSelector: "node-role.kubernetes.io/master=");
                               return nodes.Items.All(n => n.Status.Conditions.Any(c => c.Type == "Ready" && c.Status == "True"));
                           },
                           timeout:      TimeSpan.FromMinutes(5),
                           pollInterval: TimeSpan.FromSeconds(5));

                        foreach (var master in nodes.Items)
                        {
                            if (master.Spec.Taints == null)
                            {
                                continue;
                            }

                            var patch = new V1Node()
                            {
                                Spec = new V1NodeSpec()
                                {
                                    Taints = master.Spec.Taints.Where(t => t.Key != "node-role.kubernetes.io/master").ToList()
                                }
                            };

                            await k8s.PatchNodeAsync(new V1Patch(patch, V1Patch.PatchType.StrategicMergePatch), master.Metadata.Name);
                        }
                    }
                });
        }

        /// <summary>
        /// Installs the Kubernetes Metrics Server service.
        /// </summary>
        /// <param name="controller">The setup controller.</param>
        /// <param name="master">The master node where the operation will be performed.</param>
        /// <returns>The tracking <see cref="Task"/>.</returns>
        public static async Task InstallMetricsServerAsync(ISetupController controller, NodeSshProxy<NodeDefinition> master)
        {
            await SyncContext.ClearAsync;

            Covenant.Requires<ArgumentNullException>(controller != null, nameof(controller));
            Covenant.Requires<ArgumentNullException>(master != null, nameof(master));

            var cluster = master.Cluster;
            var k8s     = GetK8sClient(controller);

            await master.InvokeIdempotentAsync("setup/kubernetes-metrics-server",
                async () =>
                {
                    controller.LogProgress(master, verb: "setup", message: "metrics-server");

                    var values = new Dictionary<string, object>();

                    values.Add("image.organization", KubeConst.LocalClusterRegistry);

                    int i = 0;

                    foreach (var taint in await GetTaintsAsync(controller, NodeLabels.LabelMetrics, "true"))
                    {
                        values.Add($"tolerations[{i}].key", $"{taint.Key.Split("=")[0]}");
                        values.Add($"tolerations[{i}].effect", taint.Effect);
                        values.Add($"tolerations[{i}].operator", "Exists");
                        i++;
                    }

                    await master.InstallHelmChartAsync(controller, "metrics-server", releaseName: "metrics-server", @namespace: KubeNamespaces.KubeSystem, values: values);
                });

            await master.InvokeIdempotentAsync("setup/kubernetes-metrics-server-ready",
                async () =>
                {
                    controller.LogProgress(master, verb: "wait for", message: "metrics-server");

                    await k8s.WaitForDeploymentAsync("kube-system", "metrics-server", timeout: clusterOpTimeout, pollInterval: clusterOpPollInterval);
                });
        }

        /// <summary>
        /// Installs Istio.
        /// </summary>
        /// <param name="controller">The setup controller.</param>
        /// <param name="master">The master node where the operation will be performed.</param>
        /// <returns>The tracking <see cref="Task"/>.</returns>
        public static async Task InstallIstioAsync(ISetupController controller, NodeSshProxy<NodeDefinition> master)
        {
            await SyncContext.ClearAsync;

            Covenant.Requires<ArgumentNullException>(controller != null, nameof(controller));
            Covenant.Requires<ArgumentNullException>(master != null, nameof(master));

            var cluster       = controller.Get<ClusterProxy>(KubeSetupProperty.ClusterProxy);
            var clusterLogin  = controller.Get<ClusterLogin>(KubeSetupProperty.ClusterLogin);
            var k8s           = GetK8sClient(controller);
            var clusterAdvice = controller.Get<KubeClusterAdvice>(KubeSetupProperty.ClusterAdvice);
            var ingressAdvice = clusterAdvice.GetServiceAdvice(KubeClusterAdvice.IstioIngressGateway);
            var proxyAdvice   = clusterAdvice.GetServiceAdvice(KubeClusterAdvice.IstioProxy);
            var readyToGoMode = controller.Get<ReadyToGoMode>(KubeSetupProperty.ReadyToGoMode);

            await master.InvokeIdempotentAsync("setup/ingress-namespace",
                async () =>
                {
                    await k8s.CreateNamespaceAsync(new V1Namespace()
                    {
                        Metadata = new V1ObjectMeta()
                        {
                            Name = KubeNamespaces.NeonIngress
                        }
                    });
                });

            await master.InvokeIdempotentAsync("setup/ingress",
                async () =>
                {
                    controller.LogProgress(master, verb: "setup", message: "ingress");

                    var values = new Dictionary<string, object>();

                    values.Add("cluster.name", clusterLogin.ClusterDefinition.Name);
                    values.Add("cluster.domain", clusterLogin.ClusterDefinition.Domain);

                    var i      = 0;
                    foreach (var rule in master.Cluster.Definition.Network.IngressRules)
                    {
                        values.Add($"nodePorts[{i}].name", $"{rule.Name}");
                        values.Add($"nodePorts[{i}].protocol", $"{rule.Protocol.ToString().ToUpper()}");
                        values.Add($"nodePorts[{i}].port", rule.ExternalPort);
                        values.Add($"nodePorts[{i}].targetPort", rule.TargetPort);
                        values.Add($"nodePorts[{i}].nodePort", rule.NodePort);
                        i++;
                    }

                    values.Add($"resources.ingress.limits.cpu", $"{ToSiString(ingressAdvice.PodCpuLimit)}");
                    values.Add($"resources.ingress.limits.memory", $"{ToSiString(ingressAdvice.PodMemoryLimit)}");
                    values.Add($"resources.ingress.requests.cpu", $"{ToSiString(ingressAdvice.PodCpuRequest)}");
                    values.Add($"resources.ingress.requests.memory", $"{ToSiString(ingressAdvice.PodMemoryRequest)}");

                    values.Add($"resources.proxy.limits.cpu", $"{ToSiString(proxyAdvice.PodCpuLimit)}");
                    values.Add($"resources.proxy.limits.memory", $"{ToSiString(proxyAdvice.PodMemoryLimit)}");
                    values.Add($"resources.proxy.requests.cpu", $"{ToSiString(proxyAdvice.PodCpuRequest)}");
                    values.Add($"resources.proxy.requests.memory", $"{ToSiString(proxyAdvice.PodMemoryRequest)}");

                    await master.InstallHelmChartAsync(controller, "istio", releaseName: "neon-ingress", @namespace: KubeNamespaces.NeonIngress, values: values);
                });

            await master.InvokeIdempotentAsync("setup/ingress-ready",
                async () =>
                {
                    controller.LogProgress(master, verb: "wait for", message: "istio");

                    await NeonHelper.WaitAllAsync(
                        new List<Task>()
                        {
                            k8s.WaitForDeploymentAsync(KubeNamespaces.NeonIngress, "istio-operator", timeout: clusterOpTimeout, pollInterval: clusterOpPollInterval),
                            k8s.WaitForDeploymentAsync(KubeNamespaces.NeonIngress, "istiod", timeout: clusterOpTimeout, pollInterval: clusterOpPollInterval),
                            k8s.WaitForDaemonsetAsync(KubeNamespaces.NeonIngress, "istio-ingressgateway", timeout: clusterOpTimeout, pollInterval: clusterOpPollInterval),
                            k8s.WaitForDaemonsetAsync(KubeNamespaces.KubeSystem, "istio-cni-node", timeout: clusterOpTimeout, pollInterval: clusterOpPollInterval),
                        });
                });

            if (readyToGoMode == ReadyToGoMode.Setup)
            {
                await master.InvokeIdempotentAsync("ready-to-go/neoncluster-gateway",
                async () =>
                {
                    var gateway = await k8s.GetNamespacedCustomObjectAsync<Gateway>(KubeNamespaces.NeonIngress, "neoncluster-gateway");
                    var regexPattern = "[a-z0-9]+.neoncluster.io";
                    var servers      = new List<Server>();

                    foreach (var server in gateway.Spec.Servers)
                    {
                        var hosts = new List<string>();

                        foreach (var host in server.Hosts)
                        {
                            hosts.Add(Regex.Replace(host, regexPattern, cluster.Definition.Domain));
                        }
                        server.Hosts = hosts;
                    }

                    await k8s.ReplaceNamespacedCustomObjectAsync<Gateway>(gateway, KubeNamespaces.NeonIngress, gateway.Name());
                });
            }
        }

        /// <summary>
        /// Installs Cert Manager.
        /// </summary>
        /// <param name="controller">The setup controller.</param>
        /// <param name="master">The master node where the operation will be performed.</param>
        /// <returns>The tracking <see cref="Task"/>.</returns>
        public static async Task InstallCertManagerAsync(ISetupController controller, NodeSshProxy<NodeDefinition> master)
        {
            await SyncContext.ClearAsync;

            Covenant.Requires<ArgumentNullException>(controller != null, nameof(controller));
            Covenant.Requires<ArgumentNullException>(master != null, nameof(master));

            var cluster            = controller.Get<ClusterProxy>(KubeSetupProperty.ClusterProxy);
            var clusterLogin       = controller.Get<ClusterLogin>(KubeSetupProperty.ClusterLogin);
            var k8s                = GetK8sClient(controller);
            var readyToGoMode      = controller.Get<ReadyToGoMode>(KubeSetupProperty.ReadyToGoMode);
            var clusterAdvice      = controller.Get<KubeClusterAdvice>(KubeSetupProperty.ClusterAdvice);
            var serviceAdvice      = clusterAdvice.GetServiceAdvice(KubeClusterAdvice.CertManager);
            var ingressAdvice      = clusterAdvice.GetServiceAdvice(KubeClusterAdvice.IstioIngressGateway);
            var proxyAdvice        = clusterAdvice.GetServiceAdvice(KubeClusterAdvice.IstioProxy);
            var hostingEnvironment = controller.Get<HostingEnvironment>(KubeSetupProperty.HostingEnvironment);

            await master.InvokeIdempotentAsync("setup/cert-manager",
                async () =>
                {
                    controller.LogProgress(master, verb: "setup", message: "cert-manager");

                    var values = new Dictionary<string, object>();

                    values.Add("image.organization", KubeConst.LocalClusterRegistry);
                    values.Add($"prometheus.servicemonitor.enabled", serviceAdvice.MetricsEnabled ?? clusterAdvice.MetricsEnabled);
                    values.Add($"prometheus.servicemonitor.interval", serviceAdvice.MetricsInterval ?? clusterAdvice.MetricsInterval);

                    int i = 0;

                    foreach (var taint in await GetTaintsAsync(controller, NodeLabels.LabelIngress, "true"))
                    {
                        values.Add($"tolerations[{i}].key", $"{taint.Key.Split("=")[0]}");
                        values.Add($"tolerations[{i}].effect", taint.Effect);
                        values.Add($"tolerations[{i}].operator", "Exists");
                        i++;
                    }

                    await master.InstallHelmChartAsync(controller, "cert-manager", releaseName: "cert-manager", @namespace: KubeNamespaces.NeonIngress, values: values);

                });


            await master.InvokeIdempotentAsync("setup/cert-manager-ready",
                async () =>
                {
                    controller.LogProgress(master, verb: "wait for", message: "cert-manager");

                    await NeonHelper.WaitAllAsync(
                        new List<Task>()
                        {
                            k8s.WaitForDeploymentAsync(KubeNamespaces.NeonIngress, "cert-manager", timeout: clusterOpTimeout, pollInterval: clusterOpPollInterval),
                            k8s.WaitForDeploymentAsync(KubeNamespaces.NeonIngress, "cert-manager-cainjector", timeout: clusterOpTimeout, pollInterval: clusterOpPollInterval),
                            k8s.WaitForDeploymentAsync(KubeNamespaces.NeonIngress, "cert-manager-webhook", timeout: clusterOpTimeout, pollInterval: clusterOpPollInterval),
                        });
                });

            await master.InvokeIdempotentAsync("setup/neon-acme",
                async () =>
                {
                    controller.LogProgress(master, verb: "setup", message: "neon-acme");
                    
                    var clusterLogin  = controller.Get<ClusterLogin>(KubeSetupProperty.ClusterLogin);
                    var readyToGoMode = controller.Get<ReadyToGoMode>(KubeSetupProperty.ReadyToGoMode);
                    var values        = new Dictionary<string, object>();

                    values.Add("image.organization", KubeConst.LocalClusterRegistry);
                    values.Add("image.tag", KubeVersions.NeonKubeContainerImageTag);
                    values.Add("cluster.name", clusterLogin.ClusterDefinition.Name);
                    values.Add("cluster.domain", clusterLogin.ClusterDefinition.Domain);

                    int i = 0;

                    foreach (var taint in await GetTaintsAsync(controller, NodeLabels.LabelIngress, "true"))
                    {
                        values.Add($"tolerations[{i}].key", $"{taint.Key.Split("=")[0]}");
                        values.Add($"tolerations[{i}].effect", taint.Effect);
                        values.Add($"tolerations[{i}].operator", "Exists");
                        i++;
                    }

                    await master.InstallHelmChartAsync(controller, "neon-acme", releaseName: "neon-acme", @namespace: KubeNamespaces.NeonIngress, values: values);

                });

            if (readyToGoMode == ReadyToGoMode.Setup)
            {
                await master.InvokeIdempotentAsync("ready-to-go/cluster-cert",
                    async () =>
                    {
                        controller.LogProgress(master, verb: "ready-to-go", message: "renew cluster cert");

                        var cert = await k8s.GetNamespacedCustomObjectAsync<Certificate>(KubeNamespaces.NeonIngress, "neon-cluster-certificate");

                        cert.Spec.CommonName = clusterLogin.ClusterDefinition.Domain;
                        cert.Spec.DnsNames   = new List<string>()
                        {
                            $"{clusterLogin.ClusterDefinition.Domain}",
                            $"*.{clusterLogin.ClusterDefinition.Domain}"
                        };

                        await k8s.ReplaceNamespacedCustomObjectAsync<Certificate>(cert, KubeNamespaces.NeonIngress, cert.Name());

            });
            }
        }

        /// <summary>
        /// Configures the root Kubernetes user.
        /// </summary>
        /// <param name="controller">The setup controller.</param>
        /// <param name="master">The master node where the operation will be performed.</param>
        /// <returns>The tracking <see cref="Task"/>.</returns>
        public static async Task CreateRootUserAsync(ISetupController controller, NodeSshProxy<NodeDefinition> master)
        {
            await SyncContext.ClearAsync;

            Covenant.Requires<ArgumentNullException>(controller != null, nameof(controller));
            Covenant.Requires<ArgumentNullException>(master != null, nameof(master));

            await master.InvokeIdempotentAsync("setup/root-user",
                async () =>
                {
                    controller.LogProgress(master, verb: "create", message: "root user");

                    var userYaml =
$@"
apiVersion: v1
kind: ServiceAccount
metadata:
  name: {KubeConst.RootUser}-user
  namespace: kube-system
---
apiVersion: rbac.authorization.k8s.io/v1
kind: ClusterRoleBinding
metadata:
  name: {KubeConst.RootUser}-user
roleRef:
  apiGroup: rbac.authorization.k8s.io
  kind: ClusterRole
  name: cluster-admin
subjects:
- kind: ServiceAccount
  name: {KubeConst.RootUser}-user
  namespace: kube-system
- kind: Group
  apiGroup: rbac.authorization.k8s.io
  name: superadmin
";
                    master.KubectlApply(userYaml, RunOptions.FaultOnError);

                    await Task.CompletedTask;
                });
        }

        /// <summary>
        /// Generates a dashboard certificate.
        /// </summary>
        /// <param name="controller">The setup controller.</param>
        /// <param name="master">The master node where the operation will be performed.</param>
        /// <returns>The generated certificate.</returns>
        public static TlsCertificate GenerateDashboardCert(ISetupController controller, NodeSshProxy<NodeDefinition> master)
        {
            var cluster       = controller.Get<ClusterProxy>(KubeSetupProperty.ClusterProxy);
            var clusterLogin  = controller.Get<ClusterLogin>(KubeSetupProperty.ClusterLogin);

            // We're going to tie the custom certificate to the IP addresses
            // of the master nodes only.  This means that only these nodes
            // can accept the traffic and also that we'd need to regenerate
            // the certificate if we add/remove a master node.
            //
            // Here's the tracking task:
            //
            //      https://github.com/nforgeio/neonKUBE/issues/441

            var masterAddresses = new List<string>();

            foreach (var masterNode in cluster.Masters)
            {
                masterAddresses.Add(masterNode.Address.ToString());
            }

            var utcNow     = DateTime.UtcNow;
            var utc10Years = utcNow.AddYears(10);

            var certificate = TlsCertificate.CreateSelfSigned(
                hostnames: masterAddresses,
                validDays: (int)(utc10Years - utcNow).TotalDays,
                issuedBy:  "kubernetes-dashboard");

            return certificate;
        }

        /// <summary>
        /// Configures the root Kubernetes user.
        /// </summary>
        /// <param name="controller">The setup controller.</param>
        /// <param name="master">The master node where the operation will be performed.</param>
        /// <returns>The tracking <see cref="Task"/>.</returns>
        public static async Task InstallKubeDashboardAsync(ISetupController controller, NodeSshProxy<NodeDefinition> master)
        {
            await SyncContext.ClearAsync;

            Covenant.Requires<ArgumentNullException>(controller != null, nameof(controller));
            Covenant.Requires<ArgumentNullException>(master != null, nameof(master));

            var cluster       = controller.Get<ClusterProxy>(KubeSetupProperty.ClusterProxy);
            var clusterLogin  = controller.Get<ClusterLogin>(KubeSetupProperty.ClusterLogin);
            var k8s           = GetK8sClient(controller);
            var readyToGoMode = controller.Get<ReadyToGoMode>(KubeSetupProperty.ReadyToGoMode);
            var clusterAdvice = controller.Get<KubeClusterAdvice>(KubeSetupProperty.ClusterAdvice);
            var serviceAdvice = clusterAdvice.GetServiceAdvice(KubeClusterAdvice.KubernetesDashboard);

            await master.InvokeIdempotentAsync("setup/kube-dashboard",
                async () =>
                {
                    controller.LogProgress(master, verb: "setup", message: "kubernetes dashboard");

                    var values = new Dictionary<string, object>();

                    values.Add("replicas", serviceAdvice.ReplicaCount);
                    values.Add("cluster.name", cluster.Definition.Name);
                    values.Add("settings.clusterName", cluster.Definition.Name);
                    values.Add("cluster.domain", cluster.Definition.Domain);
                    values.Add("ingress.subdomain", ClusterDomain.KubernetesDashboard);
                    values.Add($"metricsScraper.enabled", serviceAdvice.MetricsEnabled ?? clusterAdvice.MetricsEnabled);
                    values.Add($"metricsScraper.interval", serviceAdvice.MetricsInterval ?? clusterAdvice.MetricsInterval);

                    await master.InstallHelmChartAsync(controller, "kubernetes-dashboard", releaseName: "kubernetes-dashboard", @namespace: KubeNamespaces.NeonSystem, values: values, progressMessage: "kubernetes-dashboard");

                });

            if (readyToGoMode == ReadyToGoMode.Setup)
            {
                await master.InvokeIdempotentAsync("ready-to-go/k8s-ingress",
                    async () =>
                    {
                        controller.LogProgress(master, verb: "ready-to-go", message: "update k8s ingress");

                        var virtualService = await k8s.GetNamespacedCustomObjectAsync<VirtualService>(KubeNamespaces.NeonIngress, "k8s-dashboard-virtual-service");

                        virtualService.Spec.Hosts =
                            new List<string>()
                            {
                                $"{ClusterDomain.KubernetesDashboard}.{cluster.Definition.Domain}"
                            };

                        await k8s.ReplaceNamespacedCustomObjectAsync<VirtualService>(virtualService, KubeNamespaces.NeonIngress, virtualService.Name());
                    });
            }
        }

        /// <summary>
        /// Adds the node taints.
        /// </summary>
        /// <param name="controller">The setup controller.</param>
        /// <returns>The tracking <see cref="Task"/>.</returns>
        public static async Task TaintNodesAsync(ISetupController controller)
        {
            await SyncContext.ClearAsync;

            Covenant.Requires<ArgumentNullException>(controller != null, nameof(controller));

            var cluster = controller.Get<ClusterProxy>(KubeSetupProperty.ClusterProxy);
            var master  = cluster.FirstMaster;

            await master.InvokeIdempotentAsync("setup/taint-nodes",
                async () =>
                {
                    controller.LogProgress(master, verb: "taint", message: "nodes");

                    try
                    {
                        // Generate a Bash script we'll submit to the first master
                        // that initializes the taints for all nodes.

                        var sbScript = new StringBuilder();
                        var sbArgs = new StringBuilder();

                        sbScript.AppendLineLinux("#!/bin/bash");

                        foreach (var node in cluster.Nodes)
                        {
                            var taintDefinitions = new List<string>();

                            if (node.Metadata.IsWorker)
                            {
                                // Kubernetes doesn't set the role for worker nodes so we'll do that here.

                                taintDefinitions.Add("kubernetes.io/role=worker");
                            }

                            taintDefinitions.Add($"{NodeLabels.LabelDatacenter}={GetLabelValue(cluster.Definition.Datacenter.ToLowerInvariant())}");
                            taintDefinitions.Add($"{NodeLabels.LabelEnvironment}={GetLabelValue(cluster.Definition.Environment.ToString().ToLowerInvariant())}");

                            if (node.Metadata.Taints != null)
                            {
                                foreach (var taint in node.Metadata.Taints)
                                {
                                    sbScript.AppendLine();
                                    sbScript.AppendLineLinux($"kubectl taint nodes {node.Name} {taint}");
                                }
                            }
                        }

                        master.SudoCommand(CommandBundle.FromScript(sbScript));
                    }
                    finally
                    {
                        master.Status = string.Empty;
                    }

                    await Task.CompletedTask;
                });
        }

        /// <summary>
        /// Deploy Kiali.
        /// </summary>
        /// <param name="controller">The setup controller.</param>
        /// <param name="master">The master node where the operation will be performed.</param>
        /// <returns>The tracking <see cref="Task"/>.</returns>
        private static async Task InstallKialiAsync(ISetupController controller, NodeSshProxy<NodeDefinition> master)
        {
            await SyncContext.ClearAsync;

            Covenant.Requires<ArgumentNullException>(controller != null, nameof(controller));
            Covenant.Requires<ArgumentNullException>(master != null, nameof(master));

            var cluster = controller.Get<ClusterProxy>(KubeSetupProperty.ClusterProxy);
            var readyToGoMode = controller.Get<ReadyToGoMode>(KubeSetupProperty.ReadyToGoMode);

            var k8s = GetK8sClient(controller);

            await master.InvokeIdempotentAsync("setup/kiali",
                async () =>
                {
                    controller.LogProgress(master, verb: "setup", message: "kaili");

                    var values = new Dictionary<string, object>();

                    var secret = await k8s.ReadNamespacedSecretAsync(KubeConst.DexSecret, KubeNamespaces.NeonSystem);

                    values.Add("oidc.secret", Encoding.UTF8.GetString(secret.Data["KUBERNETES_CLIENT_SECRET"]));
                    values.Add("image.operator.organization", KubeConst.LocalClusterRegistry);
                    values.Add("image.operator.repository", "kiali-kiali-operator");
                    values.Add("image.kiali.organization", KubeConst.LocalClusterRegistry);
                    values.Add("image.kiali.repository", "kiali-kiali");
                    values.Add("cluster.name", cluster.Definition.Name);
                    values.Add("cluster.domain", cluster.Definition.Domain);
                    values.Add("ingress.subdomain", ClusterDomain.Kiali);
                    values.Add("grafanaPassword", NeonHelper.GetCryptoRandomPassword(20));
                    
                    int i = 0;
                    foreach (var taint in await GetTaintsAsync(controller, NodeLabels.LabelIstio, "true"))
                    {
                        values.Add($"tolerations[{i}].key", $"{taint.Key.Split("=")[0]}");
                        values.Add($"tolerations[{i}].effect", taint.Effect);
                        values.Add($"tolerations[{i}].operator", "Exists");
                        i++;
                    }

                    await master.InstallHelmChartAsync(controller, "kiali", releaseName: "kiali-operator", @namespace: KubeNamespaces.NeonSystem, values: values);
                });

            await master.InvokeIdempotentAsync("setup/kiali-ready",
                async () =>
                {
                    controller.LogProgress(master, verb: "wait for", message: "kaili");

                    await NeonHelper.WaitAllAsync(
                        new List<Task>()
                        {
                            k8s.WaitForDeploymentAsync(KubeNamespaces.NeonSystem, "kiali-operator", timeout: clusterOpTimeout, pollInterval: clusterOpPollInterval),
                            k8s.WaitForDeploymentAsync(KubeNamespaces.NeonSystem, "kiali", timeout: clusterOpTimeout, pollInterval: clusterOpPollInterval)
                        });
                });

            if (readyToGoMode == ReadyToGoMode.Setup)
            {
                await master.InvokeIdempotentAsync("ready-to-go/kiali-ingress",
                    async () =>
                    {
                        controller.LogProgress(master, verb: "ready-to-go", message: "update kiali ingress");
                        
                        var virtualService = await k8s.GetNamespacedCustomObjectAsync<VirtualService>(KubeNamespaces.NeonIngress, "kiali-dashboard-virtual-service");

                        virtualService.Spec.Hosts =
                            new List<string>()
                            {
                                $"{ClusterDomain.Kiali}.{cluster.Definition.Domain}"
                            };

                        await k8s.ReplaceNamespacedCustomObjectAsync<VirtualService>(virtualService, KubeNamespaces.NeonIngress, virtualService.Name());
                    });

                await master.InvokeIdempotentAsync("ready-to-go/kiali-crd-config",
                    async () =>
                    {
                        controller.LogProgress(master, verb: "ready-to-go", message: "update kiali crd config");

                        var kiali = await k8s.GetNamespacedCustomObjectAsync<Kiali>(KubeNamespaces.NeonSystem, "kiali");

                        kiali.Spec["auth"]["openid"]["issuer_uri"] = $"https://{ClusterDomain.Sso}.{cluster.Definition.Domain}";
                        kiali.Spec["external_services"]["grafana"]["url"] = $"https://{ClusterDomain.Grafana}.{cluster.Definition.Domain}";

                        await k8s.ReplaceNamespacedCustomObjectAsync(kiali, KubeNamespaces.NeonSystem, kiali.Name());
                    });
            }
        }

        /// <summary>
        /// Some initial kubernetes configuration.
        /// </summary>
        /// <param name="controller">The setup controller.</param>
        /// <param name="master">The master node where the operation will be performed.</param>
        /// <returns>The tracking <see cref="Task"/>.</returns>
        public static async Task KubeSetupAsync(ISetupController controller, NodeSshProxy<NodeDefinition> master)
        {
            await SyncContext.ClearAsync;

            Covenant.Requires<ArgumentNullException>(controller != null, nameof(controller));
            Covenant.Requires<ArgumentNullException>(master != null, nameof(master));

            await master.InvokeIdempotentAsync("setup/initial-kubernetes", async
                () =>
                {
                    controller.LogProgress(master, verb: "setup", message: "kubernetes");

                    await master.InstallHelmChartAsync(controller, "cluster-setup");
                });
        }

        /// <summary>
        /// Installs the Node Problem Detector.
        /// </summary>
        /// <param name="controller">The setup controller.</param>
        /// <param name="master">The master node where the operation will be performed.</param>
        /// <returns>The tracking <see cref="Task"/>.</returns>
        public static async Task InstallNodeProblemDetectorAsync(ISetupController controller, NodeSshProxy<NodeDefinition> master)
        {
            await SyncContext.ClearAsync;

            Covenant.Requires<ArgumentNullException>(controller != null, nameof(controller));
            Covenant.Requires<ArgumentNullException>(master != null, nameof(master));

            var cluster       = controller.Get<ClusterProxy>(KubeSetupProperty.ClusterProxy);
            var k8s           = GetK8sClient(controller);
            var clusterAdvice = controller.Get<KubeClusterAdvice>(KubeSetupProperty.ClusterAdvice);
            var serviceAdvice = clusterAdvice.GetServiceAdvice(KubeClusterAdvice.NodeProblemDetector);

            var values = new Dictionary<string, object>();

            values.Add("cluster.name", cluster.Definition.Name);
            values.Add("cluster.domain", cluster.Definition.Domain);
            values.Add($"metrics.serviceMonitor.enabled", serviceAdvice.MetricsEnabled ?? clusterAdvice.MetricsEnabled);
            values.Add($"metrics.serviceMonitor.interval", serviceAdvice.MetricsInterval ?? clusterAdvice.MetricsInterval);

            await master.InvokeIdempotentAsync("setup/node-problem-detector",
                async () =>
                {
                    await master.InstallHelmChartAsync(controller, "node-problem-detector", releaseName: "node-problem-detector", @namespace: KubeNamespaces.NeonSystem);
                });

            await master.InvokeIdempotentAsync("setup/node-problem-detector-ready",
                async () =>
                {
                    await k8s.WaitForDaemonsetAsync(KubeNamespaces.NeonSystem, "node-problem-detector", timeout: clusterOpTimeout, pollInterval: clusterOpPollInterval);
                });
        }

        /// <summary>
        /// Installs OpenEBS.
        /// </summary>
        /// <param name="controller">The setup controller.</param>
        /// <param name="master">The master node where the operation will be performed.</param>
        /// <returns>The tracking <see cref="Task"/>.</returns>
        public static async Task InstallOpenEbsAsync(ISetupController controller, NodeSshProxy<NodeDefinition> master)
        {
            await SyncContext.ClearAsync;

            Covenant.Requires<ArgumentNullException>(controller != null, nameof(controller));
            Covenant.Requires<ArgumentNullException>(master != null, nameof(master));

            var cluster                = controller.Get<ClusterProxy>(KubeSetupProperty.ClusterProxy);
            var clusterAdvice          = controller.Get<KubeClusterAdvice>(KubeSetupProperty.ClusterAdvice);
            var apiServerAdvice        = clusterAdvice.GetServiceAdvice(KubeClusterAdvice.OpenEbsApiServer);
            var provisionerAdvice      = clusterAdvice.GetServiceAdvice(KubeClusterAdvice.OpenEbsProvisioner);
            var localPvAdvice          = clusterAdvice.GetServiceAdvice(KubeClusterAdvice.OpenEbsLocalPvProvisioner);
            var snapshotOperatorAdvice = clusterAdvice.GetServiceAdvice(KubeClusterAdvice.OpenEbsSnapshotOperator);
            var ndmOperatorAdvice      = clusterAdvice.GetServiceAdvice(KubeClusterAdvice.OpenEbsNdmOperator);
            var webhookAdvice          = clusterAdvice.GetServiceAdvice(KubeClusterAdvice.OpenEbsWebhook);

            await master.InvokeIdempotentAsync("setup/openebs-all",
                async () =>
                {
                    controller.LogProgress(master, verb: "setup", message: "openebs");

                    await master.InvokeIdempotentAsync("setup/openebs",
                        async () =>
                        {
                            controller.LogProgress(master, verb: "setup", message: "openebs-base");

                            var values = new Dictionary<string, object>();

                            values.Add("apiserver.image.organization", KubeConst.LocalClusterRegistry);
                            values.Add("helper.image.organization", KubeConst.LocalClusterRegistry);
                            values.Add("localprovisioner.image.organization", KubeConst.LocalClusterRegistry);
                            values.Add("policies.monitoring.image.organization", KubeConst.LocalClusterRegistry);
                            values.Add("snapshotOperator.controller.image.organization", KubeConst.LocalClusterRegistry);
                            values.Add("snapshotOperator.provisioner.image.organization", KubeConst.LocalClusterRegistry);
                            values.Add("provisioner.image.organization", KubeConst.LocalClusterRegistry);
                            values.Add("ndm.image.organization", KubeConst.LocalClusterRegistry);
                            values.Add("ndmOperator.image.organization", KubeConst.LocalClusterRegistry);
                            values.Add("webhook.image.organization", KubeConst.LocalClusterRegistry);
                            values.Add("jiva.image.organization", KubeConst.LocalClusterRegistry);

                            values.Add($"apiserver.replicas", apiServerAdvice.ReplicaCount);
                            values.Add($"provisioner.replicas", provisionerAdvice.ReplicaCount);
                            values.Add($"localprovisioner.replicas", localPvAdvice.ReplicaCount);
                            values.Add($"snapshotOperator.replicas", snapshotOperatorAdvice.ReplicaCount);
                            values.Add($"ndmOperator.replicas", ndmOperatorAdvice.ReplicaCount);
                            values.Add($"webhook.replicas", webhookAdvice.ReplicaCount);
                            values.Add($"serviceMonitor.interval", clusterAdvice.MetricsInterval);

                            await master.InstallHelmChartAsync(controller, "openebs", releaseName: "openebs", values: values, @namespace: KubeNamespaces.NeonStorage);
                        });

                    switch (cluster.Definition.OpenEbs.Engine)
                    {
                        case OpenEbsEngine.cStor:

                            await DeployOpenEbsWithcStor(controller, master);
                            break;

                        case OpenEbsEngine.HostPath:
                        case OpenEbsEngine.Jiva:
                            
                            await WaitForOpenEbsReady(controller, master);
                            break;

                        default:
                        case OpenEbsEngine.Default:
                        case OpenEbsEngine.Mayastor:

                            throw new NotImplementedException($"[{cluster.Definition.OpenEbs.Engine}]");
                    }
                });
        }

        /// <summary>
        /// Deploys OpenEBS using the cStor engine.
        /// </summary>
        /// <param name="controller">The setup controller.</param>
        /// <param name="master">The master node where the operation will be performed.</param>
        /// <returns>The tracking <see cref="Task"/>.</returns>
        private static async Task DeployOpenEbsWithcStor(ISetupController controller, NodeSshProxy<NodeDefinition> master)
        {
            await SyncContext.ClearAsync;

            var cluster = controller.Get<ClusterProxy>(KubeSetupProperty.ClusterProxy);
            var k8s     = GetK8sClient(controller);

            await master.InvokeIdempotentAsync("setup/openebs-cstor",
                async () =>
                {
                    controller.LogProgress(master, verb: "setup", message: "openebs-cstor");

                    var values = new Dictionary<string, object>();

                    values.Add("cspcOperator.image.organization", KubeConst.LocalClusterRegistry);
                    values.Add("cspcOperator.poolManager.image.organization", KubeConst.LocalClusterRegistry);
                    values.Add("cspcOperator.cstorPool.image.organization", KubeConst.LocalClusterRegistry);
                    values.Add("cspcOperator.cstorPoolExporter.image.organization", KubeConst.LocalClusterRegistry);

                    values.Add("cvcOperator.image.organization", KubeConst.LocalClusterRegistry);
                    values.Add("cvcOperator.target.image.organization", KubeConst.LocalClusterRegistry);
                    values.Add("cvcOperator.volumeMgmt.image.organization", KubeConst.LocalClusterRegistry);
                    values.Add("cvcOperator.volumeExporter.image.organization", KubeConst.LocalClusterRegistry);

                    values.Add("csiController.resizer.image.organization", KubeConst.LocalClusterRegistry);
                    values.Add("csiController.snapshotter.image.organization", KubeConst.LocalClusterRegistry);
                    values.Add("csiController.snapshotController.image.organization", KubeConst.LocalClusterRegistry);
                    values.Add("csiController.attacher.image.organization", KubeConst.LocalClusterRegistry);
                    values.Add("csiController.provisioner.image.organization", KubeConst.LocalClusterRegistry);
                    values.Add("csiController.driverRegistrar.image.organization", KubeConst.LocalClusterRegistry);

                    values.Add("cstorCSIPlugin.image.organization", KubeConst.LocalClusterRegistry);

                    values.Add("csiNode.driverRegistrar.image.organization", KubeConst.LocalClusterRegistry);

                    values.Add("admissionServer.image.organization", KubeConst.LocalClusterRegistry);

                    await master.InstallHelmChartAsync(controller, "openebs-cstor-operator", releaseName: "openebs-cstor", values: values, @namespace: KubeNamespaces.NeonStorage);
                });

            await WaitForOpenEbsReady(controller, master);

            controller.LogProgress(master, verb: "setup", message: "openebs-pool");

            await master.InvokeIdempotentAsync("setup/openebs-pool",
                async () =>
                {
                    var cStorPoolCluster = new V1CStorPoolCluster()
                    {
                        Metadata = new V1ObjectMeta()
                        {
                            Name              = "cspc-stripe",
                            NamespaceProperty = KubeNamespaces.NeonStorage
                        },
                        Spec = new V1CStorPoolClusterSpec()
                        {
                            Pools = new List<V1CStorPoolSpec>()
                        }
                    };

                    var blockDevices = await k8s.ListNamespacedCustomObjectAsync<V1CStorBlockDeviceList>(KubeNamespaces.NeonStorage);
                    
                    foreach (var node in cluster.Definition.Nodes)
                    {
                        if (blockDevices.Items.Any(device => device.Spec.NodeAttributes.GetValueOrDefault("nodeName") == node.Name))
                        {
                            var pool = new V1CStorPoolSpec()
                            {
                                NodeSelector = new Dictionary<string, string>()
                                {
                                    { "kubernetes.io/hostname", node.Name }
                                },
                                DataRaidGroups = new List<V1CStorDataRaidGroup>()
                                {
                                    new V1CStorDataRaidGroup()
                                    {
                                        BlockDevices = new List<V1CStorBlockDeviceRef>()
                                    }
                                },
                                PoolConfig = new V1CStorPoolConfig()
                                {
                                    DataRaidGroupType = DataRaidGroupType.Stripe,
                                    Tolerations = new List<V1Toleration>()
                                    {
                                        { new V1Toleration() { Effect = "NoSchedule", OperatorProperty = "Exists" } },
                                        { new V1Toleration() { Effect = "NoExecute", OperatorProperty = "Exists" } }
                                    }
                                }
                            };

                            foreach (var device in blockDevices.Items.Where(device => device.Spec.NodeAttributes.GetValueOrDefault("nodeName") == node.Name))
                            {
                                pool.DataRaidGroups.FirstOrDefault().BlockDevices.Add(
                                    new V1CStorBlockDeviceRef()
                                    {
                                        BlockDeviceName = device.Metadata.Name
                                    });
                            }

                            cStorPoolCluster.Spec.Pools.Add(pool);
                        }
                    }

                    await k8s.CreateNamespacedCustomObjectAsync<V1CStorPoolCluster>(cStorPoolCluster, KubeNamespaces.NeonStorage);
                });

            await master.InvokeIdempotentAsync("setup/openebs-cstor-ready",
                async () =>
                {
                    controller.LogProgress(master, verb: "wait for", message: "openebs cstor");

                    await NeonHelper.WaitAllAsync(
                        new List<Task>()
                        {
                            k8s.WaitForDaemonsetAsync(KubeNamespaces.NeonStorage, "openebs-cstor-csi-node", timeout: clusterOpTimeout, pollInterval: clusterOpPollInterval),
                            k8s.WaitForDeploymentAsync(KubeNamespaces.NeonStorage, "openebs-cstor-admission-server", timeout: clusterOpTimeout, pollInterval: clusterOpPollInterval),
                            k8s.WaitForDeploymentAsync(KubeNamespaces.NeonStorage, "openebs-cstor-cvc-operator", timeout: clusterOpTimeout, pollInterval: clusterOpPollInterval),
                            k8s.WaitForDeploymentAsync(KubeNamespaces.NeonStorage, "openebs-cstor-cspc-operator", timeout: clusterOpTimeout, pollInterval: clusterOpPollInterval)
                        });
                });

            var replicas = 3;

            if (cluster.Definition.Nodes.Where(node => node.OpenEbsStorage).Count() < replicas)
            {
                replicas = cluster.Definition.Nodes.Where(node => node.OpenEbsStorage).Count();
            }

            await CreateCstorStorageClass(controller, master, "openebs-cstor", replicaCount: replicas);
        }

        /// <summary>
        /// Waits for OpenEBS to become ready.
        /// </summary>
        /// <param name="controller">The setup controller.</param>
        /// <param name="master">The master node where the operation will be performed.</param>
        /// <returns>The tracking <see cref="Task"/>.</returns>
        private static async Task WaitForOpenEbsReady(ISetupController controller, NodeSshProxy<NodeDefinition> master)
        {
            await SyncContext.ClearAsync;

            var k8s = GetK8sClient(controller);

            await master.InvokeIdempotentAsync("setup/openebs-ready",
                async () =>
                {
                    controller.LogProgress(master, verb: "wait for", message: "openebs");

                    await NeonHelper.WaitAllAsync(
                        new List<Task>()
                        {
                            k8s.WaitForDaemonsetAsync(KubeNamespaces.NeonStorage, "openebs-ndm", timeout: clusterOpTimeout, pollInterval: clusterOpPollInterval),
                            k8s.WaitForDaemonsetAsync(KubeNamespaces.NeonStorage, "openebs-ndm-node-exporter", timeout: clusterOpTimeout, pollInterval: clusterOpPollInterval),
                            k8s.WaitForDeploymentAsync(KubeNamespaces.NeonStorage, "openebs-admission-server", timeout: clusterOpTimeout, pollInterval: clusterOpPollInterval),
                            k8s.WaitForDeploymentAsync(KubeNamespaces.NeonStorage, "openebs-apiserver", timeout: clusterOpTimeout, pollInterval: clusterOpPollInterval),
                            k8s.WaitForDeploymentAsync(KubeNamespaces.NeonStorage, "openebs-localpv-provisioner", timeout: clusterOpTimeout, pollInterval: clusterOpPollInterval),
                            k8s.WaitForDeploymentAsync(KubeNamespaces.NeonStorage, "openebs-ndm-operator", timeout: clusterOpTimeout, pollInterval: clusterOpPollInterval),
                            k8s.WaitForDeploymentAsync(KubeNamespaces.NeonStorage, "openebs-ndm-cluster-exporter", timeout: clusterOpTimeout, pollInterval: clusterOpPollInterval),
                            k8s.WaitForDeploymentAsync(KubeNamespaces.NeonStorage, "openebs-provisioner", timeout: clusterOpTimeout, pollInterval: clusterOpPollInterval),
                            k8s.WaitForDeploymentAsync(KubeNamespaces.NeonStorage, "openebs-snapshot-operator", timeout: clusterOpTimeout, pollInterval: clusterOpPollInterval)
                        });
                });
        }

        /// <summary>
        /// Creates a Kubernetes namespace.
        /// </summary>
        /// <param name="controller">The setup controller.</param>
        /// <param name="master">The master node where the operation will be performed.</param>
        /// <param name="name">The new Namespace name.</param>
        /// <param name="istioInjectionEnabled">Whether Istio sidecar injection should be enabled.</param>
        /// <returns>The tracking <see cref="Task"/>.</returns>
        public static async Task CreateNamespaceAsync(
            ISetupController                controller,
            NodeSshProxy<NodeDefinition>    master,
            string                          name,
            bool                            istioInjectionEnabled = true)
        {
            await SyncContext.ClearAsync;

            Covenant.Requires<ArgumentNullException>(controller != null, nameof(controller));
            Covenant.Requires<ArgumentNullException>(master != null, nameof(master));

            var k8s = GetK8sClient(controller);

            await master.InvokeIdempotentAsync($"setup/namespace-{name}",
                async () =>
                {
                    await k8s.CreateNamespaceAsync(new V1Namespace()
                    {
                        Metadata = new V1ObjectMeta()
                        {
                            Name   = name,
                            Labels = new Dictionary<string, string>()
                            {
                                { "istio-injection", istioInjectionEnabled ? "enabled" : "disabled" }
                            }
                        }
                    });
                });
        }

        /// <summary>
        /// Creates a Kubernetes Storage Class.
        /// </summary>
        /// <param name="controller">The setup controller.</param>
        /// <param name="master">The master node where the operation will be performed.</param>
        /// <param name="name">The new <see cref="V1StorageClass"/> name.</param>
        /// <param name="replicaCount">Specifies the data replication factor.</param>
        /// <param name="storagePool">Specifies the OpenEBS storage pool.</param>
        /// <returns>The tracking <see cref="Task"/>.</returns>
        public static async Task CreateJivaStorageClass(
            ISetupController                controller,
            NodeSshProxy<NodeDefinition>    master,
            string                          name,
            int                             replicaCount = 3,
            string                          storagePool  = "default")
        {
            await SyncContext.ClearAsync;

            Covenant.Requires<ArgumentNullException>(controller != null, nameof(controller));
            Covenant.Requires<ArgumentNullException>(master != null, nameof(master));
            Covenant.Requires<ArgumentNullException>(!string.IsNullOrEmpty(name), nameof(name));
            Covenant.Requires<ArgumentException>(replicaCount > 0, nameof(replicaCount));

            var k8s = GetK8sClient(controller);

            await master.InvokeIdempotentAsync($"setup/storage-class-jiva-{name}",
                async () =>
                {

                    if (master.Cluster.Definition.Nodes.Count() < replicaCount)
                    {
                        replicaCount = master.Cluster.Definition.Nodes.Count();
                    }

                    var storageClass = new V1StorageClass()
                    {
                        Metadata = new V1ObjectMeta()
                        {
                            Name = name,
                            Annotations = new Dictionary<string, string>()
                            {
                                {  "cas.openebs.io/config",
$@"- name: ReplicaCount
  value: ""{replicaCount}""
- name: StoragePool
  value: {storagePool}
" },
                                {"openebs.io/cas-type", "jiva" }
                            },
                        },
                        Provisioner       = "openebs.io/provisioner-iscsi",
                        ReclaimPolicy     = "Delete",
                        VolumeBindingMode = "WaitForFirstConsumer"
                    };

                    await k8s.CreateStorageClassAsync(storageClass);
                });
        }

        /// <summary>
        /// Creates a Kubernetes Storage Class.
        /// </summary>
        /// <param name="controller">The setup controller.</param>
        /// <param name="master">The master node where the operation will be performed.</param>
        /// <param name="name">The new <see cref="V1StorageClass"/> name.</param>
        /// <returns>The tracking <see cref="Task"/>.</returns>
        public static async Task CreateHostPathStorageClass(
            ISetupController                controller,
            NodeSshProxy<NodeDefinition>    master,
            string                          name)
        {
            await SyncContext.ClearAsync;

            Covenant.Requires<ArgumentNullException>(controller != null, nameof(controller));
            Covenant.Requires<ArgumentNullException>(master != null, nameof(master));
            Covenant.Requires<ArgumentNullException>(!string.IsNullOrEmpty(name), nameof(name));

            var k8s = GetK8sClient(controller);

            await master.InvokeIdempotentAsync($"setup/storage-class-hostpath-{name}",
                async () =>
                {
                    var storageClass = new V1StorageClass()
                    {
                        Metadata = new V1ObjectMeta()
                        {
                            Name = name,
                            Annotations = new Dictionary<string, string>()
                            {
                                {  "cas.openebs.io/config",
$@"- name: StorageType
  value: ""hostpath""
- name: BasePath
  value: /var/openebs/local
" },
                                {"openebs.io/cas-type", "local" }
                            },
                        },
                        Provisioner       = "openebs.io/local",
                        ReclaimPolicy     = "Delete",
                        VolumeBindingMode = "WaitForFirstConsumer"
                    };

                    await k8s.CreateStorageClassAsync(storageClass);
                });
        }

        /// <summary>
        /// Creates an OpenEBS cStor Kubernetes Storage Class.
        /// </summary>
        /// <param name="controller">The setup controller.</param>
        /// <param name="master">The master node where the operation will be performed.</param>
        /// <param name="name">The new <see cref="V1StorageClass"/> name.</param>
        /// <param name="cstorPoolCluster">Specifies the cStor pool name.</param>
        /// <param name="replicaCount">Specifies the data replication factor.</param>
        /// <returns>The tracking <see cref="Task"/>.</returns>
        public static async Task CreateCstorStorageClass(
            ISetupController                controller,
            NodeSshProxy<NodeDefinition>    master,
            string                          name,
            string                          cstorPoolCluster = "cspc-stripe",
            int                             replicaCount     = 3)
        {
            await SyncContext.ClearAsync;

            Covenant.Requires<ArgumentNullException>(controller != null, nameof(controller));
            Covenant.Requires<ArgumentNullException>(master != null, nameof(master));
            Covenant.Requires<ArgumentNullException>(!string.IsNullOrEmpty(name), nameof(name));
            Covenant.Requires<ArgumentException>(replicaCount > 0, nameof(replicaCount));

            var k8s = GetK8sClient(controller);

            await master.InvokeIdempotentAsync($"setup/storage-class-cstor-{name}",
                async () =>
                {
                    if (master.Cluster.Definition.Nodes.Where(node => node.OpenEbsStorage).Count() < replicaCount)
                    {
                        replicaCount = master.Cluster.Definition.Nodes.Where(node => node.OpenEbsStorage).Count();
                    }

                    var storageClass = new V1StorageClass()
                    {
                        Metadata = new V1ObjectMeta()
                        {
                            Name = name
                        },
                        Parameters = new Dictionary<string, string>
                        {
                            {  "cas-type", "cstor" },
                            {  "cstorPoolCluster", cstorPoolCluster },
                            {  "replicaCount", $"{replicaCount}" },
                        },
                        AllowVolumeExpansion = true,
                        Provisioner          = "cstor.csi.openebs.io",
                        ReclaimPolicy        = "Delete",
                        VolumeBindingMode    = "Immediate"
                    };

                    await k8s.CreateStorageClassAsync(storageClass);
                });
        }

        /// <summary>
        /// Creates the approperiate OpenEBS Kubernetes Storage Class for the cluster.
        /// </summary>
        /// <param name="controller">The setup controller.</param>
        /// <param name="master">The master node where the operation will be performed.</param>
        /// <param name="name">The new <see cref="V1StorageClass"/> name.</param>
        /// <param name="replicaCount">Specifies the data replication factor.</param>
        /// <returns>The tracking <see cref="Task"/>.</returns>
        public static async Task CreateStorageClass(
            ISetupController                controller,
            NodeSshProxy<NodeDefinition>    master,
            string                          name,
            int                             replicaCount = 3)
        {
            await SyncContext.ClearAsync;

            Covenant.Requires<ArgumentNullException>(controller != null, nameof(controller));
            Covenant.Requires<ArgumentNullException>(master != null, nameof(master));
            Covenant.Requires<ArgumentNullException>(!string.IsNullOrEmpty(name), nameof(name));
            Covenant.Requires<ArgumentException>(replicaCount > 0, nameof(replicaCount));

            var cluster = controller.Get<ClusterProxy>(KubeSetupProperty.ClusterProxy);

            switch (cluster.Definition.OpenEbs.Engine)
            {
                case OpenEbsEngine.Default:

                    throw new InvalidOperationException($"[{nameof(OpenEbsEngine.Default)}] is not valid here.  This must be set to one of the other storage engines in [{nameof(OpenEbsOptions)}.Validate()].");

                case OpenEbsEngine.HostPath:

                    await CreateHostPathStorageClass(controller, master, name);
                    break;

                case OpenEbsEngine.cStor:

                    await CreateCstorStorageClass(controller, master, name);
                    break;

                case OpenEbsEngine.Jiva:

                    await CreateJivaStorageClass(controller, master, name);
                    break;

                case OpenEbsEngine.Mayastor:
                default:

                    throw new NotImplementedException($"Support for the [{cluster.Definition.OpenEbs.Engine}] OpenEBS storage engine is not implemented.");
            };
        }

        /// <summary>
        /// Installs an Etcd cluster to the monitoring namespace.
        /// </summary>
        /// <param name="controller">The setup controller.</param>
        /// <param name="master">The master node where the operation will be performed.</param>
        /// <returns>The tracking <see cref="Task"/>.</returns>
        public static async Task InstallEtcdAsync(ISetupController controller, NodeSshProxy<NodeDefinition> master)
        {
            await SyncContext.ClearAsync;

            Covenant.Requires<ArgumentNullException>(controller != null, nameof(controller));
            Covenant.Requires<ArgumentNullException>(master != null, nameof(master));

            var cluster = controller.Get<ClusterProxy>(KubeSetupProperty.ClusterProxy);
            var k8s     = GetK8sClient(controller);
            var advice  = controller.Get<KubeClusterAdvice>(KubeSetupProperty.ClusterAdvice).GetServiceAdvice(KubeClusterAdvice.EtcdCluster);

            await master.InvokeIdempotentAsync("setup/monitoring-etcd",
                async () =>
                {
                    controller.LogProgress(master, verb: "setup", message: "etcd");

                    await CreateStorageClass(controller, master, "neon-internal-etcd");

                    var values = new Dictionary<string, object>();

                    values.Add($"replicas", advice.ReplicaCount);

                    values.Add($"volumeClaimTemplate.resources.requests.storage", "1Gi");

                    int i = 0;

                    foreach (var taint in await GetTaintsAsync(controller, NodeLabels.LabelMetrics, "true"))
                    {
                        values.Add($"tolerations[{i}].key", $"{taint.Key.Split("=")[0]}");
                        values.Add($"tolerations[{i}].effect", taint.Effect);
                        values.Add($"tolerations[{i}].operator", "Exists");
                        i++;
                    }

                    await master.InstallHelmChartAsync(controller, "etcd-cluster", releaseName: "neon-etcd", @namespace: KubeNamespaces.NeonSystem, values: values);
                });

            await master.InvokeIdempotentAsync("setup/setup/monitoring-etcd-ready",
                async () =>
                {
                    controller.LogProgress(master, verb: "wait for", message: "etc (monitoring)");

                    await k8s.WaitForStatefulSetAsync(KubeNamespaces.NeonMonitor, "neon-system-etcd", timeout: clusterOpTimeout, pollInterval: clusterOpPollInterval);
                });

            await Task.CompletedTask;
        }

        /// <summary>
        /// Installs The Grafana Agent to the monitoring namespace.
        /// </summary>
        /// <param name="controller">The setup controller.</param>
        /// <param name="master">The master node where the operation will be performed.</param>
        /// <returns>The tracking <see cref="Task"/>.</returns>
        public static async Task InstallPrometheusAsync(ISetupController controller, NodeSshProxy<NodeDefinition> master)
        {
            await SyncContext.ClearAsync;

            Covenant.Requires<ArgumentNullException>(controller != null, nameof(controller));
            Covenant.Requires<ArgumentNullException>(master != null, nameof(master));

            var cluster         = controller.Get<ClusterProxy>(KubeSetupProperty.ClusterProxy);
            var clusterAdvice   = controller.Get<KubeClusterAdvice>(KubeSetupProperty.ClusterAdvice);
            var agentAdvice     = clusterAdvice.GetServiceAdvice(KubeClusterAdvice.GrafanaAgent);
            var agentNodeAdvice = clusterAdvice.GetServiceAdvice(KubeClusterAdvice.GrafanaAgentNode);
            var istioAdvice     = clusterAdvice.GetServiceAdvice(KubeClusterAdvice.IstioProxy);

            await master.InvokeIdempotentAsync("setup/monitoring-prometheus",
                async () =>
                {
                    controller.LogProgress(master, verb: "setup", message: "prometheus");

                    var values = new Dictionary<string, object>();
                    var i      = 0;

                    values.Add($"cluster.name", cluster.Definition.Name);
                    values.Add($"cluster.domain", cluster.Definition.Domain);

                    values.Add($"metrics.global.scrapeInterval", clusterAdvice.MetricsInterval);
                    values.Add($"metrics.crio.scrapeInterval", clusterAdvice.MetricsInterval);
                    values.Add($"metrics.istio.scrapeInterval", istioAdvice.MetricsInterval ?? clusterAdvice.MetricsInterval);
                    values.Add($"metrics.kubelet.scrapeInterval", clusterAdvice.MetricsInterval);
                    values.Add($"metrics.cadvisor.scrapeInterval", clusterAdvice.MetricsInterval);

                    if (agentAdvice.PodMemoryRequest != null && agentAdvice.PodMemoryLimit != null)
                    {
                        values.Add($"resources.agent.requests.memory", ToSiString(agentAdvice.PodMemoryRequest.Value));
                        values.Add($"resources.agent.limits.memory", ToSiString(agentAdvice.PodMemoryLimit.Value));
                    }

                    if (agentNodeAdvice.PodMemoryRequest != null && agentNodeAdvice.PodMemoryLimit != null)
                    {
                        values.Add($"resources.agentNode.requests.memory", ToSiString(agentNodeAdvice.PodMemoryRequest.Value));
                        values.Add($"resources.agentNode.limits.memory", ToSiString(agentNodeAdvice.PodMemoryLimit.Value));
                    }

                    foreach (var taint in await GetTaintsAsync(controller, NodeLabels.LabelMetrics, "true"))
                    {
                        values.Add($"tolerations[{i}].key", $"{taint.Key.Split("=")[0]}");
                        values.Add($"tolerations[{i}].effect", taint.Effect);
                        values.Add($"tolerations[{i}].operator", "Exists");

                        i++;
                    }

                    await master.InstallHelmChartAsync(controller, "grafana-agent", releaseName: "grafana-agent", @namespace: KubeNamespaces.NeonMonitor, values: values);
                });
        }

        /// <summary>
        /// Waits for Prometheus to be fully ready.
        /// </summary>
        /// <param name="controller">The setup controller.</param>
        /// <param name="master">The master node where the operation will be performed.</param>
        /// <returns>The tracking <see cref="Task"/>.</returns>
        public static async Task WaitForPrometheusAsync(ISetupController controller, NodeSshProxy<NodeDefinition> master)
        {
            await SyncContext.ClearAsync;

            Covenant.Requires<ArgumentNullException>(controller != null, nameof(controller));
            Covenant.Requires<ArgumentNullException>(master != null, nameof(master));

            var cluster = controller.Get<ClusterProxy>(KubeSetupProperty.ClusterProxy);
            var k8s     = GetK8sClient(controller);

            await master.InvokeIdempotentAsync("setup/monitoring-grafana-agent-ready",
                async () =>
                {
                    controller.LogProgress(master, verb: "wait for", message: "grafana agent");

                    await NeonHelper.WaitAllAsync(
                        new List<Task>()
                        {
                            k8s.WaitForDeploymentAsync(KubeNamespaces.NeonMonitor, "grafana-agent-operator", timeout: clusterOpTimeout, pollInterval: clusterOpPollInterval),
                            k8s.WaitForDaemonsetAsync(KubeNamespaces.NeonMonitor, "grafana-agent-node", timeout: clusterOpTimeout, pollInterval: clusterOpPollInterval),
                            k8s.WaitForStatefulSetAsync(KubeNamespaces.NeonMonitor, "grafana-agent", timeout: clusterOpTimeout, pollInterval: clusterOpPollInterval),
                        });
                });
        }

        /// <summary>
        /// Installs Cortex to the monitoring namespace.
        /// </summary>
        /// <param name="controller">The setup controller.</param>
        /// <param name="master">The master node where the operation will be performed.</param>
        /// <returns>The tracking <see cref="Task"/>.</returns>
        public static async Task InstallCortexAsync(ISetupController controller, NodeSshProxy<NodeDefinition> master)
        {
            await SyncContext.ClearAsync;

            Covenant.Requires<ArgumentNullException>(controller != null, nameof(controller));
            Covenant.Requires<ArgumentNullException>(master != null, nameof(master));

            await master.InvokeIdempotentAsync("setup/monitoring-cortex-all",
                async () =>
                {
                    var cluster       = controller.Get<ClusterProxy>(KubeSetupProperty.ClusterProxy);
                    var k8s           = GetK8sClient(controller);
                    var clusterAdvice = controller.Get<KubeClusterAdvice>(KubeSetupProperty.ClusterAdvice);
                    var serviceAdvice = clusterAdvice.GetServiceAdvice(KubeClusterAdvice.Cortex);

                    var values        = new Dictionary<string, object>();

                    values.Add($"ingress.alertmanager.subdomain", ClusterDomain.AlertManager);
                    values.Add($"ingress.ruler.subdomain", ClusterDomain.CortexRuler);
                    values.Add($"serviceMonitor.enabled", serviceAdvice.MetricsEnabled ?? clusterAdvice.MetricsEnabled);
                    values.Add($"serviceMonitor.interval", serviceAdvice.MetricsInterval ?? clusterAdvice.MetricsInterval);

                    if (cluster.Definition.Nodes.Where(node => node.Labels.Metrics).Count() >= 3)
                    {
                        values.Add($"cortexConfig.distributor.ha_tracker.enable_ha_tracker", true);
                        values.Add($"cortexConfig.distributor.ha_tracker.kvstore.store", "etcd");
                        values.Add($"cortexConfig.distributor.ring.kvstore.store", "etcd");

                        values.Add($"cortexConfig.ingester.lifecycler.ring.kvstore.store", "etcd");
                        values.Add($"cortexConfig.ingester.lifecycler.ring.replication_factor", 3);

                        values.Add($"cortexConfig.ruler.ring.kvstore.store", "etcd");

                        values.Add($"cortexConfig.alertmanager.sharding_enabled", true);
                        values.Add($"cortexConfig.alertmanager.sharding_ring.kvstore.store", "etcd");
                        values.Add($"cortexConfig.alertmanager.sharding_ring.replication_factor", 3);

                        values.Add($"cortexConfig.compactor.sharding_enabled", true);
                        values.Add($"cortexConfig.compactor.sharding_ring.kvstore.store", "etcd");
                        values.Add($"cortexConfig.compactor.sharding_ring.kvstore.replication_factor", 3);
                    }

                    if (serviceAdvice.PodMemoryRequest != null && serviceAdvice.PodMemoryLimit != null)
                    {
                        values.Add($"resources.requests.memory", ToSiString(serviceAdvice.PodMemoryRequest.Value));
                        values.Add($"resources.limits.memory", ToSiString(serviceAdvice.PodMemoryLimit.Value));
                    }

                    await master.InvokeIdempotentAsync("setup/monitoring-cortex-secret",
                        async () =>
                        {

                            var dbSecret = await k8s.ReadNamespacedSecretAsync(KubeConst.NeonSystemDbServiceSecret, KubeNamespaces.NeonSystem);

                            var citusSecret = new V1Secret()
                            {
                                Metadata = new V1ObjectMeta()
                                {
                                    Name = KubeConst.CitusSecretKey,
                                    NamespaceProperty = KubeNamespaces.NeonMonitor
                                },
                                Data = new Dictionary<string, byte[]>(),
                                StringData = new Dictionary<string, string>()
                            };

                            citusSecret.Data["username"] = dbSecret.Data["username"];
                            citusSecret.Data["password"] = dbSecret.Data["password"];

                            await k8s.UpsertSecretAsync(citusSecret, KubeNamespaces.NeonMonitor);
                        }
                        );

                    await master.InvokeIdempotentAsync("setup/monitoring-cortex",
                        async () =>
                        {
                            controller.LogProgress(master, verb: "setup", message: "cortex");

                            if (cluster.Definition.IsDesktopCluster ||
                                cluster.Definition.Nodes.Any(node => node.Vm.GetMemory(cluster.Definition) < ByteUnits.Parse("4 GiB")))
                            {
                                values.Add($"cortexConfig.ingester.retain_period", $"120s");
                                values.Add($"cortexConfig.ingester.metadata_retain_period", $"5m");
                                values.Add($"cortexConfig.querier.batch_iterators", true);
                                values.Add($"cortexConfig.querier.max_samples", 10000000);
                                values.Add($"cortexConfig.table_manager.retention_period", "12h");
                            }

                            int i = 0;

                            foreach (var taint in await GetTaintsAsync(controller, NodeLabels.LabelMetrics, "true"))
                            {
                                values.Add($"tolerations[{i}].key", $"{taint.Key.Split("=")[0]}");
                                values.Add($"tolerations[{i}].effect", taint.Effect);
                                values.Add($"tolerations[{i}].operator", "Exists");
                                i++;
                            }

                            values.Add("image.organization", KubeConst.LocalClusterRegistry);

                            await master.InstallHelmChartAsync(controller, "cortex", releaseName: "cortex", @namespace: KubeNamespaces.NeonMonitor, values: values);
                        });

                    await master.InvokeIdempotentAsync("setup/monitoring-cortex-ready",
                        async () =>
                        {
                            controller.LogProgress(master, verb: "wait for", message: "cortex");

                            await k8s.WaitForDeploymentAsync(KubeNamespaces.NeonMonitor, "cortex", timeout: clusterOpTimeout, pollInterval: clusterOpPollInterval);
                        });
                });
        }

        /// <summary>
        /// Installs Loki to the monitoring namespace.
        /// </summary>
        /// <param name="controller">The setup controller.</param>
        /// <param name="master">The master node where the operation will be performed.</param>
        /// <returns>The tracking <see cref="Task"/>.</returns>
        public static async Task InstallLokiAsync(ISetupController controller, NodeSshProxy<NodeDefinition> master)
        {
            await SyncContext.ClearAsync;
            
            Covenant.Requires<ArgumentNullException>(controller != null, nameof(controller));
            Covenant.Requires<ArgumentNullException>(master != null, nameof(master));

            var cluster        = controller.Get<ClusterProxy>(KubeSetupProperty.ClusterProxy);
            var k8s            = GetK8sClient(controller);
            var clusterAdvice  = controller.Get<KubeClusterAdvice>(KubeSetupProperty.ClusterAdvice);
            var serviceAdvice  = clusterAdvice.GetServiceAdvice(KubeClusterAdvice.Loki);

            await master.InvokeIdempotentAsync("setup/monitoring-loki",
                async () =>
                {
                    controller.LogProgress(master, verb: "setup", message: "loki");

                    var values = new Dictionary<string, object>();

                    values.Add("image.organization", KubeConst.LocalClusterRegistry);
                    
                    values.Add($"replicas", serviceAdvice.ReplicaCount);
                    values.Add($"serviceMonitor.enabled", serviceAdvice.MetricsEnabled ?? clusterAdvice.MetricsEnabled);
                    values.Add($"serviceMonitor.interval", serviceAdvice.MetricsInterval ?? clusterAdvice.MetricsInterval);
                    
                    if (cluster.Definition.Nodes.Where(node => node.Labels.Metrics).Count() >= 3)
                    {
                        values.Add($"config.common.ring.kvstore.store", "etcd");
                        values.Add($"config.common.ring.kvstore.replication_factor", 3);

                    }

                    if (cluster.Definition.IsDesktopCluster)
                    {
                        values.Add($"config.limits_config.reject_old_samples_max_age", "15m");
                    }

                    if (serviceAdvice.PodMemoryRequest != null && serviceAdvice.PodMemoryLimit != null)
                    {
                        values.Add($"resources.requests.memory", ToSiString(serviceAdvice.PodMemoryRequest.Value));
                        values.Add($"resources.limits.memory", ToSiString(serviceAdvice.PodMemoryLimit.Value));
                    }

                    await master.InstallHelmChartAsync(controller, "loki", releaseName: "loki", @namespace: KubeNamespaces.NeonMonitor, values: values);
                });

            await master.InvokeIdempotentAsync("setup/monitoring-loki-ready",
                async () =>
                {
                    controller.LogProgress(master, verb: "wait for", message: "loki");

                    await k8s.WaitForStatefulSetAsync(KubeNamespaces.NeonMonitor, "loki", timeout: clusterOpTimeout, pollInterval: clusterOpPollInterval);
                });
        }

        /// <summary>
        /// Installs Tempo to the monitoring namespace.
        /// </summary>
        /// <param name="controller">The setup controller.</param>
        /// <param name="master">The master node where the operation will be performed.</param>
        /// <returns>The tracking <see cref="Task"/>.</returns>
        public static async Task InstallTempoAsync(ISetupController controller, NodeSshProxy<NodeDefinition> master)
        {
            await SyncContext.ClearAsync;

            Covenant.Requires<ArgumentNullException>(controller != null, nameof(controller));
            Covenant.Requires<ArgumentNullException>(master != null, nameof(master));

            var cluster        = controller.Get<ClusterProxy>(KubeSetupProperty.ClusterProxy);
            var k8s            = GetK8sClient(controller);
            var clusterAdvice  = controller.Get<KubeClusterAdvice>(KubeSetupProperty.ClusterAdvice);
            var advice         = clusterAdvice.GetServiceAdvice(KubeClusterAdvice.Tempo);

            await master.InvokeIdempotentAsync("setup/monitoring-tempo",
                async () =>
                {
                    controller.LogProgress(master, verb: "setup", message: "tempo");

                    var values = new Dictionary<string, object>();

                    values.Add("tempo.organization", KubeConst.LocalClusterRegistry);

                    values.Add($"replicas", advice.ReplicaCount);
                    values.Add($"serviceMonitor.enabled", advice.MetricsEnabled ?? clusterAdvice.MetricsEnabled);
                    values.Add($"serviceMonitor.interval", advice.MetricsInterval ?? clusterAdvice.MetricsInterval);

                    if (cluster.Definition.Nodes.Where(node => node.Labels.Metrics).Count() >= 3)
                    {
                        values.Add($"config.ingester.lifecycler.ring.kvstore.store", "etcd");
                        values.Add($"config.ingester.lifecycler.ring.kvstore.replication_factor", 3);
                    }

                    if (advice.PodMemoryRequest != null && advice.PodMemoryLimit != null)
                    {
                        values.Add($"resources.requests.memory", ToSiString(advice.PodMemoryRequest.Value));
                        values.Add($"resources.limits.memory", ToSiString(advice.PodMemoryLimit.Value));
                    }

                    await master.InstallHelmChartAsync(controller, "tempo", releaseName: "tempo", @namespace: KubeNamespaces.NeonMonitor, values: values);
                });

            await master.InvokeIdempotentAsync("setup/monitoring-tempo-ready",
                async () =>
                {
                    controller.LogProgress(master, verb: "wait for", message: "tempo");

                    await k8s.WaitForStatefulSetAsync(KubeNamespaces.NeonMonitor, "tempo", timeout: clusterOpTimeout, pollInterval: clusterOpPollInterval);
                });
        }

        /// <summary>
        /// Installs Kube State Metrics to the monitoring namespace.
        /// </summary>
        /// <param name="controller">The setup controller.</param>
        /// <param name="master">The master node where the operation will be performed.</param>
        /// <returns>The tracking <see cref="Task"/>.</returns>
        public static async Task InstallKubeStateMetricsAsync(ISetupController controller, NodeSshProxy<NodeDefinition> master)
        {
            await SyncContext.ClearAsync;

            Covenant.Requires<ArgumentNullException>(controller != null, nameof(controller));
            Covenant.Requires<ArgumentNullException>(master != null, nameof(master));

            var cluster       = controller.Get<ClusterProxy>(KubeSetupProperty.ClusterProxy);
            var k8s           = GetK8sClient(controller);
            var clusterAdvice = controller.Get<KubeClusterAdvice>(KubeSetupProperty.ClusterAdvice);
            var serviceAdvice = clusterAdvice.GetServiceAdvice(KubeClusterAdvice.KubeStateMetrics);

            await master.InvokeIdempotentAsync("setup/monitoring-kube-state-metrics",
                async () =>
                {
                    controller.LogProgress(master, verb: "deploy", message: "kube-state-metrics");

                    var values = new Dictionary<string, object>();

                    values.Add($"prometheus.monitor.interval", serviceAdvice.MetricsInterval ?? clusterAdvice.MetricsInterval);

                    await master.InstallHelmChartAsync(controller, "kube-state-metrics", releaseName: "kube-state-metrics", @namespace: KubeNamespaces.NeonMonitor, values: values);
                });

            await master.InvokeIdempotentAsync("setup/monitoring-kube-state-metrics-ready",
                async () =>
                {
                    controller.LogProgress(master, verb: "wait for", message: "kube-state-metrics");

                    await k8s.WaitForStatefulSetAsync(KubeNamespaces.NeonMonitor, "kube-state-metrics", timeout: clusterOpTimeout, pollInterval: clusterOpPollInterval);
                });
        }

        /// <summary>
        /// Installs Reloader to the Neon system nnamespace.
        /// </summary>
        /// <param name="controller">The setup controller.</param>
        /// <param name="master">The master node where the operation will be performed.</param>
        /// <returns>The tracking <see cref="Task"/>.</returns>
        public static async Task InstallReloaderAsync(ISetupController controller, NodeSshProxy<NodeDefinition> master)
        {
            await SyncContext.ClearAsync;

            Covenant.Requires<ArgumentNullException>(controller != null, nameof(controller));
            Covenant.Requires<ArgumentNullException>(master != null, nameof(master));

            var cluster        = controller.Get<ClusterProxy>(KubeSetupProperty.ClusterProxy);
            var k8s            = GetK8sClient(controller);
            var clusterAdvice  = controller.Get<KubeClusterAdvice>(KubeSetupProperty.ClusterAdvice);
            var serviceAdvice  = clusterAdvice.GetServiceAdvice(KubeClusterAdvice.Reloader);

            await master.InvokeIdempotentAsync("setup/reloader",
                async () =>
                {
                    controller.LogProgress(master, verb: "setup", message: "reloader");

                    var values = new Dictionary<string, object>();

                    values.Add($"reloader.serviceMonitor.interval", serviceAdvice.MetricsInterval ?? clusterAdvice.MetricsInterval);
                    values.Add($"reloader.serviceMonitor.enabled", serviceAdvice.MetricsEnabled ?? clusterAdvice.MetricsEnabled);

                    await master.InstallHelmChartAsync(controller, "reloader", releaseName: "reloader", @namespace: KubeNamespaces.NeonSystem, values: values);
                });

            await master.InvokeIdempotentAsync("setup/reloader-ready",
                async () =>
                {
                    controller.LogProgress(master, verb: "wait for", message: "reloader");

                    await k8s.WaitForDeploymentAsync(KubeNamespaces.NeonSystem, "reloader", timeout: clusterOpTimeout, pollInterval: clusterOpPollInterval);
                });
        }

        /// <summary>
        /// Installs Grafana to the monitoring namespace.
        /// </summary>
        /// <param name="controller">The setup controller.</param>
        /// <param name="master">The master node where the operation will be performed.</param>
        /// <returns>The tracking <see cref="Task"/>.</returns>
        public static async Task InstallGrafanaAsync(ISetupController controller, NodeSshProxy<NodeDefinition> master)
        {
            await SyncContext.ClearAsync;

            Covenant.Requires<ArgumentNullException>(controller != null, nameof(controller));
            Covenant.Requires<ArgumentNullException>(master != null, nameof(master));

            var cluster       = controller.Get<ClusterProxy>(KubeSetupProperty.ClusterProxy);
            var k8s           = GetK8sClient(controller);
            var readyToGoMode = controller.Get<ReadyToGoMode>(KubeSetupProperty.ReadyToGoMode);
            var clusterAdvice = controller.Get<KubeClusterAdvice>(KubeSetupProperty.ClusterAdvice);
            var serviceAdvice = clusterAdvice.GetServiceAdvice(KubeClusterAdvice.Grafana);

            await master.InvokeIdempotentAsync("setup/monitoring-grafana",
                    async () =>
                    {
                        controller.LogProgress(master, verb: "setup", message: "grafana");

                        var values = new Dictionary<string, object>();

                        values.Add("cluster.name", cluster.Definition.Name);
                        values.Add("cluster.domain", cluster.Definition.Domain);
                        values.Add("ingress.subdomain", ClusterDomain.Grafana);
                        values.Add($"serviceMonitor.enabled", serviceAdvice.MetricsEnabled ?? clusterAdvice.MetricsEnabled);
                        values.Add($"serviceMonitor.interval", serviceAdvice.MetricsInterval ?? clusterAdvice.MetricsInterval);

                        await master.InvokeIdempotentAsync("setup/db-credentials-grafana",
                            async () =>
                            {
                                var secret = await k8s.ReadNamespacedSecretAsync(KubeConst.NeonSystemDbServiceSecret, KubeNamespaces.NeonSystem);
                                var dexSecret = await k8s.ReadNamespacedSecretAsync(KubeConst.DexSecret, KubeNamespaces.NeonSystem);

                                var monitorSecret = new V1Secret()
                                {
                                    Metadata = new V1ObjectMeta()
                                    {
                                        Name = KubeConst.GrafanaSecret,
                                        Annotations = new Dictionary<string, string>()
                                        {
                                            {  "reloader.stakater.com/match", "true" }
                                        }
                                    },
                                    Type = "Opaque",
                                    Data = new Dictionary<string, byte[]>()
                                    {
                                        { "DATABASE_PASSWORD", secret.Data["password"] },
                                        { "CLIENT_ID", Encoding.UTF8.GetBytes("grafana") },
                                        { "CLIENT_SECRET", dexSecret.Data["GRAFANA_CLIENT_SECRET"] },
                                    }
                                };

                                await k8s.CreateNamespacedSecretAsync(monitorSecret, KubeNamespaces.NeonMonitor);
                            });

                        int i = 0;

                        foreach (var taint in await GetTaintsAsync(controller, NodeLabels.LabelMetrics, "true"))
                        {
                            values.Add($"tolerations[{i}].key", $"{taint.Key.Split("=")[0]}");
                            values.Add($"tolerations[{i}].effect", taint.Effect);
                            values.Add($"tolerations[{i}].operator", "Exists");
                            i++;
                        }

                        if (serviceAdvice.PodMemoryRequest.HasValue && serviceAdvice.PodMemoryLimit.HasValue)
                        {
                            values.Add($"resources.requests.memory", ToSiString(serviceAdvice.PodMemoryRequest));
                            values.Add($"resources.limits.memory", ToSiString(serviceAdvice.PodMemoryLimit));
                        }

                        await master.InstallHelmChartAsync(controller, "grafana", releaseName: "grafana", @namespace: KubeNamespaces.NeonMonitor, values: values);
                    });

            await master.InvokeIdempotentAsync("setup/monitoring-grafana-ready",
                async () =>
                {
                    controller.LogProgress(master, verb: "wait for", message: "grafana");

                    await NeonHelper.WaitForAsync(
                        async () =>
                        {
                            try
                            {
                                var configmap = await k8s.ReadNamespacedConfigMapAsync("grafana-datasources", KubeNamespaces.NeonMonitor);

                                if (configmap.Data == null || configmap.Data.Keys.Count < 3)
                                {
                                    await (await k8s.ReadNamespacedDeploymentAsync("grafana-operator", KubeNamespaces.NeonMonitor)).RestartAsync(k8s);
                                    return false;
                                }
                            } 
                            catch
                            {
                                return false;
                            }

                            return true;
                        }, TimeSpan.FromMinutes(5),
                        TimeSpan.FromSeconds(60));

                    await k8s.WaitForDeploymentAsync(KubeNamespaces.NeonMonitor, "grafana-operator", timeout: clusterOpTimeout, pollInterval: clusterOpPollInterval);
                    await k8s.WaitForDeploymentAsync(KubeNamespaces.NeonMonitor, "grafana-deployment", timeout: clusterOpTimeout, pollInterval: clusterOpPollInterval);
                });

            await master.InvokeIdempotentAsync("setup/monitoring-grafana-kiali-user",
                async () =>
                {
                    controller.LogProgress(master, verb: "create", message: "kiali-grafana-user");

                    var grafanaSecret = await k8s.ReadNamespacedSecretAsync("grafana-admin-credentials", KubeNamespaces.NeonMonitor);
                    var grafanaUser = Encoding.UTF8.GetString(grafanaSecret.Data["GF_SECURITY_ADMIN_USER"]);
                    var grafanaPassword = Encoding.UTF8.GetString(grafanaSecret.Data["GF_SECURITY_ADMIN_PASSWORD"]);
                    var kialiSecret = await k8s.ReadNamespacedSecretAsync("kiali", KubeNamespaces.NeonSystem);
                    var kialiPassword = Encoding.UTF8.GetString(kialiSecret.Data["grafanaPassword"]);

                    var cmd = new string[]
                    {
                        "/bin/bash",
                        "-c",
                        $@"wget -q -O- --post-data='{{""name"":""kiali"",""email"":""kiali@cluster.local"",""login"":""kiali"",""password"":""{kialiPassword}"",""OrgId"":1}}' --header='Content-Type:application/json' http://{grafanaUser}:{grafanaPassword}@localhost:3000/api/admin/users"
                    };
                    var pod = (await k8s.ListNamespacedPodAsync(KubeNamespaces.NeonMonitor, labelSelector: "app=grafana")).Items.First();
                    (await k8s.NamespacedPodExecAsync(pod.Namespace(), pod.Name(), "grafana", cmd)).EnsureSuccess();
                });

            if (readyToGoMode == ReadyToGoMode.Setup)
            {
                await master.InvokeIdempotentAsync("ready-to-go/grafana-secrets",
                    async () =>
                    {
                        controller.LogProgress(master, verb: "ready-to-go", message: "renew grafana secrets");

                        var dbSecret = await k8s.ReadNamespacedSecretAsync(KubeConst.NeonSystemDbServiceSecret, KubeNamespaces.NeonSystem);
                        var grafanaSecret = await k8s.ReadNamespacedSecretAsync(KubeConst.GrafanaSecret, KubeNamespaces.NeonMonitor);

                        grafanaSecret.Data["DATABASE_PASSWORD"] = dbSecret.Data["password"];

                        var grafanaAdminSecret = await k8s.ReadNamespacedSecretAsync(KubeConst.GrafanaAdminSecret, KubeNamespaces.NeonMonitor);

                        grafanaSecret.Data["GF_SECURITY_ADMIN_PASSWORD"] = Encoding.UTF8.GetBytes(NeonHelper.GetCryptoRandomPassword(20));
                        grafanaSecret.Data["GF_SECURITY_ADMIN_USER"] = Encoding.UTF8.GetBytes(NeonHelper.GetCryptoRandomPassword(20));

                    });

                await master.InvokeIdempotentAsync("ready-to-go/grafana-ingress",
                    async () =>
                    {
                        controller.LogProgress(master, verb: "ready-to-go", message: "update grafana ingress");

                        var virtualService = await k8s.GetNamespacedCustomObjectAsync<VirtualService>(KubeNamespaces.NeonIngress, "grafana-dashboard-virtual-service");

                        virtualService.Spec.Hosts =
                            new List<string>()
                            {
                                $"{ClusterDomain.Grafana}.{cluster.Definition.Domain}"
                            };

                        await k8s.ReplaceNamespacedCustomObjectAsync<VirtualService>(virtualService, KubeNamespaces.NeonIngress, virtualService.Name());
                    });

                await master.InvokeIdempotentAsync("ready-to-go/grafana-crd-config",
                    async () =>
                    {
                        controller.LogProgress(master, verb: "ready-to-go", message: "update grafana crd config");

                        var grafana = await k8s.GetNamespacedCustomObjectAsync<Grafana>(KubeNamespaces.NeonMonitor, "grafana");

                        grafana.Spec["config"]["auth.generic_oauth"]["api_url"] = $"https://{ClusterDomain.Sso}.{cluster.Definition.Domain}/userinfo";
                        grafana.Spec["config"]["auth.generic_oauth"]["auth_url"] = $"https://{ClusterDomain.Sso}.{cluster.Definition.Domain}/auth";
                        grafana.Spec["config"]["auth.generic_oauth"]["token_url"] = $"https://{ClusterDomain.Sso}.{cluster.Definition.Domain}/token";

                        grafana.Spec["config"]["server"]["root_url"] = $"https://{ClusterDomain.Grafana}.{cluster.Definition.Domain}";

                        await k8s.ReplaceNamespacedCustomObjectAsync(grafana, KubeNamespaces.NeonMonitor, grafana.Name());
                    });
            }
        }

        /// <summary>
        /// Installs a Minio cluster to the monitoring namespace.
        /// </summary>
        /// <param name="controller">The setup controller.</param>
        /// <param name="master">The master node where the operation will be performed.</param>
        /// <returns>The tracking <see cref="Task"/>.</returns>
        public static async Task InstallMinioAsync(ISetupController controller, NodeSshProxy<NodeDefinition> master)
        {
            await SyncContext.ClearAsync;

            Covenant.Requires<ArgumentNullException>(controller != null, nameof(controller));
            Covenant.Requires<ArgumentNullException>(master != null, nameof(master));

            var cluster       = controller.Get<ClusterProxy>(KubeSetupProperty.ClusterProxy);
            var k8s           = GetK8sClient(controller);
            var readyToGoMode = controller.Get<ReadyToGoMode>(KubeSetupProperty.ReadyToGoMode);
            var clusterAdvice = controller.Get<KubeClusterAdvice>(KubeSetupProperty.ClusterAdvice);
            var serviceAdvice = clusterAdvice.GetServiceAdvice(KubeClusterAdvice.Minio);

            await master.InvokeIdempotentAsync("setup/minio-all",
                async () =>
                {
                    await CreateHostPathStorageClass(controller, master, "neon-internal-minio");

                    await master.InvokeIdempotentAsync("setup/minio",
                        async () =>
                        {
                            controller.LogProgress(master, verb: "setup", message: "minio");

                            var values = new Dictionary<string, object>();

                            values.Add("cluster.name", cluster.Definition.Name);
                            values.Add("cluster.domain", cluster.Definition.Domain);
                            values.Add($"metrics.serviceMonitor.enabled", serviceAdvice.MetricsEnabled ?? clusterAdvice.MetricsEnabled);
                            values.Add($"metrics.serviceMonitor.interval", serviceAdvice.MetricsInterval ?? clusterAdvice.MetricsInterval);
                            values.Add("image.organization", KubeConst.LocalClusterRegistry);
                            values.Add("mcImage.organization", KubeConst.LocalClusterRegistry);
                            values.Add("helmKubectlJqImage.organization", KubeConst.LocalClusterRegistry);
                            values.Add($"tenants[0].pools[0].servers", serviceAdvice.ReplicaCount);
                            values.Add("ingress.operator.subdomain", ClusterDomain.Minio);

                            if (serviceAdvice.ReplicaCount > 1)
                            {
                                values.Add($"mode", "distributed");
                            }

                            if (serviceAdvice.PodMemoryRequest.HasValue && serviceAdvice.PodMemoryLimit.HasValue)
                            {
                                values.Add($"tenants[0].pools[0].resources.requests.memory", ToSiString(serviceAdvice.PodMemoryRequest));
                                values.Add($"tenants[0].pools[0].resources.limits.memory", ToSiString(serviceAdvice.PodMemoryLimit));
                            }
                            
                            var accessKey = NeonHelper.GetCryptoRandomPassword(20);
                            var secretKey = NeonHelper.GetCryptoRandomPassword(20);

                            values.Add($"tenants[0].secrets.accessKey", accessKey);
                            values.Add($"clients.aliases.minio.accessKey", accessKey);
                            values.Add($"tenants[0].secrets.secretKey", secretKey);
                            values.Add($"clients.aliases.minio.secretKey", secretKey);

                            values.Add($"tenants[0].console.secrets.passphrase", NeonHelper.GetCryptoRandomPassword(10));
                            values.Add($"tenants[0].console.secrets.salt", NeonHelper.GetCryptoRandomPassword(10));
                            values.Add($"tenants[0].console.secrets.accessKey", NeonHelper.GetCryptoRandomPassword(20));
                            values.Add($"tenants[0].console.secrets.secretKey", NeonHelper.GetCryptoRandomPassword(20));

                            int i = 0;

                            foreach (var taint in await GetTaintsAsync(controller, NodeLabels.LabelMetricsInternal, "true"))
                            {
                                values.Add($"tenants[0].pools[0].tolerations[{i}].key", serviceAdvice.ReplicaCount);
                                values.Add($"tenants[0].pools[0].tolerations[{i}].effect", serviceAdvice.ReplicaCount);
                                values.Add($"tenants[0].pools[0].tolerations[{i}].operator", serviceAdvice.ReplicaCount);

                                values.Add($"console.tolerations[{i}].key", $"{taint.Key.Split("=")[0]}");
                                values.Add($"console.tolerations[{i}].effect", taint.Effect);
                                values.Add($"console.tolerations[{i}].operator", "Exists");

                                values.Add($"operator.tolerations[{i}].key", $"{taint.Key.Split("=")[0]}");
                                values.Add($"operator.tolerations[{i}].effect", taint.Effect);
                                values.Add($"operator.tolerations[{i}].operator", "Exists");
                                i++;
                            }

                            await master.InstallHelmChartAsync(controller, "minio", releaseName: "minio", @namespace: KubeNamespaces.NeonSystem, values: values);
                        });

                    await master.InvokeIdempotentAsync("configure/minio-secrets",
                        async () =>
                        {
                            controller.LogProgress(master, verb: "configure", message: "minio secret");

                            var secret = await k8s.ReadNamespacedSecretAsync("minio", KubeNamespaces.NeonSystem);

                            secret.Metadata.NamespaceProperty = "monitoring";

                            var monitoringSecret = new V1Secret()
                            {
                                Metadata = new V1ObjectMeta()
                                {
                                    Name = secret.Name(),
                                    Annotations = new Dictionary<string, string>()
                                    {
                                        { "reloader.stakater.com/match", "true" }
                                    }
                                },
                                Data = secret.Data,
                            };
                            await k8s.CreateNamespacedSecretAsync(monitoringSecret, KubeNamespaces.NeonMonitor);
                        });

                    await master.InvokeIdempotentAsync("setup/minio-ready",
                        async () =>
                        {
                            controller.LogProgress(master, verb: "wait for", message: "minio");

                            await NeonHelper.WaitAllAsync(
                                new List<Task>()
                                {
                                    k8s.WaitForStatefulSetAsync(KubeNamespaces.NeonSystem, labelSelector: "app=minio", timeout: clusterOpTimeout, pollInterval: clusterOpPollInterval),
                                    k8s.WaitForDeploymentAsync(KubeNamespaces.NeonSystem, "minio-console", timeout: clusterOpTimeout, pollInterval: clusterOpPollInterval),
                                    k8s.WaitForDeploymentAsync(KubeNamespaces.NeonSystem, "minio-operator", timeout: clusterOpTimeout, pollInterval: clusterOpPollInterval),
                                });
                        });

                    await master.InvokeIdempotentAsync("setup/minio-policy",
                        async () =>
                        {
                            controller.LogProgress(master, verb: "wait for", message: "minio");

                            var minioPod = (await k8s.ListNamespacedPodAsync(KubeNamespaces.NeonSystem, labelSelector: "app.kubernetes.io/name=minio-operator")).Items.First();

                            await k8s.NamespacedPodExecAsync(
                                KubeNamespaces.NeonSystem,
                                minioPod.Name(),
                                "minio-operator",
                                new string[] {
                                    "/bin/bash",
                                    "-c",
                                    $@"echo '{{""Version"":""2012-10-17"",""Statement"":[{{""Effect"":""Allow"",""Action"":[""admin:*""]}},{{""Effect"":""Allow"",""Action"":[""s3:*""],""Resource"":[""arn:aws:s3:::*""]}}]}}' > /tmp/superadmin.json"
                                });

                            await k8s.NamespacedPodExecAsync(
                                KubeNamespaces.NeonSystem,
                                minioPod.Name(),
                                "minio-operator",
                                new string[] {
                                    "/bin/bash",
                                    "-c",
                                    $"/mc admin policy add minio superadmin /tmp/superadmin.json"
                                });
                        });
                });

            if (readyToGoMode == ReadyToGoMode.Setup)
            {
                await master.InvokeIdempotentAsync("ready-to-go/minio-secrets",
                    async () =>
                    {
                        controller.LogProgress(master, verb: "ready-to-go", message: "renew minio secret");

                        var secret = await k8s.ReadNamespacedSecretAsync("minio", KubeNamespaces.NeonSystem);

                        secret.Data["accesskey"] = Encoding.UTF8.GetBytes(NeonHelper.GetCryptoRandomPassword(20));
                        secret.Data["secretkey"] = Encoding.UTF8.GetBytes(NeonHelper.GetCryptoRandomPassword(20));
                        await k8s.ReplaceNamespacedSecretAsync(secret, "minio", KubeNamespaces.NeonSystem);

                        var monitoringSecret = await k8s.ReadNamespacedSecretAsync("minio", KubeNamespaces.NeonMonitor);

                        monitoringSecret.Data["accesskey"] = secret.Data["accesskey"];
                        monitoringSecret.Data["secretkey"] = secret.Data["secretkey"];
                        await k8s.ReplaceNamespacedSecretAsync(monitoringSecret, monitoringSecret.Name(), KubeNamespaces.NeonMonitor);

                        var registrySecret = await k8s.ReadNamespacedSecretAsync("registry-minio", KubeNamespaces.NeonSystem);

                        registrySecret.Data["accesskey"] = secret.Data["accesskey"];
                        registrySecret.Data["secretkey"] = secret.Data["secretkey"];
                        registrySecret.Data["secret"] = secret.Data["secretkey"];
                        await k8s.ReplaceNamespacedSecretAsync(registrySecret, registrySecret.Name(), KubeNamespaces.NeonSystem);

                        // Delete certs so that they will be regenerated.

                        await k8s.DeleteNamespacedSecretAsync("operator-tls", KubeNamespaces.NeonSystem);
                        await k8s.DeleteNamespacedSecretAsync("operator-webhook-secret", KubeNamespaces.NeonSystem);

                        // Restart minio components.

                        var minioOperator = await k8s.ReadNamespacedDeploymentAsync("minio-operator", KubeNamespaces.NeonSystem);

                        await minioOperator.RestartAsync(GetK8sClient(controller));

                        var minioStatefulSet = (await k8s.ListNamespacedStatefulSetAsync(KubeNamespaces.NeonSystem, labelSelector: "app=minio")).Items.FirstOrDefault();
                        await minioStatefulSet.RestartAsync(GetK8sClient(controller));
                    });

                await master.InvokeIdempotentAsync("ready-to-go/minio-ingress",
                    async () =>
                    {
                        controller.LogProgress(master, verb: "ready-to-go", message: "update minio ingress");

                        var virtualService = await k8s.GetNamespacedCustomObjectAsync<VirtualService>(KubeNamespaces.NeonIngress, "minio-operator-dashboard-virtual-service");

                        virtualService.Spec.Hosts =
                            new List<string>()
                            {
                                $"{ClusterDomain.Minio}.{cluster.Definition.Domain}"
                            };

                        await k8s.ReplaceNamespacedCustomObjectAsync<VirtualService>(virtualService, KubeNamespaces.NeonIngress, virtualService.Name());
                    });
            }
        }

        /// <summary>
        /// Installs an Neon Monitoring to the monitoring namespace.
        /// </summary>
        /// <param name="controller">The setup controller.</param>
        /// <returns>The tracking <see cref="Task"/>.</returns>
        public static async Task InstallMonitoringAsync(ISetupController controller)
        {
            await SyncContext.ClearAsync;

            Covenant.Requires<ArgumentNullException>(controller != null, nameof(controller));

            var cluster = controller.Get<ClusterProxy>(KubeSetupProperty.ClusterProxy);
            var master  = cluster.FirstMaster;
            var tasks   = new List<Task>();

            controller.LogProgress(master, verb: "setup", message: "cluster metrics");

            tasks.Add(WaitForPrometheusAsync(controller, master));
            tasks.Add(InstallCortexAsync(controller, master));
            tasks.Add(InstallLokiAsync(controller, master));
            tasks.Add(InstallKubeStateMetricsAsync(controller, master));
            tasks.Add(InstallTempoAsync(controller, master));
            tasks.Add(InstallGrafanaAsync(controller, master));

            await NeonHelper.WaitAllAsync(tasks);
        }

        /// <summary>
        /// Installs a harbor container registry and required components.
        /// </summary>
        /// <param name="controller">The setup controller.</param>
        /// <param name="master">The master node where the operation will be performed.</param>
        /// <returns>The tracking <see cref="Task"/>.</returns>
        public static async Task InstallRedisAsync(ISetupController controller, NodeSshProxy<NodeDefinition> master)
        {
            await SyncContext.ClearAsync;

            Covenant.Requires<ArgumentNullException>(controller != null, nameof(controller));
            Covenant.Requires<ArgumentNullException>(master != null, nameof(master));

            var cluster       = controller.Get<ClusterProxy>(KubeSetupProperty.ClusterProxy);
            var clusterLogin  = controller.Get<ClusterLogin>(KubeSetupProperty.ClusterLogin);
            var k8s           = GetK8sClient(controller);
            var readyToGoMode = controller.Get<ReadyToGoMode>(KubeSetupProperty.ReadyToGoMode);
            var clusterAdvice = controller.Get<KubeClusterAdvice>(KubeSetupProperty.ClusterAdvice);
            var serviceAdvice = clusterAdvice.GetServiceAdvice(KubeClusterAdvice.Redis);

            await master.InvokeIdempotentAsync("setup/redis",
                async () =>
                {
                    await SyncContext.ClearAsync;

                    controller.LogProgress(master, verb: "setup", message: "redis");

                    var values   = new Dictionary<string, object>();

                    values.Add("image.organization", KubeConst.LocalClusterRegistry);
                    values.Add($"replicas", serviceAdvice.ReplicaCount);
                    values.Add($"haproxy.metrics.enabled", serviceAdvice.MetricsEnabled ?? clusterAdvice.MetricsEnabled);
                    values.Add($"exporter.enabled", serviceAdvice.MetricsEnabled ?? clusterAdvice.MetricsEnabled);
                    values.Add($"exporter.serviceMonitor.interval", serviceAdvice.MetricsInterval ?? clusterAdvice.MetricsInterval);

                    if (serviceAdvice.ReplicaCount < 2)
                    {
                        values.Add($"hardAntiAffinity", false);
                        values.Add($"sentinel.quorum", 1);
                    }

                    int i = 0;

                    foreach (var taint in await GetTaintsAsync(controller, NodeLabels.LabelNeonSystemRegistry, "true"))
                    {
                        values.Add($"tolerations[{i}].key", $"{taint.Key.Split("=")[0]}");
                        values.Add($"tolerations[{i}].effect", taint.Effect);
                        values.Add($"tolerations[{i}].operator", "Exists");
                        i++;
                    }

                    await master.InstallHelmChartAsync(controller, "redis-ha", releaseName: "neon-redis", @namespace: KubeNamespaces.NeonSystem, values: values);
                });

            await master.InvokeIdempotentAsync("setup/redis-ready",
                async () =>
                {
                    await SyncContext.ClearAsync;

                    controller.LogProgress(master, verb: "wait for", message: "redis");

                    await k8s.WaitForStatefulSetAsync(KubeNamespaces.NeonSystem, "neon-redis-server", timeout: clusterOpTimeout, pollInterval: clusterOpPollInterval);
                });
        }

        /// <summary>
        /// Installs a harbor container registry and required components.
        /// </summary>
        /// <param name="controller">The setup controller.</param>
        /// <param name="master">The master node where the operation will be performed.</param>
        /// <returns>The tracking <see cref="Task"/>.</returns>
        public static async Task InstallHarborAsync(ISetupController controller, NodeSshProxy<NodeDefinition> master)
        {
            await SyncContext.ClearAsync;

            Covenant.Requires<ArgumentNullException>(controller != null, nameof(controller));
            Covenant.Requires<ArgumentNullException>(master != null, nameof(master));

            var cluster       = controller.Get<ClusterProxy>(KubeSetupProperty.ClusterProxy);
            var clusterLogin  = controller.Get<ClusterLogin>(KubeSetupProperty.ClusterLogin);
            var k8s           = GetK8sClient(controller);
            var readyToGoMode = controller.Get<ReadyToGoMode>(KubeSetupProperty.ReadyToGoMode);
            var clusterAdvice = controller.Get<KubeClusterAdvice>(KubeSetupProperty.ClusterAdvice);
            var serviceAdvice = clusterAdvice.GetServiceAdvice(KubeClusterAdvice.Harbor);

            await master.InvokeIdempotentAsync("configure/registry-minio-secret",
                async () =>
                {
                    controller.LogProgress(master, verb: "configure", message: "minio secret");

                    var minioSecret = await k8s.ReadNamespacedSecretAsync("minio", KubeNamespaces.NeonSystem);

                    var secret = new V1Secret()
                    {
                        Metadata = new V1ObjectMeta()
                        {
                            Name              = "registry-minio",
                            NamespaceProperty = KubeNamespaces.NeonSystem,
                            Annotations       = new Dictionary<string, string>()
                            {
                                {  "reloader.stakater.com/match", "true" }
                            }
                        },
                        Type = "Opaque",
                        Data = new Dictionary<string, byte[]>()
                        {
                            { "secret", minioSecret.Data["secretkey"] }
                        }
                    };

                    await k8s.CreateNamespacedSecretAsync(secret, KubeNamespaces.NeonSystem);
                });

            await master.InvokeIdempotentAsync("setup/harbor-db",
                async () =>
                {
                    controller.LogProgress(master, verb: "configure", message: "harbor databases");

                    await CreateStorageClass(controller, master, "neon-internal-registry");

                    // Create the Harbor databases.

                    var dbSecret = await k8s.ReadNamespacedSecretAsync(KubeConst.NeonSystemDbServiceSecret, KubeNamespaces.NeonSystem);

                    var harborSecret = new V1Secret()
                    {
                        Metadata = new V1ObjectMeta()
                        {
                            Name              = KubeConst.RegistrySecretKey,
                            NamespaceProperty = KubeNamespaces.NeonSystem
                        },
                        Data       = new Dictionary<string, byte[]>(),
                        StringData = new Dictionary<string, string>()
                    };

                    if ((await k8s.ListNamespacedSecretAsync(KubeNamespaces.NeonSystem)).Items.Any(s => s.Metadata.Name == KubeConst.RegistrySecretKey))
                    {
                        harborSecret = await k8s.ReadNamespacedSecretAsync(KubeConst.RegistrySecretKey, KubeNamespaces.NeonSystem);

                        if (harborSecret.Data == null)
                        {
                            harborSecret.Data = new Dictionary<string, byte[]>();
                        }

                        harborSecret.StringData = new Dictionary<string, string>();
                    }

                    if (!harborSecret.Data.ContainsKey("postgresql-password"))
                    {
                        harborSecret.Data["postgresql-password"] = dbSecret.Data["password"];

                        await k8s.UpsertSecretAsync(harborSecret, KubeNamespaces.NeonSystem);
                    }

                    if (!harborSecret.Data.ContainsKey("secret"))
                    {
                        harborSecret.StringData["secret"] = NeonHelper.GetCryptoRandomPassword(20);

                        await k8s.UpsertSecretAsync(harborSecret, KubeNamespaces.NeonSystem);
                    }
                });

                await master.InvokeIdempotentAsync("setup/harbor",
                    async () =>
                    {
                        controller.LogProgress(master, verb: "configure", message: "harbor minio");

                        // Create the Harbor Minio bucket.

                        var minioSecret = await k8s.ReadNamespacedSecretAsync("minio", KubeNamespaces.NeonSystem);
                        var accessKey   = Encoding.UTF8.GetString(minioSecret.Data["accesskey"]);
                        var secretKey   = Encoding.UTF8.GetString(minioSecret.Data["secretkey"]);
                        var ldapSecret  = await k8s.ReadNamespacedSecretAsync(KubeConst.DexSecret, KubeNamespaces.NeonSystem);

                        await CreateMinioBucketAsync(controller, master, "harbor");

                        // Install the Harbor Helm chart.

                        var values = new Dictionary<string, object>();


                        values.Add("cluster.name", cluster.Definition.Name);
                        values.Add("cluster.domain", cluster.Definition.Domain);
                        values.Add($"metrics.enabled", serviceAdvice.MetricsEnabled ?? clusterAdvice.MetricsEnabled);
                        values.Add($"metrics.interval", serviceAdvice.MetricsInterval ?? clusterAdvice.MetricsInterval);

                        values.Add("ingress.notary.subdomain", ClusterDomain.HarborNotary);
                        values.Add("ingress.registry.subdomain", ClusterDomain.HarborRegistry);
                        
                        values.Add($"storage.s3.accessKey", Encoding.UTF8.GetString(minioSecret.Data["accesskey"]));
                        values.Add($"storage.s3.secretKeyRef", "registry-minio");

                        var baseDN = $@"dc={string.Join($@"\,dc=", cluster.Definition.Domain.Split('.'))}";

                        values.Add($"ldap.baseDN", baseDN);
                        values.Add($"ldap.secret", Encoding.UTF8.GetString(ldapSecret.Data["LDAP_SECRET"]));

                        int j = 0;

                        foreach (var taint in await GetTaintsAsync(controller, NodeLabels.LabelNeonSystemRegistry, "true"))
                        {
                            values.Add($"tolerations[{j}].key", $"{taint.Key.Split("=")[0]}");
                            values.Add($"tolerations[{j}].effect", taint.Effect);
                            values.Add($"tolerations[{j}].operator", "Exists");
                            j++;
                        }

                        await master.InstallHelmChartAsync(controller, "harbor", releaseName: "registry-harbor", @namespace: KubeNamespaces.NeonSystem, values: values);
                    });

            if (readyToGoMode == ReadyToGoMode.Setup)
            {
                await master.InvokeIdempotentAsync($"ready-to-go/harbor-cluster",
<<<<<<< HEAD
                async () =>
                {
                    var harborCluster = await k8s.GetNamespacedCustomObjectAsync<HarborCluster>(KubeNamespaces.NeonSystem, "registry");

                    var minioSecret = await k8s.ReadNamespacedSecretAsync("registry-minio", KubeNamespaces.NeonSystem);
                    ((dynamic)harborCluster.Spec)["expose"]["core"]["ingress"]["host"] = $"https://registry.{clusterLogin.ClusterDefinition.Domain}";
                    ((dynamic)harborCluster.Spec)["expose"]["notary"]["ingress"]["host"] = $"https://notary.{clusterLogin.ClusterDefinition.Domain}";
                    ((dynamic)harborCluster.Spec)["externalURL"] = $"https://registry.{clusterLogin.ClusterDefinition.Domain}";
                    ((dynamic)harborCluster.Spec)["imageChartStorage"]["s3"]["accesskey"] = Encoding.UTF8.GetString(minioSecret.Data["accesskey"]);

                    await k8s.ReplaceNamespacedCustomObjectAsync(harborCluster, KubeNamespaces.NeonSystem, harborCluster.Name());
                });

                await master.InvokeIdempotentAsync($"ready-to-go/harbor-configuration",
                async () =>
                {
                    var harborConfig = await k8s.GetNamespacedCustomObjectAsync<HarborConfiguration>(KubeNamespaces.NeonSystem, "ldap-config");
=======
                    async () =>
                    {
                        dynamic harborCluster = await k8s.GetNamespacedCustomObjectAsync("goharbor.io", "v1alpha3", KubeNamespaces.NeonSystem, "harborclusters", "registry");
                        var minioSecret       = await k8s.ReadNamespacedSecretAsync("registry-minio", KubeNamespaces.NeonSystem);

                        harborCluster["spec"]["expose"]["core"]["ingress"]["host"] = $"https://registry.{clusterLogin.ClusterDefinition.Domain}";
                        harborCluster["spec"]["expose"]["notary"]["ingress"]["host"] = $"https://notary.{clusterLogin.ClusterDefinition.Domain}";
                        harborCluster["spec"]["externalURL"] = $"https://registry.{clusterLogin.ClusterDefinition.Domain}";
                        harborCluster["spec"]["imageChartStorage"]["s3"]["accesskey"] = Encoding.UTF8.GetString(minioSecret.Data["accesskey"]);


                        await k8s.ReplaceNamespacedCustomObjectAsync((JObject)harborCluster, "goharbor.io", "v1alpha3", KubeNamespaces.NeonSystem, "harborclusters", "registry");
                    });
>>>>>>> 514bc77b

                await master.InvokeIdempotentAsync($"ready-to-go/harbor-configuration",
                    async () =>
                    {
                        dynamic harborConfig = await k8s.GetNamespacedCustomObjectAsync("goharbor.io", "v1beta1", KubeNamespaces.NeonSystem, "harborconfigurations", "ldap-config");
                        var baseDN           = $@"dc={string.Join($@",dc=", cluster.Definition.Domain.Split('.'))}";

<<<<<<< HEAD
                    ((dynamic)harborConfig.Spec)["configuration"]["ldapBaseDn"] = $"cn=users,{baseDN}";
                    ((dynamic)harborConfig.Spec)["configuration"]["ldapGroupAdminDn"] = $"ou=superadmin,ou=groups,{baseDN}";
                    ((dynamic)harborConfig.Spec)["configuration"]["ldapGroupBaseDn"] = $"ou=users,{baseDN}";
                    ((dynamic)harborConfig.Spec)["configuration"]["ldapSearchDn"] = $"cn=serviceuser,ou=admin,{baseDN}";

                    await k8s.ReplaceNamespacedCustomObjectAsync(harborConfig, KubeNamespaces.NeonSystem, harborConfig.Name());
                });
=======
                        harborConfig["spec"]["configuration"]["ldapBaseDn"] = $"cn=users,{baseDN}";
                        harborConfig["spec"]["configuration"]["ldapGroupAdminDn"] = $"ou=superadmin,ou=groups,{baseDN}";
                        harborConfig["spec"]["configuration"]["ldapGroupBaseDn"] = $"ou=users,{baseDN}";
                        harborConfig["spec"]["configuration"]["ldapSearchDn"] = $"cn=serviceuser,ou=admin,{baseDN}";

                        await k8s.ReplaceNamespacedCustomObjectAsync((JObject)harborConfig, "goharbor.io", "v1beta1", KubeNamespaces.NeonSystem, "harborconfigurations", "ldap-config");
                    });
>>>>>>> 514bc77b

                await master.InvokeIdempotentAsync($"ready-to-go/harbor-registry-configuration",
                    async () =>
                    {
                        var registryTemplateConfig = await k8s.ReadNamespacedConfigMapAsync("harbor-operator-config-template", KubeNamespaces.NeonSystem);
                        var registryTemplate       = registryTemplateConfig.Data["registry-config.yaml.tmpl"];

                        registryTemplate           = Regex.Replace(registryTemplate, @"https:\/\/registry.*.neoncluster.io\/service\/token", $"https://{ClusterDomain.HarborRegistry}.{cluster.Definition.Domain}/service/token");

                        registryTemplateConfig.Data["registry-config.yaml.tmpl"] = registryTemplate;
                        await k8s.ReplaceNamespacedConfigMapAsync(registryTemplateConfig, registryTemplateConfig.Name(), registryTemplateConfig.Namespace());

                        var harborChartmuseum = await k8s.ReadNamespacedDeploymentAsync("harbor-operator", KubeNamespaces.NeonSystem);

                        await harborChartmuseum.RestartAsync(GetK8sClient(controller));

                        await k8s.DeleteNamespacedConfigMapAsync("registry-harbor-harbor-registry", KubeNamespaces.NeonSystem);
                    });
            }

            await master.InvokeIdempotentAsync("setup/harbor-ready",
                async () =>
                {
                    controller.LogProgress(master, verb: "wait for", message: "harbor");

                    await NeonHelper.WaitAllAsync(
                        new List<Task>()
                        {
                            k8s.WaitForDeploymentAsync(KubeNamespaces.NeonSystem, "registry-harbor-harbor-chartmuseum", timeout: clusterOpTimeout, pollInterval: clusterOpPollInterval),
                            k8s.WaitForDeploymentAsync(KubeNamespaces.NeonSystem, "registry-harbor-harbor-core", timeout: clusterOpTimeout, pollInterval: clusterOpPollInterval),
                            k8s.WaitForDeploymentAsync(KubeNamespaces.NeonSystem, "registry-harbor-harbor-jobservice", timeout: clusterOpTimeout, pollInterval: clusterOpPollInterval),
                            k8s.WaitForDeploymentAsync(KubeNamespaces.NeonSystem, "registry-harbor-harbor-notaryserver", timeout: clusterOpTimeout, pollInterval: clusterOpPollInterval),
                            k8s.WaitForDeploymentAsync(KubeNamespaces.NeonSystem, "registry-harbor-harbor-notarysigner", timeout: clusterOpTimeout, pollInterval: clusterOpPollInterval),
                            k8s.WaitForDeploymentAsync(KubeNamespaces.NeonSystem, "registry-harbor-harbor-portal", timeout: clusterOpTimeout, pollInterval: clusterOpPollInterval),
                            k8s.WaitForDeploymentAsync(KubeNamespaces.NeonSystem, "registry-harbor-harbor-registry", timeout: clusterOpTimeout, pollInterval: clusterOpPollInterval),
                            k8s.WaitForDeploymentAsync(KubeNamespaces.NeonSystem, "registry-harbor-harbor-registryctl", timeout: clusterOpTimeout, pollInterval: clusterOpPollInterval),
                            k8s.WaitForDeploymentAsync(KubeNamespaces.NeonSystem, "registry-harbor-harbor-trivy", timeout: clusterOpTimeout, pollInterval: clusterOpPollInterval)
                        });
                });

            await master.InvokeIdempotentAsync($"{(readyToGoMode == ReadyToGoMode.Setup ? "ready-to-go" : "setup")}/harbor-credentials",
                async () =>
                {
                    controller.LogProgress(master, verb: "images", message: "push");

                    if (readyToGoMode == ReadyToGoMode.Setup)
                    {
                        var adminSecret   = await k8s.ReadNamespacedSecretAsync(KubeConst.NeonSystemDbAdminSecret, KubeNamespaces.NeonSystem);
                        var adminUsername = Encoding.UTF8.GetString(adminSecret.Data["username"]);
                        var adminPassword = Encoding.UTF8.GetString(adminSecret.Data["password"]);

                        var secret       = await k8s.ReadNamespacedSecretAsync(KubeConst.NeonSystemDbServiceSecret, KubeNamespaces.NeonSystem);
                        var harborSecret = await k8s.ReadNamespacedSecretAsync(KubeConst.RegistrySecretKey, KubeNamespaces.NeonSystem);

                        harborSecret.Data["postgresql-password"] = secret.Data["password"];
                        harborSecret.Data["secret"]              = Encoding.UTF8.GetBytes(NeonHelper.GetCryptoRandomPassword(20));

                        await k8s.UpsertSecretAsync(harborSecret, harborSecret.Namespace());

                        // Delete secret so that the harbor operator creates a new one with the updated credential.

                        await k8s.DeleteNamespacedSecretAsync("registry-harbor-harbor-registry-basicauth", KubeNamespaces.NeonSystem);

                        var master = (await k8s.ListNamespacedPodAsync(KubeNamespaces.NeonSystem, labelSelector: "app=neon-system-db")).Items.First();

                        var command = new string[]
                            {
                                "/bin/bash",
                                "-c",
                                $@"psql -U {KubeConst.NeonSystemDbAdminUser} harbor_core -t -c ""UPDATE public.harbor_user SET password='', salt = '' WHERE user_id = 1;"""
                            };

                        var result = await k8s.NamespacedPodExecAsync(
                            name:               master.Name(),
                            namespaceParameter: master.Namespace(),
<<<<<<< HEAD
                            container: "postgres",
                            command: command);
=======
                            container:          "citus",
                            command:            command);
>>>>>>> 514bc77b

                        // Restart registry components.

                        var harborChartmuseum = await k8s.ReadNamespacedDeploymentAsync("registry-harbor-harbor-chartmuseum", KubeNamespaces.NeonSystem);

                        await harborChartmuseum.RestartAsync(GetK8sClient(controller));

                        var harborCore = await k8s.ReadNamespacedDeploymentAsync("registry-harbor-harbor-core", KubeNamespaces.NeonSystem);

                        await harborCore.RestartAsync(GetK8sClient(controller));

                        var harborRegistry = await k8s.ReadNamespacedDeploymentAsync("registry-harbor-harbor-registry", KubeNamespaces.NeonSystem);

                        await harborRegistry.RestartAsync(GetK8sClient(controller));

                        var harborRegistryctl = await k8s.ReadNamespacedDeploymentAsync("registry-harbor-harbor-registryctl", KubeNamespaces.NeonSystem);

                        await harborRegistryctl.RestartAsync(GetK8sClient(controller));
                    }
                });

            if (readyToGoMode == ReadyToGoMode.Setup)
            {
                await master.InvokeIdempotentAsync($"{(readyToGoMode == ReadyToGoMode.Setup ? "ready-to-go" : "setup")}/harbor-ingress",
                    async () =>
                    {
                        var virtualService = await k8s.GetNamespacedCustomObjectAsync<VirtualService>(KubeNamespaces.NeonIngress, "harbor-virtual-service");

                        virtualService.Spec.Hosts =
                            new List<string>()
                            {
                                $"{ClusterDomain.HarborRegistry}.{cluster.Definition.Domain}",
                                $"{ClusterDomain.HarborNotary}.{cluster.Definition.Domain}",
                                KubeConst.LocalClusterRegistry
                            };

                        await k8s.ReplaceNamespacedCustomObjectAsync<VirtualService>(virtualService, KubeNamespaces.NeonIngress, virtualService.Name());
                    });
            }

            await master.InvokeIdempotentAsync($"{(readyToGoMode == ReadyToGoMode.Setup ? "ready-to-go" : "setup")}/harbor-login",
                async () =>
                {
                    var authSecret = await k8s.ReadNamespacedSecretAsync("glauth-users", KubeNamespaces.NeonSystem);
                    var username   = "root";
                    var password   = Encoding.UTF8.GetString(authSecret.Data[username]);
                    var sbScript   = new StringBuilder();
                    var sbArgs     = new StringBuilder();

                    sbScript.AppendLineLinux("#!/bin/bash");
                    sbScript.AppendLineLinux($"echo '{password}' | podman login neon-registry.node.local --username {username} --password-stdin");

                    foreach (var node in cluster.Nodes)
                    {
                        await NeonHelper.WaitForAsync(
                            async () =>
                            {
                                try
                                {
                                    master.SudoCommand(CommandBundle.FromScript(sbScript), RunOptions.None).EnsureSuccess();

                                    return await Task.FromResult(true);
                                }
                                catch
                                {
                                    return await Task.FromResult(false);
                                }
                            },
                            timeout:      TimeSpan.FromSeconds(120),
                            pollInterval: TimeSpan.FromSeconds(1));
                    }
                });
        }

        /// <summary>
        /// Installs <b>neon-cluster-operator</b>.
        /// </summary>
        /// <param name="controller">The setup controller.</param>
        /// <param name="master">The master node where the operation will be performed.</param>
        /// <returns>The tracking <see cref="Task"/>.</returns>
        public static async Task InstallClusterOperatorAsync(ISetupController controller, NodeSshProxy<NodeDefinition> master)
        {
            await SyncContext.ClearAsync;

            Covenant.Requires<ArgumentNullException>(controller != null, nameof(controller));
            Covenant.Requires<ArgumentNullException>(master != null, nameof(master));

            var k8s = GetK8sClient(controller);

            await master.InvokeIdempotentAsync("setup/cluster-operator",
                async () =>
                {
                    controller.LogProgress(master, verb: "setup", message: "neon-cluster-operator");

                    var values = new Dictionary<string, object>();

                    values.Add("image.organization", KubeConst.LocalClusterRegistry);
                    values.Add("image.tag", KubeVersions.NeonKubeContainerImageTag);

                    await master.InstallHelmChartAsync(controller, "neon-cluster-operator", releaseName: "neon-cluster-operator", @namespace: KubeNamespaces.NeonSystem, values: values);
                });

            await master.InvokeIdempotentAsync("setup/cluster-operator-ready",
                async () =>
                {
                    controller.LogProgress(master, verb: "wait for", message: "neon-cluster-operator");

                    await k8s.WaitForDeploymentAsync(KubeNamespaces.NeonSystem, "neon-cluster-operator", timeout: clusterOpTimeout, pollInterval: clusterOpPollInterval);
                });
        }

        /// <summary>
        /// Installs <b>neon-node-agent</b>.
        /// </summary>
        /// <param name="controller">The setup controller.</param>
        /// <param name="master">The master node where the operation will be performed.</param>
        /// <returns>The tracking <see cref="Task"/>.</returns>
        public static async Task InstallNodeAgentAsync(ISetupController controller, NodeSshProxy<NodeDefinition> master)
        {
            await SyncContext.ClearAsync;

            Covenant.Requires<ArgumentNullException>(controller != null, nameof(controller));
            Covenant.Requires<ArgumentNullException>(master != null, nameof(master));

            var k8s = GetK8sClient(controller);

            await master.InvokeIdempotentAsync("setup/neon-node-agent",
                async () =>
                {
                    controller.LogProgress(master, verb: "setup", message: "neon-node-agent");

                    var values = new Dictionary<string, object>();

                    values.Add("image.organization", KubeConst.LocalClusterRegistry);
                    values.Add("image.tag", KubeVersions.NeonKubeContainerImageTag);

                    await master.InstallHelmChartAsync(controller, "neon-node-agent", releaseName: "neon-node-agent", @namespace: KubeNamespaces.NeonSystem, values: values);
                });

            await master.InvokeIdempotentAsync("setup/neon-node-agent-ready",
                async () =>
                {
                    controller.LogProgress(master, verb: "wait for", message: "neon-node-agent");

                    await k8s.WaitForDaemonsetAsync(KubeNamespaces.NeonSystem, "neon-node-agent", timeout: clusterOpTimeout, pollInterval: clusterOpPollInterval);
                });
        }

        /// <summary>
        /// Adds custom <see cref="V1ContainerRegistry"/> resources defined in the cluster definition to
        /// the cluster.  <b>neon-node-agent</b> will pick these up and regenerate the CRI-O configuration.
        /// </summary>
        /// <param name="controller">The setup controller.</param>
        /// <param name="master">The master node where the operation will be performed.</param>
        /// <returns>The tracking <see cref="Task"/>.</returns>
        /// <remarks>
        /// <note>
        /// This must be called after <see cref="InstallClusterOperatorAsync(ISetupController, NodeSshProxy{NodeDefinition})"/>
        /// because that's where the cluster CRDs get installed.
        /// </note>
        /// </remarks>
        public static async Task InstallContainerRegistryResources(ISetupController controller, NodeSshProxy<NodeDefinition> master)
        {
            await SyncContext.ClearAsync;

            Covenant.Requires<ArgumentNullException>(controller != null, nameof(controller));
            Covenant.Requires<ArgumentNullException>(master != null, nameof(master));

            var readyToGoMode = controller.Get<ReadyToGoMode>(KubeSetupProperty.ReadyToGoMode);

            if (readyToGoMode == ReadyToGoMode.Prepare)
            {
                // Defer registry configuration until full cluster setup.

                return;
            }

            await master.InvokeIdempotentAsync("setup/container-registries",
                async () =>
                {
                    var cluster = controller.Get<ClusterProxy>(KubeSetupProperty.ClusterProxy);
                    var k8s     = GetK8sClient(controller);

                    // We need to add the implict local cluster Harbor registry.

                    var localRegistries = new List<Registry>();
                    var localRegistry   = new Registry();

                    localRegistry.Name     = 
                    localRegistry.Prefix   =
                    localRegistry.Location = "neon-registry.node.local";
                    localRegistry.Blocked  = false;
                    localRegistry.Insecure = true;
                    localRegistry.Username = "";
                    localRegistry.Password = "";

                    localRegistries.Add(localRegistry);

                    // Add registries from the cluster definition.

                    foreach (var registry in cluster.Definition.Registry.Registries)
                    {
                        localRegistries.Add(registry);
                    }

                    // Write the custom resources to the cluster.

                    foreach (var registry in localRegistries)
                    {
                        var clusterRegistry = new V1ContainerRegistry();

                        clusterRegistry.Spec.SearchOrder = cluster.Definition.Registry.SearchRegistries.IndexOf(registry.Location);
                        clusterRegistry.Spec.Prefix      = registry.Prefix;
                        clusterRegistry.Spec.Location    = registry.Location;
                        clusterRegistry.Spec.Blocked     = registry.Blocked;
                        clusterRegistry.Spec.Insecure    = registry.Insecure;
                        clusterRegistry.Spec.Username    = registry.Username;
                        clusterRegistry.Spec.Password    = registry.Password;

                        await k8s.UpsertClusterCustomObjectAsync(clusterRegistry, registry.Name);
                    }
                });
        }

        /// <summary>
        /// Creates the required namespaces.
        /// </summary>
        /// <param name="controller">The setup controller.</param>
        /// <param name="master">The master node where the operation will be performed.</param>
        /// <returns>The tracking <see cref="Task"/>.</returns>
        public static async Task<List<Task>> CreateNamespacesAsync(ISetupController controller, NodeSshProxy<NodeDefinition> master)
        {
            await SyncContext.ClearAsync;

            Covenant.Requires<ArgumentNullException>(controller != null, nameof(controller));
            Covenant.Requires<ArgumentNullException>(master != null, nameof(master));

            await SyncContext.ClearAsync;

            var tasks = new List<Task>();

            tasks.Add(CreateNamespaceAsync(controller, master, KubeNamespaces.NeonMonitor, true));
            tasks.Add(CreateNamespaceAsync(controller, master, KubeNamespaces.NeonStorage, false));
            tasks.Add(CreateNamespaceAsync(controller, master, KubeNamespaces.NeonSystem, true));

            return await Task.FromResult(tasks);
        }

        /// <summary>
        /// Installs a Citus-postgres database used by neon-system services.
        /// </summary>
        /// <param name="controller">The setup controller.</param>
        /// <param name="master">The master node where the operation will be performed.</param>
        /// <returns>The tracking <see cref="Task"/>.</returns>
        public static async Task InstallSystemDbAsync(ISetupController controller, NodeSshProxy<NodeDefinition> master)
        {
            await SyncContext.ClearAsync;

            Covenant.Requires<ArgumentNullException>(controller != null, nameof(controller));
            Covenant.Requires<ArgumentNullException>(master != null, nameof(master));

            var cluster       = controller.Get<ClusterProxy>(KubeSetupProperty.ClusterProxy);
            var k8s           = GetK8sClient(controller);
            var readyToGoMode = controller.Get<ReadyToGoMode>(KubeSetupProperty.ReadyToGoMode);
            var clusterAdvice = controller.Get<KubeClusterAdvice>(KubeSetupProperty.ClusterAdvice);
            var serviceAdvice = clusterAdvice.GetServiceAdvice(KubeClusterAdvice.NeonSystemDb);

            var values = new Dictionary<string, object>();

            values.Add($"metrics.enabled", serviceAdvice.MetricsEnabled ?? clusterAdvice.MetricsEnabled);
            values.Add($"metrics.interval", serviceAdvice.MetricsInterval ?? clusterAdvice.MetricsInterval);

            if (cluster.Definition.IsDesktopCluster)
            {
                values.Add($"persistence.size", "1Gi");
            }

            await CreateStorageClass(controller, master, "neon-internal-system-db");

            if (serviceAdvice.PodMemoryRequest.HasValue && serviceAdvice.PodMemoryLimit.HasValue)
            {
                values.Add($"resources.requests.memory", ToSiString(serviceAdvice.PodMemoryRequest));
                values.Add($"resources.limits.memory", ToSiString(serviceAdvice.PodMemoryLimit));
            }

            await master.InvokeIdempotentAsync("setup/db-credentials-admin",
                async () =>
                {
                    var username = KubeConst.NeonSystemDbAdminUser;
                    var password = NeonHelper.GetCryptoRandomPassword(20);

                    var secret = new V1Secret()
                    {
                        Metadata = new V1ObjectMeta()
                        {
                            Name = KubeConst.NeonSystemDbAdminSecret,
                            Annotations = new Dictionary<string, string>()
                            {
                                {  "reloader.stakater.com/match", "true" }
                            }
                        },
                        Type = "Opaque",
                        StringData = new Dictionary<string, string>()
                        {
                            { "username", username },
                            { "password", password }
                        }
                    };

                    await k8s.CreateNamespacedSecretAsync(secret, KubeNamespaces.NeonSystem);
                });

            await master.InvokeIdempotentAsync("setup/db-credentials-service",
                async () =>
                {
                    var username = KubeConst.NeonSystemDbServiceUser;
                    var password = NeonHelper.GetCryptoRandomPassword(20);

                    var secret = new V1Secret()
                    {
                        Metadata = new V1ObjectMeta()
                        {
                            Name = KubeConst.NeonSystemDbServiceSecret,
                            Annotations = new Dictionary<string, string>()
                            {
                                {  "reloader.stakater.com/match", "true" } 
                            }
                        },
                        Type = "Opaque",
                        StringData = new Dictionary<string, string>()
                        {
                            { "username", username },
                            { "password", password }
                        }
                    };

                    await k8s.CreateNamespacedSecretAsync(secret, KubeNamespaces.NeonSystem);
                });

            await master.InvokeIdempotentAsync("setup/system-db",
                async () =>
                {
                    controller.LogProgress(master, verb: "setup", message: "cluster database (citus)");

                    values.Add($"replicas", serviceAdvice.ReplicaCount);

                    int i = 0;

                    foreach (var taint in await GetTaintsAsync(controller, NodeLabels.LabelNeonSystemDb, "true"))
                    {
                        values.Add($"tolerations[{i}].key", $"{taint.Key.Split("=")[0]}");
                        values.Add($"tolerations[{i}].effect", taint.Effect);
                        values.Add($"tolerations[{i}].operator", "Exists");
                        i++;
                    }

                    await master.InstallHelmChartAsync(controller, "postgres-operator", releaseName: "neon-system-db", @namespace: KubeNamespaces.NeonSystem, values: values, progressMessage: "cluster database (citus)");
                });

            await master.InvokeIdempotentAsync("setup/system-db-ready",
                async () =>
                {
                    controller.LogProgress(master, verb: "wait for", message: "system database");

                    await NeonHelper.WaitAllAsync(
                        new List<Task>()
                        {
                            k8s.WaitForDeploymentAsync(KubeNamespaces.NeonSystem, "neon-system-db-postgres-operator", timeout: clusterOpTimeout, pollInterval: clusterOpPollInterval),
                            k8s.WaitForStatefulSetAsync(KubeNamespaces.NeonSystem, "neon-system-db", timeout: clusterOpTimeout, pollInterval: clusterOpPollInterval),
                        });
                });

            if (readyToGoMode == ReadyToGoMode.Setup)
            {
                await master.InvokeIdempotentAsync("setup/system-db-ready-to-go",
                   async () =>
                   {
                       await ResetPostgresUserAsync(k8s, "postgres", "postgres.neon-system-db.credentials.postgresql", KubeNamespaces.NeonSystem);
                       await ResetPostgresUserAsync(k8s, "standby", "standby.neon-system-db.credentials.postgresql", KubeNamespaces.NeonSystem);
                       await ResetPostgresUserAsync(k8s, KubeConst.NeonSystemDbAdminUser, KubeConst.NeonSystemDbAdminSecret, KubeNamespaces.NeonSystem);
                       await ResetPostgresUserAsync(k8s, KubeConst.NeonSystemDbServiceUser, KubeConst.NeonSystemDbServiceSecret, KubeNamespaces.NeonSystem);

                       await (await k8s.ReadNamespacedStatefulSetAsync("neon-system-db", KubeNamespaces.NeonSystem)).RestartAsync(k8s);
                   });
             }
        }

        private static async Task ResetPostgresUserAsync(IKubernetes k8s, string username, string secretName, string secretNamespace)
        {
            var secret = await k8s.ReadNamespacedSecretAsync(secretName, secretNamespace);
            var password = NeonHelper.GetCryptoRandomPassword(20);
            secret.Data["password"] = Encoding.UTF8.GetBytes(password);
            await k8s.UpsertSecretAsync(secret, secretNamespace);

            var postgres = (await k8s.ListNamespacedPodAsync(KubeNamespaces.NeonSystem, labelSelector: "app=neon-system-db")).Items.First();

            var command = new string[]
            {
                "/bin/bash",
                "-c",
                $@"psql -U {KubeConst.NeonSystemDbAdminUser} postgres -t -c ""ALTER ROLE {username} WITH PASSWORD '{password}';"""
            };

            var result = await k8s.NamespacedPodExecAsync(
                name: postgres.Name(),
                namespaceParameter: postgres.Namespace(),
                container: "postgres",
                command: command);
        }

        /// <summary>
        /// Installs Keycloak.
        /// </summary>
        /// <param name="controller">The setup controller.</param>
        /// <param name="master">The master node where the operation will be performed.</param>
        /// <returns>The tracking <see cref="Task"/>.</returns>
        public static async Task InstallSsoAsync(ISetupController controller, NodeSshProxy<NodeDefinition> master)
        {
            await SyncContext.ClearAsync;

            Covenant.Requires<ArgumentNullException>(controller != null, nameof(controller));
            Covenant.Requires<ArgumentNullException>(master != null, nameof(master));

            var cluster       = controller.Get<ClusterProxy>(KubeSetupProperty.ClusterProxy);
            var k8s           = GetK8sClient(controller);
            var readyToGoMode = controller.Get<ReadyToGoMode>(KubeSetupProperty.ReadyToGoMode);
            var clusterAdvice = controller.Get<KubeClusterAdvice>(KubeSetupProperty.ClusterAdvice);

            await InstallDexAsync(controller, master);
            await InstallNeonSsoProxyAsync(controller, master);
            await InstallGlauthAsync(controller, master);
            await InstallOauth2ProxyAsync(controller, master);
        }

        /// <summary>
        /// Installs Dex.
        /// </summary>
        /// <param name="controller">The setup controller.</param>
        /// <param name="master">The master node where the operation will be performed.</param>
        /// <returns>The tracking <see cref="Task"/>.</returns>
        public static async Task InstallDexAsync(ISetupController controller, NodeSshProxy<NodeDefinition> master)
        {
            await SyncContext.ClearAsync;

            Covenant.Requires<ArgumentNullException>(controller != null, nameof(controller));
            Covenant.Requires<ArgumentNullException>(master != null, nameof(master));

            var cluster = controller.Get<ClusterProxy>(KubeSetupProperty.ClusterProxy);
            var k8s = GetK8sClient(controller);
            var readyToGoMode = controller.Get<ReadyToGoMode>(KubeSetupProperty.ReadyToGoMode);
            var clusterAdvice = controller.Get<KubeClusterAdvice>(KubeSetupProperty.ClusterAdvice);
            var serviceAdvice = clusterAdvice.GetServiceAdvice(KubeClusterAdvice.Dex);

            var values = new Dictionary<string, object>();

            values.Add("cluster.name", cluster.Definition.Name);
            values.Add("cluster.domain", cluster.Definition.Domain);
            values.Add("ingress.subdomain", ClusterDomain.Sso);

            values.Add("secrets.grafana", NeonHelper.GetCryptoRandomPassword(32));
            values.Add("secrets.harbor", NeonHelper.GetCryptoRandomPassword(32));
            values.Add("secrets.kubernetes", NeonHelper.GetCryptoRandomPassword(32));
            values.Add("secrets.minio", NeonHelper.GetCryptoRandomPassword(32));
            values.Add("secrets.ldap", NeonHelper.GetCryptoRandomPassword(32));

            values.Add("config.issuer", $"https://{ClusterDomain.Sso}.{cluster.Definition.Domain}");

            // LDAP
            var baseDN = $@"dc={string.Join($@"\,dc=", cluster.Definition.Domain.Split('.'))}";
            values.Add("config.ldap.bindDN", $@"cn=serviceuser\,ou=admin\,{baseDN}");
            values.Add("config.ldap.bindPW", $@"cn=serviceuser\,ou=admin\,{baseDN}");
            values.Add("config.ldap.userSearch.baseDN", $@"cn=users\,{baseDN}");
            values.Add("config.ldap.groupSearch.baseDN", $@"ou=users\,{baseDN}");

            if (serviceAdvice.PodMemoryRequest.HasValue && serviceAdvice.PodMemoryLimit.HasValue)
            {
                values.Add($"resources.requests.memory", ToSiString(serviceAdvice.PodMemoryRequest));
                values.Add($"resources.limits.memory", ToSiString(serviceAdvice.PodMemoryLimit));
            }

            await master.InvokeIdempotentAsync("setup/dex-install",
                async () =>
                {
                    await master.InstallHelmChartAsync(controller, "dex", releaseName: "dex", @namespace: KubeNamespaces.NeonSystem, values: values, progressMessage: "dex");
                });

            await master.InvokeIdempotentAsync("setup/dex-ready",
                async () =>
                {
                    controller.LogProgress(master, verb: "wait for", message: "neon-sso");

                    await k8s.WaitForDeploymentAsync(KubeNamespaces.NeonSystem, "neon-sso-dex", timeout: clusterOpTimeout, pollInterval: clusterOpPollInterval);
                });

            if (readyToGoMode == ReadyToGoMode.Setup)
            {
                await master.InvokeIdempotentAsync("ready-to-go/dex-secret",
                   async () =>
                   {
                       var secret = await k8s.ReadNamespacedSecretAsync(KubeConst.DexSecret, KubeNamespaces.NeonSystem);

                       foreach (var key in secret.Data.Keys)
                       {
                           secret.Data[key] = Encoding.UTF8.GetBytes(NeonHelper.GetCryptoRandomPassword(32));
                       }

                       await k8s.ReplaceNamespacedSecretAsync(secret, secret.Name(), secret.Namespace());
                   });

                await master.InvokeIdempotentAsync("ready-to-go/dex-config",
                    async () =>
                    {
                        controller.LogProgress(master, verb: "ready-to-go", message: "update dex configuration");

                        var dexSecret = await k8s.ReadNamespacedSecretAsync(KubeConst.DexSecret, KubeNamespaces.NeonSystem);

                        var configMap = await k8s.ReadNamespacedConfigMapAsync("neon-sso-dex", KubeNamespaces.NeonSystem);

                        var yamlConfig = NeonHelper.YamlDeserialize<dynamic>(configMap.Data["config.yaml"]);
                        var dexConfig = (DexConfig)NeonHelper.JsonDeserialize<DexConfig>(NeonHelper.JsonSerialize(yamlConfig));

                        dexConfig.Issuer = $"https://{ClusterDomain.Sso}.{cluster.Definition.Domain}";

                        var ldapConnector = dexConfig.Connectors.Where(c => c.Type == DexConnectorType.Ldap).FirstOrDefault() as DexLdapConnector;

                        var baseDN = $@"dc={string.Join($@",dc=", cluster.Definition.Domain.Split('.'))}";
                        ldapConnector.Config.BindDN = $@"cn=serviceuser,ou=admin,{baseDN}";
                        //ldapConnector.Config.BindPW = Encoding.UTF8.GetString(dexSecret.Data["LDAP_SECRET"]);

                        ldapConnector.Config.UserSearch.BaseDN = $@"cn=users,{baseDN}";
                        ldapConnector.Config.GroupSearch.BaseDN = $@"ou=users,{baseDN}";

                        foreach (var client in dexConfig.StaticClients)
                        {
                            switch (client.Name)
                            {
                                case "Grafana":
                                    client.Secret = Encoding.UTF8.GetString(dexSecret.Data["GRAFANA_CLIENT_SECRET"]);
                                    client.RedirectUris = new List<string>()
                                    {
                                        $"https://{ClusterDomain.Grafana}.{cluster.Definition.Domain}/login/generic_oauth",
                                    };
                                    client.TrustedPeers = new List<string>() { "kubernetes", "harbor", "minio" };
                                    break;
                                case "Kubernetes":
                                    client.Secret = Encoding.UTF8.GetString(dexSecret.Data["KUBERNETES_CLIENT_SECRET"]);
                                    client.RedirectUris = new List<string>()
                                    {
                                        $"https://{ClusterDomain.KubernetesDashboard}.{cluster.Definition.Domain}/oauth2/callback",
                                        $"https://{ClusterDomain.Kiali}.{cluster.Definition.Domain}/oauth2/callback"
                                    };
                                    client.TrustedPeers = new List<string>() { "grafana", "harbor", "minio" };
                                    break;
                                case "Harbor":
                                    client.Secret = Encoding.UTF8.GetString(dexSecret.Data["KUBERNETES_CLIENT_SECRET"]);
                                    client.RedirectUris = new List<string>()
                                    {
                                        $"https://{ClusterDomain.HarborRegistry}.{cluster.Definition.Domain}/oauth_callback",
                                    };
                                    client.TrustedPeers = new List<string>() { "grafana", "kubernetes", "minio" };
                                    break;
                                case "Minio":
                                    client.Secret = Encoding.UTF8.GetString(dexSecret.Data["MINIO_CLIENT_SECRET"]);
                                    client.RedirectUris = new List<string>()
                                    {
                                        $"https://{ClusterDomain.Minio}.{cluster.Definition.Domain}/oauth_callback",
                                    };
                                    client.TrustedPeers = new List<string>() { "grafana", "kubernetes", "harbor" };
                                    break;
                            }
                        }

                        configMap.Data["config.yaml"] = NeonHelper.ToLinuxLineEndings(NeonHelper.YamlSerialize(dexConfig));
                        await k8s.ReplaceNamespacedConfigMapAsync(configMap, configMap.Name(), configMap.Namespace());
                    });
            }
        }

        /// <summary>
        /// Installs Neon SSO Session Proxy.
        /// </summary>
        /// <param name="controller">The setup controller.</param>
        /// <param name="master">The master node where the operation will be performed.</param>
        /// <returns>The tracking <see cref="Task"/>.</returns>
        public static async Task InstallNeonSsoProxyAsync(ISetupController controller, NodeSshProxy<NodeDefinition> master)
        {
            await SyncContext.ClearAsync;

            Covenant.Requires<ArgumentNullException>(controller != null, nameof(controller));
            Covenant.Requires<ArgumentNullException>(master != null, nameof(master));

            var cluster       = controller.Get<ClusterProxy>(KubeSetupProperty.ClusterProxy);
            var k8s           = GetK8sClient(controller);
            var readyToGoMode = controller.Get<ReadyToGoMode>(KubeSetupProperty.ReadyToGoMode);
            var clusterAdvice = controller.Get<KubeClusterAdvice>(KubeSetupProperty.ClusterAdvice);
            var serviceAdvice = clusterAdvice.GetServiceAdvice(KubeClusterAdvice.NeonSsoSessionProxy);

            var values = new Dictionary<string, object>();

            values.Add("cluster.name", cluster.Definition.Name);
            values.Add("cluster.domain", cluster.Definition.Domain);
            values.Add("ingress.subdomain", ClusterDomain.Sso);
            values.Add("secrets.cipherKey", AesCipher.GenerateKey(256));
            values.Add($"metrics.enabled", serviceAdvice.MetricsEnabled ?? clusterAdvice.MetricsEnabled);

            if (serviceAdvice.PodMemoryRequest.HasValue && serviceAdvice.PodMemoryLimit.HasValue)
            {
                values.Add($"resources.requests.memory", ToSiString(serviceAdvice.PodMemoryRequest));
                values.Add($"resources.limits.memory", ToSiString(serviceAdvice.PodMemoryLimit));
            }

            await master.InvokeIdempotentAsync("setup/neon-sso-session-proxy-install",
                async () =>
                {
                    await master.InstallHelmChartAsync(controller, "neon-sso-session-proxy", releaseName: "neon-sso-session-proxy", @namespace: KubeNamespaces.NeonSystem, values: values, progressMessage: "neon-sso-session-proxy");
                });

            await master.InvokeIdempotentAsync("setup/neon-sso-proxy-ready",
                async () =>
                {
                    controller.LogProgress(master, verb: "wait for", message: "neon-sso-session-proxy");

                    await k8s.WaitForDeploymentAsync(KubeNamespaces.NeonSystem, "neon-sso-session-proxy", timeout: clusterOpTimeout, pollInterval: clusterOpPollInterval);
                });

            if (readyToGoMode == ReadyToGoMode.Setup)
            {
                await master.InvokeIdempotentAsync("ready-to-go/neon-sso-ingress",
                    async () =>
                    {
                        controller.LogProgress(master, verb: "ready-to-go", message: "update neon sso ingress");

                        var virtualService = await k8s.GetNamespacedCustomObjectAsync<VirtualService>(KubeNamespaces.NeonIngress, "neon-sso-session-proxy");

                        virtualService.Spec.Hosts =
                            new List<string>()
                            {
                                $"{ClusterDomain.Sso}.{cluster.Definition.Domain}"
                            };

                        await k8s.ReplaceNamespacedCustomObjectAsync<VirtualService>(virtualService, KubeNamespaces.NeonIngress, virtualService.Name());
                    });

                await master.InvokeIdempotentAsync("ready-to-go/neon-sso-ingress",
                    async () =>
                    {
                        controller.LogProgress(master, verb: "ready-to-go", message: "update neon sso secret");

                        var sessionSecret = await k8s.ReadNamespacedSecretAsync(KubeConst.NeonSsoSessionProxySecret, KubeNamespaces.NeonSystem);
                        sessionSecret.StringData["CIPHER_KEY"] = AesCipher.GenerateKey(256);

                        await k8s.ReplaceNamespacedSecretAsync(sessionSecret, sessionSecret.Name(), sessionSecret.Namespace());
                    });
            }
        }

        /// <summary>
        /// Installs Glauth.
        /// </summary>
        /// <param name="controller">The setup controller.</param>
        /// <param name="master">The master node where the operation will be performed.</param>
        /// <returns>The tracking <see cref="Task"/>.</returns>
        public static async Task InstallGlauthAsync(ISetupController controller, NodeSshProxy<NodeDefinition> master)
        {
            await SyncContext.ClearAsync;

            Covenant.Requires<ArgumentNullException>(controller != null, nameof(controller));
            Covenant.Requires<ArgumentNullException>(master != null, nameof(master));

            var cluster       = controller.Get<ClusterProxy>(KubeSetupProperty.ClusterProxy);
            var k8s           = GetK8sClient(controller);
            var readyToGoMode = controller.Get<ReadyToGoMode>(KubeSetupProperty.ReadyToGoMode);
            var clusterAdvice = controller.Get<KubeClusterAdvice>(KubeSetupProperty.ClusterAdvice);
            var serviceAdvice = clusterAdvice.GetServiceAdvice(KubeClusterAdvice.Glauth);
            var values        = new Dictionary<string, object>();
            var secret        = await k8s.ReadNamespacedSecretAsync(KubeConst.DexSecret, KubeNamespaces.NeonSystem);
            var ldapPassword  = Encoding.UTF8.GetString(secret.Data["LDAP_SECRET"]);

            values.Add("cluster.name", cluster.Definition.Name);
            values.Add("cluster.domain", cluster.Definition.Domain);

            values.Add("config.backend.baseDN", $"dc={string.Join($@"\,dc=", cluster.Definition.Domain.Split('.'))}");

            values.Add("users.root.password", cluster.Definition.RootPassword ?? NeonHelper.GetCryptoRandomPassword(20));
            values.Add("users.serviceuser.password", ldapPassword);

            if (serviceAdvice.PodMemoryRequest.HasValue && serviceAdvice.PodMemoryLimit.HasValue)
            {
                values.Add($"resources.requests.memory", ToSiString(serviceAdvice.PodMemoryRequest));
                values.Add($"resources.limits.memory", ToSiString(serviceAdvice.PodMemoryLimit));
            }

            await master.InvokeIdempotentAsync("setup/glauth-install",
                async () =>
                {
                    await master.InstallHelmChartAsync(controller, "glauth", releaseName: "glauth", @namespace: KubeNamespaces.NeonSystem, values: values, progressMessage: "glauth");
                });

            await master.InvokeIdempotentAsync("setup/glauth-ready",
                async () =>
                {
                    controller.LogProgress(master, verb: "wait for", message: "glauth");

                    await k8s.WaitForDeploymentAsync(KubeNamespaces.NeonSystem, "neon-sso-dex", timeout: clusterOpTimeout, pollInterval: clusterOpPollInterval);
                });

            if (readyToGoMode == ReadyToGoMode.Setup)
            {
                await master.InvokeIdempotentAsync("ready-to-go/glauth-config",
                    async () =>
                    {
                        controller.LogProgress(master, verb: "ready-to-go", message: "update glauth config");

                        var config      = await k8s.ReadNamespacedSecretAsync("glauth", KubeNamespaces.NeonSystem);
                        var usersConfig = config.Data["config.cfg"];
                        var doc         = Toml.Parse(Encoding.UTF8.GetString(usersConfig));
                        var table       = doc.Tables.Where(t => t.Name.Key.ToString() == "backend").First();
                        var baseDN      = $@"dc={string.Join($@",dc=", cluster.Definition.Domain.Split('.'))}";
                        var items       = table.Items.Where(i => i.Key.ToString().Trim() == "baseDN");

                        items.First().Value = new StringValueSyntax(baseDN);
                        
                        config.Data["config.cfg"] = Encoding.UTF8.GetBytes(doc.ToString());

                        await k8s.ReplaceNamespacedSecretAsync(config, config.Name(), config.Namespace());
                    });

                await master.InvokeIdempotentAsync("ready-to-go/glauth-users",
                    async () =>
                    {
                        controller.LogProgress(master, verb: "ready-to-go", message: "update glauth users");

                        var users       = await k8s.ReadNamespacedSecretAsync("glauth-users", KubeNamespaces.NeonSystem);
                        var config      = await k8s.ReadNamespacedSecretAsync("glauth", KubeNamespaces.NeonSystem);
                        var usersConfig = config.Data["users.cfg"];
                        var doc         = Toml.Parse(Encoding.UTF8.GetString(usersConfig));
                        var tableArray  = doc.Tables.Where(t => t.Name.Key.ToString() == "users");
                        var root        = tableArray.Where(t => t.Items.First().Value.ToString() == "\"root\"").First();

                        root.Items.Where(k => k.Key.ToString().Trim() == "mail").First().Value = new StringValueSyntax($"root@{cluster.Definition.Domain}");
                        root.Items.Where(k => k.Key.ToString().Trim() == "passsha256").First().Value = new StringValueSyntax(CryptoHelper.ComputeSHA256String(Encoding.UTF8.GetString(users.Data["root"])));

                        var serviceuser = tableArray.Where(t => t.Items.First().Value.ToString() == "\"serviceuser\"").First();

                        serviceuser.Items.Where(k => k.Key.ToString().Trim() == "mail").First().Value = new StringValueSyntax($"serviceuser@{cluster.Definition.Domain}");
                        serviceuser.Items.Where(k => k.Key.ToString().Trim() == "passsha256").First().Value = new StringValueSyntax(CryptoHelper.ComputeSHA256String(Encoding.UTF8.GetString(users.Data["serviceuser"])));

                        config.Data["users.cfg"] = Encoding.UTF8.GetBytes(doc.ToString());

                        await k8s.ReplaceNamespacedSecretAsync(config, config.Name(), config.Namespace());
                    });
            }
        }

        /// <summary>
        /// Installs Oauth2-proxy.
        /// </summary>
        /// <param name="controller">The setup controller.</param>
        /// <param name="master">The master node where the operation will be performed.</param>
        /// <returns>The tracking <see cref="Task"/>.</returns>
        public static async Task InstallOauth2ProxyAsync(ISetupController controller, NodeSshProxy<NodeDefinition> master)
        {
            await SyncContext.ClearAsync;

            Covenant.Requires<ArgumentNullException>(controller != null, nameof(controller));
            Covenant.Requires<ArgumentNullException>(master != null, nameof(master));

            var cluster       = controller.Get<ClusterProxy>(KubeSetupProperty.ClusterProxy);
            var k8s           = GetK8sClient(controller);
            var readyToGoMode = controller.Get<ReadyToGoMode>(KubeSetupProperty.ReadyToGoMode);
            var clusterAdvice = controller.Get<KubeClusterAdvice>(KubeSetupProperty.ClusterAdvice);
            var serviceAdvice = clusterAdvice.GetServiceAdvice(KubeClusterAdvice.Oauth2Proxy);


            await master.InvokeIdempotentAsync("setup/oauth2-proxy",
                async () =>
                {
                    controller.LogProgress(master, verb: "setup", message: "oauth2 proxy");

                    var values = new Dictionary<string, object>();

                    values.Add("cluster.name", cluster.Definition.Name);
                    values.Add("cluster.domain", cluster.Definition.Domain);
                    values.Add("config.cookieSecret", NeonHelper.ToBase64(NeonHelper.GetCryptoRandomPassword(32)));
                    values.Add($"metrics.enabled", serviceAdvice.MetricsEnabled ?? clusterAdvice.MetricsEnabled);
                    values.Add($"metrics.servicemonitor.interval", serviceAdvice.MetricsInterval ?? clusterAdvice.MetricsInterval);

                    await master.InstallHelmChartAsync(controller, "oauth2-proxy", releaseName: "neon-sso", @namespace: KubeNamespaces.NeonSystem, values: values, progressMessage: "neon-sso proxy");
                });

            await master.InvokeIdempotentAsync("setup/oauth2-proxy-ready",
                async () =>
                {
                    controller.LogProgress(master, verb: "wait for", message: "oauth2 proxy");

                    await k8s.WaitForDeploymentAsync(KubeNamespaces.NeonSystem, "neon-sso-oauth2-proxy", timeout: clusterOpTimeout, pollInterval: clusterOpPollInterval);
                });

            if (readyToGoMode == ReadyToGoMode.Setup)
            {
                await master.InvokeIdempotentAsync("ready-to-go/oauth2-proxy-secret",
                    async () =>
                    {
                        controller.LogProgress(master, verb: "ready-to-go", message: "update neon sso oauth2 secret");

                        var oauth2Secret = await k8s.ReadNamespacedSecretAsync(KubeConst.NeonSsoOauth2Proxy, KubeNamespaces.NeonSystem);
                        oauth2Secret.Data["cookie-secret"] = Encoding.UTF8.GetBytes(NeonHelper.GetCryptoRandomPassword(32));

                        await k8s.ReplaceNamespacedSecretAsync(oauth2Secret, oauth2Secret.Name(), oauth2Secret.Namespace());
                    });

                await master.InvokeIdempotentAsync("ready-to-go/oauth2-proxy-config",
                    async () =>
                    {
                        controller.LogProgress(master, verb: "ready-to-go", message: "update neon sso oauth2 config");

                        var configMap = await k8s.ReadNamespacedConfigMapAsync(KubeConst.NeonSsoOauth2Proxy, KubeNamespaces.NeonSystem);
                        configMap.Data["loginUrl"] = $"https://{ClusterDomain.Sso}.{cluster.Definition.Domain}";
                        configMap.Data["issuerUrl"] = $"https://{ClusterDomain.Sso}.{cluster.Definition.Domain}";

                        await k8s.ReplaceNamespacedConfigMapAsync(configMap, configMap.Name(), configMap.Namespace());
                    });
            }
        }

        /// <summary>
        /// Returns the Postgres connection string for the default database for the
        /// cluster's <see cref="KubeService.NeonSystemDb"/> deployment.
        /// </summary>
        /// <param name="controller">The setup controller.</param>
        /// <returns>The connection string.</returns>
        public static async Task<string> GetSystemDatabaseConnectionStringAsync(ISetupController controller)
        {
            await SyncContext.ClearAsync;

            Covenant.Requires<ArgumentNullException>(controller != null, nameof(controller));

            var k8s        = GetK8sClient(controller);
            var secret     = await k8s.ReadNamespacedSecretAsync(KubeConst.NeonSystemDbAdminSecret, KubeNamespaces.NeonSystem);
            var username   = Encoding.UTF8.GetString(secret.Data["username"]);
            var password   = Encoding.UTF8.GetString(secret.Data["password"]);
            var dbHost     = KubeService.NeonSystemDb;
            var dbPort     = NetworkPorts.Postgres;
            var connString = $"Host={dbHost};Port={dbPort};Username={username};Password={password};Database=postgres";

            if (controller.Get<bool>(KubeSetupProperty.Redact, true))
            {
                controller.LogGlobal($"System database connection string: [{connString.Replace(password, "REDACTED")}]");
            }
            else
            {
                controller.LogGlobal($"System database connection string: [{connString}]");
            }

            return connString;
        }

        /// <summary>
        /// Deploys a Kubernetes job that runs Grafana setup.
        /// </summary>
        /// <param name="controller">The setup controller.</param>
        /// <param name="master">The master node where the operation will be performed.</param>
        /// <returns>The tracking <see cref="Task"/>.</returns>
        public static async Task SetupGrafanaAsync(ISetupController controller, NodeSshProxy<NodeDefinition> master)
        {
            var k8s           = GetK8sClient(controller);
            var clusterAdvice = controller.Get<KubeClusterAdvice>(KubeSetupProperty.ClusterAdvice);

            // Perform the Grafana Minio configuration.


            await master.InvokeIdempotentAsync("setup/minio-loki",
                async () =>
                {
                    master.Status = "create: grafana [loki] minio bucket";

                    await CreateMinioBucketAsync(controller, master, "loki", clusterAdvice.LogsQuota);
                });

            await master.InvokeIdempotentAsync("setup/minio-cortex",
                async () =>
                {
                    master.Status = "create: grafana [cortex] minio bucket";

                    await CreateMinioBucketAsync(controller, master, "cortex", clusterAdvice.MetricsQuota);
                });

            await master.InvokeIdempotentAsync("setup/minio-alertmanager",
                async () =>
                {
                    master.Status = "create: grafana [alertmanager] minio bucket";

                    await CreateMinioBucketAsync(controller, master, "alertmanager");
                });

            await master.InvokeIdempotentAsync("setup/minio-cortex-ruler",
                async () =>
                {
                    master.Status = "create: grafana [cortex-ruler] minio bucket";

                    await CreateMinioBucketAsync(controller, master, "cortex-ruler");
                });

            await master.InvokeIdempotentAsync("setup/minio-tempo",
                async () =>
                {
                    master.Status = "create: grafana [tempo] minio bucket";

                    await CreateMinioBucketAsync(controller, master, "tempo", clusterAdvice.TracesQuota);
                });
        }

        /// <summary>
        /// Creates a minio bucket by using the mc client on one of the minio server pods.
        /// </summary>
        /// <param name="controller">The setup controller.</param>
        /// <param name="master">The master node where the operation will be performed.</param>
        /// <param name="name">The new bucket name.</param>
        /// <param name="quota">The bucket quota.</param>
        /// <returns>The tracking <see cref="Task"/>.</returns>
        public static async Task CreateMinioBucketAsync(ISetupController controller, NodeSshProxy<NodeDefinition> master, string name, string quota = null)
        {
            await SyncContext.ClearAsync;

            Covenant.Requires<ArgumentNullException>(controller != null, nameof(controller));
            Covenant.Requires<ArgumentNullException>(master != null, nameof(master));
            Covenant.Requires < ArgumentNullException>(!string.IsNullOrEmpty(name), nameof(name));

            var minioSecret = await GetK8sClient(controller).ReadNamespacedSecretAsync("minio", KubeNamespaces.NeonSystem);
            var accessKey   = Encoding.UTF8.GetString(minioSecret.Data["accesskey"]);
            var secretKey   = Encoding.UTF8.GetString(minioSecret.Data["secretkey"]);
            var k8s         = GetK8sClient(controller);
            var minioPod    = (await k8s.ListNamespacedPodAsync(KubeNamespaces.NeonSystem, labelSelector: "app.kubernetes.io/name=minio-operator")).Items.First();

            await master.InvokeIdempotentAsync($"setup/minio-bucket-{name}",
                async () =>
                {
                    await k8s.NamespacedPodExecAsync(
                        KubeNamespaces.NeonSystem,
                        minioPod.Name(),
                        "minio-operator",
                        new string[] {
                            "/bin/bash",
                            "-c",
                            $"/mc mb minio/{name}"
                        });

                    if (!string.IsNullOrEmpty(quota))
                    {
                        await k8s.NamespacedPodExecAsync(
                            KubeNamespaces.NeonSystem,
                            minioPod.Name(),
                            "minio-operator",
                            new string[] {
                            "/bin/bash",
                            "-c",
                            $"/mc admin bucket quota minio/{name} --fifo {quota}"
                        });
                    }
                });
        }

        /// <summary>
        /// Converts a <c>decimal</c> into a nice byte units string.
        /// </summary>
        /// <param name="value">The input value (or <c>null</c>).</param>
        /// <returns>The formatted output (or <c>null</c>).</returns>
        public static string ToSiString(decimal? value)
        {
            if (!value.HasValue)
            {
                return null;
            }

            return new ResourceQuantity(value.GetValueOrDefault(), 0, ResourceQuantity.SuffixFormat.BinarySI).CanonicalizeString();
        }

        /// <summary>
        /// Converts a <c>double</c> value into a nice byte units string.
        /// </summary>
        /// <param name="value">The input value (or <c>null</c>).</param>
        /// <returns>The formatted output (or <c>null</c>).</returns>
        public static string ToSiString(double? value)
        {
            if (!value.HasValue)
            {
                return null;
            }

            return new ResourceQuantity((decimal)value.GetValueOrDefault(), 0, ResourceQuantity.SuffixFormat.BinarySI).CanonicalizeString();
        }

        /// <summary>
        /// Returns the built-in cluster definition for a local neonDESKTOP cluster provisioned on WSL2.
        /// </summary>
        /// <returns>The cluster definition text.</returns>
        public static ClusterDefinition GetLocalWsl2ClusterDefintion()
        {
            var yaml =
@"
name: neon-desktop
datacenter: wsl2
environment: development
timeSources:
- pool.ntp.org
kubernetes:
  allowPodsOnMasters: true
hosting:
  environment: wsl2
nodes:
  master:
    role: master
";
            return ClusterDefinition.FromYaml(yaml);
        }
    }
}<|MERGE_RESOLUTION|>--- conflicted
+++ resolved
@@ -3743,16 +3743,15 @@
             if (readyToGoMode == ReadyToGoMode.Setup)
             {
                 await master.InvokeIdempotentAsync($"ready-to-go/harbor-cluster",
-<<<<<<< HEAD
                 async () =>
                 {
                     var harborCluster = await k8s.GetNamespacedCustomObjectAsync<HarborCluster>(KubeNamespaces.NeonSystem, "registry");
-
                     var minioSecret = await k8s.ReadNamespacedSecretAsync("registry-minio", KubeNamespaces.NeonSystem);
-                    ((dynamic)harborCluster.Spec)["expose"]["core"]["ingress"]["host"] = $"https://registry.{clusterLogin.ClusterDefinition.Domain}";
-                    ((dynamic)harborCluster.Spec)["expose"]["notary"]["ingress"]["host"] = $"https://notary.{clusterLogin.ClusterDefinition.Domain}";
-                    ((dynamic)harborCluster.Spec)["externalURL"] = $"https://registry.{clusterLogin.ClusterDefinition.Domain}";
-                    ((dynamic)harborCluster.Spec)["imageChartStorage"]["s3"]["accesskey"] = Encoding.UTF8.GetString(minioSecret.Data["accesskey"]);
+
+                    harborCluster.Spec["expose"]["core"]["ingress"]["host"] = $"https://registry.{clusterLogin.ClusterDefinition.Domain}";
+                    harborCluster.Spec["expose"]["notary"]["ingress"]["host"] = $"https://notary.{clusterLogin.ClusterDefinition.Domain}";
+                    harborCluster.Spec["externalURL"] = $"https://registry.{clusterLogin.ClusterDefinition.Domain}";
+                    harborCluster.Spec["imageChartStorage"]["s3"]["accesskey"] = Encoding.UTF8.GetString(minioSecret.Data["accesskey"]);
 
                     await k8s.ReplaceNamespacedCustomObjectAsync(harborCluster, KubeNamespaces.NeonSystem, harborCluster.Name());
                 });
@@ -3761,45 +3760,16 @@
                 async () =>
                 {
                     var harborConfig = await k8s.GetNamespacedCustomObjectAsync<HarborConfiguration>(KubeNamespaces.NeonSystem, "ldap-config");
-=======
-                    async () =>
-                    {
-                        dynamic harborCluster = await k8s.GetNamespacedCustomObjectAsync("goharbor.io", "v1alpha3", KubeNamespaces.NeonSystem, "harborclusters", "registry");
-                        var minioSecret       = await k8s.ReadNamespacedSecretAsync("registry-minio", KubeNamespaces.NeonSystem);
-
-                        harborCluster["spec"]["expose"]["core"]["ingress"]["host"] = $"https://registry.{clusterLogin.ClusterDefinition.Domain}";
-                        harborCluster["spec"]["expose"]["notary"]["ingress"]["host"] = $"https://notary.{clusterLogin.ClusterDefinition.Domain}";
-                        harborCluster["spec"]["externalURL"] = $"https://registry.{clusterLogin.ClusterDefinition.Domain}";
-                        harborCluster["spec"]["imageChartStorage"]["s3"]["accesskey"] = Encoding.UTF8.GetString(minioSecret.Data["accesskey"]);
-
-
-                        await k8s.ReplaceNamespacedCustomObjectAsync((JObject)harborCluster, "goharbor.io", "v1alpha3", KubeNamespaces.NeonSystem, "harborclusters", "registry");
-                    });
->>>>>>> 514bc77b
-
-                await master.InvokeIdempotentAsync($"ready-to-go/harbor-configuration",
-                    async () =>
-                    {
-                        dynamic harborConfig = await k8s.GetNamespacedCustomObjectAsync("goharbor.io", "v1beta1", KubeNamespaces.NeonSystem, "harborconfigurations", "ldap-config");
-                        var baseDN           = $@"dc={string.Join($@",dc=", cluster.Definition.Domain.Split('.'))}";
-
-<<<<<<< HEAD
-                    ((dynamic)harborConfig.Spec)["configuration"]["ldapBaseDn"] = $"cn=users,{baseDN}";
-                    ((dynamic)harborConfig.Spec)["configuration"]["ldapGroupAdminDn"] = $"ou=superadmin,ou=groups,{baseDN}";
-                    ((dynamic)harborConfig.Spec)["configuration"]["ldapGroupBaseDn"] = $"ou=users,{baseDN}";
-                    ((dynamic)harborConfig.Spec)["configuration"]["ldapSearchDn"] = $"cn=serviceuser,ou=admin,{baseDN}";
+
+                    var baseDN = $@"dc={string.Join($@",dc=", cluster.Definition.Domain.Split('.'))}";
+
+                    harborConfig.Spec["configuration"]["ldapBaseDn"] = $"cn=users,{baseDN}";
+                    harborConfig.Spec["configuration"]["ldapGroupAdminDn"] = $"ou=superadmin,ou=groups,{baseDN}";
+                    harborConfig.Spec["configuration"]["ldapGroupBaseDn"] = $"ou=users,{baseDN}";
+                    harborConfig.Spec["configuration"]["ldapSearchDn"] = $"cn=serviceuser,ou=admin,{baseDN}";
 
                     await k8s.ReplaceNamespacedCustomObjectAsync(harborConfig, KubeNamespaces.NeonSystem, harborConfig.Name());
                 });
-=======
-                        harborConfig["spec"]["configuration"]["ldapBaseDn"] = $"cn=users,{baseDN}";
-                        harborConfig["spec"]["configuration"]["ldapGroupAdminDn"] = $"ou=superadmin,ou=groups,{baseDN}";
-                        harborConfig["spec"]["configuration"]["ldapGroupBaseDn"] = $"ou=users,{baseDN}";
-                        harborConfig["spec"]["configuration"]["ldapSearchDn"] = $"cn=serviceuser,ou=admin,{baseDN}";
-
-                        await k8s.ReplaceNamespacedCustomObjectAsync((JObject)harborConfig, "goharbor.io", "v1beta1", KubeNamespaces.NeonSystem, "harborconfigurations", "ldap-config");
-                    });
->>>>>>> 514bc77b
 
                 await master.InvokeIdempotentAsync($"ready-to-go/harbor-registry-configuration",
                     async () =>
@@ -3819,6 +3789,7 @@
                         await k8s.DeleteNamespacedConfigMapAsync("registry-harbor-harbor-registry", KubeNamespaces.NeonSystem);
                     });
             }
+
 
             await master.InvokeIdempotentAsync("setup/harbor-ready",
                 async () =>
@@ -3875,13 +3846,8 @@
                         var result = await k8s.NamespacedPodExecAsync(
                             name:               master.Name(),
                             namespaceParameter: master.Namespace(),
-<<<<<<< HEAD
-                            container: "postgres",
-                            command: command);
-=======
-                            container:          "citus",
+                            container:          "postgres",
                             command:            command);
->>>>>>> 514bc77b
 
                         // Restart registry components.
 
