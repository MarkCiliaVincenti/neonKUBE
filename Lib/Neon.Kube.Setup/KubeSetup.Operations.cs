--- conflicted
+++ resolved
@@ -3850,13 +3850,8 @@
 
                         var result = await k8s.NamespacedPodExecAsync(
                             name: master.Name(),
-<<<<<<< HEAD
                             @namespace: master.Namespace(),
                             container: "postgres",
-=======
-                            namespaceParameter: master.Namespace(),
-                            container: "citus",
->>>>>>> 393002ae
                             command: command);
 
                         // Restart registry components.
