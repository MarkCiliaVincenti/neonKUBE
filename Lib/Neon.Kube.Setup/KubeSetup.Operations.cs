﻿//-----------------------------------------------------------------------------
// FILE:	    KubeSetup.Operations.cs
// CONTRIBUTOR: Jeff Lill
// COPYRIGHT:	Copyright (c) 2005-2021 by neonFORGE LLC.  All rights reserved.
//
// Licensed under the Apache License, Version 2.0 (the "License");
// you may not use this file except in compliance with the License.
// You may obtain a copy of the License at
//
//     http://www.apache.org/licenses/LICENSE-2.0
//
// Unless required by applicable law or agreed to in writing, software
// distributed under the License is distributed on an "AS IS" BASIS,
// WITHOUT WARRANTIES OR CONDITIONS OF ANY KIND, either express or implied.
// See the License for the specific language governing permissions and
// limitations under the License.

using System;
using System.Collections.Generic;
using System.ComponentModel;
using System.Diagnostics.Contracts;
using System.IO;
using System.Linq;
using System.Net;
using System.Net.Http;
using System.Net.Sockets;
using System.Text;
using System.Text.RegularExpressions;
using System.Threading;
using System.Threading.Tasks;

using ICSharpCode.SharpZipLib.Zip;
using k8s;
using k8s.Models;
using Microsoft.Rest;
using Newtonsoft.Json.Linq;

using Neon.Collections;
using Neon.Common;
using Neon.Cryptography;
using Neon.IO;
using Neon.Retry;
using Neon.SSH;
using Neon.Tasks;
using Neon.Net;
using System.Dynamic;

namespace Neon.Kube
{
    public static partial class KubeSetup
    {
        /// <summary>
        /// Configures a local HAProxy container that makes the Kubernetes Etc
        /// cluster highly available.
        /// </summary>
        /// <param name="controller">The setup controller.</param>
        /// <param name="node">The node where the operation will be performed.</param>
        public static void SetupEtcdHaProxy(ISetupController controller, NodeSshProxy<NodeDefinition> node)
        {
            Covenant.Requires<ArgumentException>(controller != null, nameof(controller));

            var cluster = controller.Get<ClusterProxy>(KubeSetupProperty.ClusterProxy);

            controller.LogProgress(node, verb: "configure", message: "etc high availability");

            var sbHaProxyConfig = new StringBuilder();

            sbHaProxyConfig.Append(
$@"global
    daemon
    log stdout  format raw  local0  info
    maxconn 32000

defaults
    balance                 roundrobin
    retries                 2
    http-reuse              safe
    timeout connect         5000
    timeout client          50000
    timeout server          50000
    timeout check           5000
    timeout http-keep-alive 500

frontend kubernetes_masters
    bind                    *:6442
    mode                    tcp
    log                     global
    option                  tcplog
    default_backend         kubernetes_masters_backend

frontend harbor_http
    bind                    *:80
    mode                    http
    log                     global
    option                  httplog
    default_backend         harbor_backend_http

frontend harbor
    bind                    *:443
    mode                    tcp
    log                     global
    option                  tcplog
    default_backend         harbor_backend

backend kubernetes_masters_backend
    mode                    tcp
    balance                 roundrobin");

            foreach (var master in cluster.Masters)
            {
                sbHaProxyConfig.Append(
$@"
    server {master.Name}         {master.Address}:{KubeNodePorts.KubeApiServer}");
            }

            sbHaProxyConfig.Append(
$@"
backend harbor_backend_http
    mode                    http
    balance                 roundrobin");

            foreach (var master in cluster.Masters)
            {
                sbHaProxyConfig.Append(
$@"
    server {master.Name}         {master.Address}:{KubeNodePorts.IstioIngressHttp}");
            }

            sbHaProxyConfig.Append(
$@"
backend harbor_backend
    mode                    tcp
    balance                 roundrobin");

            foreach (var master in cluster.Masters)
            {
                sbHaProxyConfig.Append(
$@"
    server {master.Name}         {master.Address}:{KubeNodePorts.IstioIngressHttps}");
            }

            node.UploadText("/etc/neonkube/neon-etcd-proxy.cfg", sbHaProxyConfig);

            var sbHaProxyPod = new StringBuilder();

            sbHaProxyPod.Append(
$@"
apiVersion: v1
kind: Pod
metadata:
  name: neon-etcd-proxy
  namespace: kube-system
  labels:
    app: neon-etcd-proxy
    role: neon-etcd-proxy
    release: neon-etcd-proxy
spec:
  volumes:
   - name: neon-etcd-proxy-config
     hostPath:
       path: /etc/neonkube/neon-etcd-proxy.cfg
       type: File
  hostNetwork: true
  containers:
    - name: web
      image: {KubeConst.LocalClusterRegistry}/haproxy:{KubeVersions.HaproxyVersion}
      volumeMounts:
        - name: neon-etcd-proxy-config
          mountPath: /etc/haproxy/haproxy.cfg
      ports:
        - name: k8s-masters
          containerPort: 6442
          protocol: TCP
");
            node.UploadText("/etc/kubernetes/manifests/neon-etcd-proxy.yaml", sbHaProxyPod, permissions: "600", owner: "root:root");
        }

        /// <summary>
        /// Adds the Kubernetes node labels.
        /// </summary>
        /// <param name="controller">The setup controller.</param>
        /// <param name="master">The first master node where the operation will be performed.</param>
        public static async Task LabelNodesAsync(ISetupController controller, NodeSshProxy<NodeDefinition> master)
        {
            await SyncContext.ClearAsync;

            Covenant.Requires<ArgumentNullException>(controller != null, nameof(controller));
            Covenant.Requires<ArgumentNullException>(master != null, nameof(master));

            var cluster = controller.Get<ClusterProxy>(KubeSetupProperty.ClusterProxy);

            await master.InvokeIdempotentAsync("setup/label-nodes",
                async () =>
                {
                    controller.LogProgress(master, verb: "label", message: "nodes");

                    try
                    {
                        var k8sNodes = (await GetK8sClient(controller).ListNodeAsync()).Items;

                        foreach (var node in cluster.Nodes)
                        {
                            var k8sNode = k8sNodes.Where(n => n.Metadata.Name == node.Name).FirstOrDefault();

                            var patch = new V1Node()
                            {
                                Metadata = new V1ObjectMeta()
                                {
                                    Labels = k8sNode.Labels()
                                }
                            };

                            if (node.Metadata.IsWorker)
                            {
                                // Kubernetes doesn't set the role for worker nodes so we'll do that here.

                                patch.Metadata.Labels.Add("kubernetes.io/role", "worker");
                            }

                            patch.Metadata.Labels.Add(NodeLabels.LabelDatacenter, cluster.Definition.Datacenter.ToLowerInvariant());
                            patch.Metadata.Labels.Add(NodeLabels.LabelEnvironment, cluster.Definition.Environment.ToString().ToLowerInvariant());

                            foreach (var label in node.Metadata.Labels.All)
                            {
                                if (label.Value != null)
                                {
                                    patch.Metadata.Labels.Add(label.Key, label.Value.ToString());
                                }
                            }

                            await GetK8sClient(controller).PatchNodeAsync(new V1Patch(patch, V1Patch.PatchType.StrategicMergePatch), k8sNode.Metadata.Name);
                        }
                    }
                    finally
                    {
                        master.Status = string.Empty;
                    }

                    await Task.CompletedTask;
                });
        }

        /// <summary>
        /// Initializes the cluster on the first manager, then joins the remaining
        /// masters and workers to the cluster.
        /// </summary>
        /// <param name="controller">The setup controller.</param>
        /// <param name="maxParallel">
        /// The maximum number of operations on separate nodes to be performed in parallel.
        /// This defaults to <see cref="defaultMaxParallelNodes"/>.
        /// </param>
        /// <returns>The tracking <see cref="Task"/>.</returns>
        public static async Task SetupClusterAsync(ISetupController controller, int maxParallel = defaultMaxParallelNodes)
        {
            Covenant.Requires<ArgumentNullException>(controller != null, nameof(controller));
            Covenant.Requires<ArgumentException>(maxParallel > 0, nameof(maxParallel));

            var cluster       = controller.Get<ClusterProxy>(KubeSetupProperty.ClusterProxy);
            var clusterLogin  = controller.Get<ClusterLogin>(KubeSetupProperty.ClusterLogin);
            var master        = cluster.FirstMaster;
            var debugMode     = controller.Get<bool>(KubeSetupProperty.DebugMode);
            var readyToGoMode = controller.Get<ReadyToGoMode>(KubeSetupProperty.ReadyToGoMode);

            cluster.ClearStatus();

            ConfigureKubernetes(controller, cluster.FirstMaster);
            ConfigureWorkstation(controller, master);
            ConnectCluster(controller);

            await ConfigureMasterTaintsAsync(controller, master);
            await TaintNodesAsync(controller);
            await LabelNodesAsync(controller, master);
            await CreateNamespacesAsync(controller, master);
            await CreateRootUserAsync(controller, master);
            await InstallCalicoCniAsync(controller, master);
            await InstallMetricsServerAsync(controller, master);
            await InstallIstioAsync(controller, master);
            await InstallCertManagerAsync(controller, master);

            if (cluster.Definition.Nodes.Where(node => node.Labels.Metrics).Count() >= 3)
            {
                await InstallEtcdAsync(controller, master);
            }

            await InstallKialiAsync(controller, master);
            await InstallKubeDashboardAsync(controller, master);
            await InstallOpenEBSAsync(controller, master);
            await InstallReloaderAsync(controller, master);
            await InstallPrometheusAsync(controller, master);
            await InstallSystemDbAsync(controller, master);
            await InstallMinioAsync(controller, master);

            // We need to prevent the [neon-cluster-operator] from copying container
            // images into Harbor when we're generating a ready-to-go node image to
            // prevent these images from appearing twice on the disk which bloats
            // the node image by about 1GB.  We need to disable this before we deploy
            // the the cluster operator.
            //
            // We're going to disable this via a cluster config when we're preparing
            // a ready-to-go node image and enable this when deploying a cluster.

            await KubeHelper.SetDisableHarborImageSyncAsync(readyToGoMode == ReadyToGoMode.Prepare);

            // Install the cluster operator and Harbor.

            await InstallClusterApiAsync(controller, master);
            await InstallClusterOperatorAsync(controller, master);
            await InstallContainerRegistryAsync(controller, master);

            // Setup cluster monitoring.

            await NeonHelper.WaitAllAsync(await SetupMonitoringAsync(controller));
        }

        /// <summary>
        /// Basic Kubernetes cluster initialization.
        /// </summary>
        /// <param name="controller">The setup controller.</param>
        /// <param name="master">The master node where the operation will be performed.</param>
        public static void ConfigureKubernetes(ISetupController controller, NodeSshProxy<NodeDefinition> master)
        {
            Covenant.Requires<ArgumentNullException>(controller != null, nameof(controller));
            Covenant.Requires<ArgumentNullException>(master != null, nameof(master));

            var hostingEnvironment = controller.Get<HostingEnvironment>(KubeSetupProperty.HostingEnvironment);
            var cluster            = controller.Get<ClusterProxy>(KubeSetupProperty.ClusterProxy);
            var clusterLogin       = controller.Get<ClusterLogin>(KubeSetupProperty.ClusterLogin);
            var readyToGoMode      = controller.Get<ReadyToGoMode>(KubeSetupProperty.ReadyToGoMode);
            
            master.InvokeIdempotent("setup/cluster-init",
                () =>
                {
                    //---------------------------------------------------------
                    // Initialize the cluster on the first master:

                    controller.LogProgress(master, verb: "create", message: "cluster");

                    // Initialize Kubernetes:

                    master.InvokeIdempotent("setup/kubernetes-init",
                        () =>
                        {
                            controller.LogProgress(master, verb: "initialize", message: "kubernetes");

                            // It's possible that a previous cluster initialization operation
                            // was interrupted.  This command resets the state.

                            master.SudoCommand("kubeadm reset --force");

                            SetupEtcdHaProxy(controller, master);

                            // Configure the control plane's API server endpoint and initialize
                            // the certificate SAN names to include each master IP address as well
                            // as the HOSTNAME/ADDRESS of the API load balancer (if any).

                            controller.LogProgress(master, verb: "initialize", message: "cluster");

                            var controlPlaneEndpoint = $"kubernetes-masters:6442";
                            var sbCertSANs           = new StringBuilder();

                            if (hostingEnvironment == HostingEnvironment.Wsl2)
                            {
                                // Tweak the API server endpoint for WSL2.

                                controlPlaneEndpoint = $"{KubeConst.NeonDesktopWsl2BuiltInDistroName}:{KubeNodePorts.KubeApiServer}";
                            }

                            if (!string.IsNullOrEmpty(cluster.Definition.Kubernetes.ApiLoadBalancer))
                            {
                                controlPlaneEndpoint = cluster.Definition.Kubernetes.ApiLoadBalancer;

                                var fields = cluster.Definition.Kubernetes.ApiLoadBalancer.Split(':');

                                sbCertSANs.AppendLine($"  - \"{fields[0]}\"");
                                sbCertSANs.AppendLine($"  - \"kubernetes-masters\"");
                            }

                            foreach (var node in cluster.Masters)
                            {
                                sbCertSANs.AppendLine($"  - \"{node.Address}\"");
                                sbCertSANs.AppendLine($"  - \"{node.Name}\"");
                            }

                            if (cluster.Definition.IsDesktopCluster)
                            {
                                sbCertSANs.AppendLine($"  - \"{Dns.GetHostName()}\"");
                                sbCertSANs.AppendLine($"  - \"{cluster.Definition.Name}\"");
                            }

                            var kubeletFailSwapOnLine           = string.Empty;
                            var kubeInitgnoreSwapOnPreflightArg = string.Empty;

                            if (hostingEnvironment == HostingEnvironment.Wsl2)
                            {
                                // SWAP will be enabled by the default Microsoft WSL2 kernel which
                                // will cause Kubernetes to complain because this isn't a supported
                                // configuration.  We need to disable these error checks.

                                kubeletFailSwapOnLine = "failSwapOn: false";
                                kubeInitgnoreSwapOnPreflightArg = "--ignore-preflight-errors=Swap";
                            }

                            var clusterConfig = new StringBuilder();

                            clusterConfig.AppendLine(
$@"
apiVersion: kubeadm.k8s.io/v1beta2
kind: ClusterConfiguration
clusterName: {cluster.Name}
kubernetesVersion: ""v{KubeVersions.KubernetesVersion}""
imageRepository: ""{KubeConst.LocalClusterRegistry}""
apiServer:
  extraArgs:
    bind-address: 0.0.0.0
    advertise-address: 0.0.0.0
    logging-format: json
    default-not-ready-toleration-seconds: ""30"" # default 300
    default-unreachable-toleration-seconds: ""30"" #default  300
    allow-privileged: ""true""
    api-audiences: api
    service-account-issuer: kubernetes.default.svc
    service-account-key-file: /etc/kubernetes/pki/sa.key
    service-account-signing-key-file: /etc/kubernetes/pki/sa.key
  certSANs:
{sbCertSANs}
controlPlaneEndpoint: ""{controlPlaneEndpoint}""
networking:
  podSubnet: ""{cluster.Definition.Network.PodSubnet}""
  serviceSubnet: ""{cluster.Definition.Network.ServiceSubnet}""
controllerManager:
  extraArgs:
    logging-format: json
    node-monitor-grace-period: 15s #default 40s
    node-monitor-period: 5s #default 5s
    pod-eviction-timeout: 30s #default 5m0s
scheduler:
  extraArgs:
    logging-format: json");

                            clusterConfig.AppendLine($@"
---
apiVersion: kubelet.config.k8s.io/v1beta1
kind: KubeletConfiguration
logging:
  format: json
nodeStatusReportFrequency: 4s
volumePluginDir: /var/lib/kubelet/volume-plugins
cgroupDriver: systemd
runtimeRequestTimeout: 5m
{kubeletFailSwapOnLine}
");

                            var kubeProxyMode = "ipvs";
                            clusterConfig.AppendLine($@"
---
apiVersion: kubeproxy.config.k8s.io/v1alpha1
kind: KubeProxyConfiguration
mode: {kubeProxyMode}");

                            var kubeInitScript =
$@"
systemctl enable kubelet.service
kubeadm init --config cluster.yaml --ignore-preflight-errors=DirAvailable--etc-kubernetes-manifests
";
                            var response = master.SudoCommand(CommandBundle.FromScript(kubeInitScript).AddFile("cluster.yaml", clusterConfig.ToString()));

                            // Extract the cluster join command from the response.  We'll need this to join
                            // other nodes to the cluster.

                            var output = response.OutputText;
                            var pStart = output.IndexOf(joinCommandMarker, output.IndexOf(joinCommandMarker) + 1);

                            if (pStart == -1)
                            {
                                throw new KubeException("Cannot locate the [kubadm join ...] command in the [kubeadm init ...] response.");
                            }

                            var pEnd = output.Length;

                            if (pEnd == -1)
                            {
                                clusterLogin.SetupDetails.ClusterJoinCommand = Regex.Replace(output.Substring(pStart).Trim(), @"\t|\n|\r|\\", "");
                            }
                            else
                            {
                                clusterLogin.SetupDetails.ClusterJoinCommand = Regex.Replace(output.Substring(pStart, pEnd - pStart).Trim(), @"\t|\n|\r|\\", "");
                            }

                            clusterLogin.Save();

                            controller.LogProgress(master, verb: "created", message: "cluster");
                        });

                    master.InvokeIdempotent("setup/kubectl",
                        () =>
                        {
                            controller.LogProgress(master, verb: "configure", message: "kubectl");

                            // Edit the Kubernetes configuration file to rename the context:
                            //
                            //       CLUSTERNAME-admin@kubernetes --> root@CLUSTERNAME
                            //
                            // rename the user:
                            //
                            //      CLUSTERNAME-admin --> CLUSTERNAME-root 

                            var adminConfig = master.DownloadText("/etc/kubernetes/admin.conf");

                            adminConfig = adminConfig.Replace($"kubernetes-admin@{cluster.Definition.Name}", $"root@{cluster.Definition.Name}");
                            adminConfig = adminConfig.Replace("kubernetes-admin", $"root@{cluster.Definition.Name}");

                            master.UploadText("/etc/kubernetes/admin.conf", adminConfig, permissions: "600", owner: "root:root");
                        });

                    // Download the boot master files that will need to be provisioned on
                    // the remaining masters and may also be needed for other purposes
                    // (if we haven't already downloaded these).

                    if (clusterLogin.SetupDetails.MasterFiles != null)
                    {
                        clusterLogin.SetupDetails.MasterFiles = new Dictionary<string, KubeFileDetails>();
                    }

                    if (clusterLogin.SetupDetails.MasterFiles.Count == 0)
                    {
                        // I'm hardcoding the permissions and owner here.  It would be nice to
                        // scrape this from the source files in the future but it's not worth
                        // the bother at this point.

                        var files = new RemoteFile[]
                        {
                            new RemoteFile("/etc/kubernetes/admin.conf", "600", "root:root"),
                            new RemoteFile("/etc/kubernetes/pki/ca.crt", "600", "root:root"),
                            new RemoteFile("/etc/kubernetes/pki/ca.key", "600", "root:root"),
                            new RemoteFile("/etc/kubernetes/pki/sa.pub", "600", "root:root"),
                            new RemoteFile("/etc/kubernetes/pki/sa.key", "644", "root:root"),
                            new RemoteFile("/etc/kubernetes/pki/front-proxy-ca.crt", "644", "root:root"),
                            new RemoteFile("/etc/kubernetes/pki/front-proxy-ca.key", "600", "root:root"),
                            new RemoteFile("/etc/kubernetes/pki/etcd/ca.crt", "644", "root:root"),
                            new RemoteFile("/etc/kubernetes/pki/etcd/ca.key", "600", "root:root"),
                        };

                        foreach (var file in files)
                        {
                            var text = master.DownloadText(file.Path);

                            clusterLogin.SetupDetails.MasterFiles[file.Path] = new KubeFileDetails(text, permissions: file.Permissions, owner: file.Owner);
                        }
                    }

                    // Persist the cluster join command and downloaded master files.

                    clusterLogin.Save();

                    //---------------------------------------------------------
                    // Join the remaining masters to the cluster:

                    foreach (var master in cluster.Masters.Where(node => node != master))
                    {
                        try
                        {
                            master.InvokeIdempotent("setup/kubectl",
                                () =>
                                {
                                    controller.LogProgress(master, verb: "setup", message: "kubectl");

                                    // It's possible that a previous cluster join operation
                                    // was interrupted.  This command resets the state.

                                    master.SudoCommand("kubeadm reset --force");

                                    // The other (non-boot) masters need files downloaded from the boot master.

                                    controller.LogProgress(master, verb: "upload", message: "master files");

                                    foreach (var file in clusterLogin.SetupDetails.MasterFiles)
                                    {
                                        master.UploadText(file.Key, file.Value.Text, permissions: file.Value.Permissions, owner: file.Value.Owner);
                                    }

                                    // Join the cluster:

                                    master.InvokeIdempotent("setup/master-join",
                                        () =>
                                        {
                                            controller.LogProgress(master, verb: "join", message: "master to cluster");

                                            SetupEtcdHaProxy(controller, master);

                                            var joined = false;

                                            controller.LogProgress(master, verb: "join", message: "as master");

                                            master.SudoCommand("podman run",
                                                   "--name=neon-etcd-proxy",
                                                   "--detach",
                                                   "--restart=always",
                                                   "-v=/etc/neonkube/neon-etcd-proxy.cfg:/etc/haproxy/haproxy.cfg",
                                                   "--network=host",
                                                   "--log-driver=k8s-file",
                                                   $"{KubeConst.LocalClusterRegistry}/haproxy:{KubeConst.NeonKubeImageTag}"
                                               );

                                            for (int attempt = 0; attempt < maxJoinAttempts; attempt++)
                                            {
                                                var response = master.SudoCommand(clusterLogin.SetupDetails.ClusterJoinCommand + " --control-plane --ignore-preflight-errors=DirAvailable--etc-kubernetes-manifests", RunOptions.Defaults & ~RunOptions.FaultOnError);

                                                if (response.Success)
                                                {
                                                    joined = true;
                                                    break;
                                                }

                                                Thread.Sleep(joinRetryDelay);
                                            }

                                            if (!joined)
                                            {
                                                throw new Exception($"Unable to join node [{master.Name}] to the after [{maxJoinAttempts}] attempts.");
                                            }

                                            master.SudoCommand("docker kill neon-etcd-proxy");
                                            master.SudoCommand("docker rm neon-etcd-proxy");
                                        });
                                });
                        }
                        catch (Exception e)
                        {
                            master.Fault(NeonHelper.ExceptionError(e));
                            master.LogException(e);
                        }

                        controller.LogProgress(master, verb: "joined", message: "to cluster");
                    }

                    // Configure [kube-apiserver] on all the masters

                    foreach (var master in cluster.Masters)
                    {
                        try
                        {
                            master.InvokeIdempotent("setup/kubernetes-apiserver",
                                () =>
                                {
                                    controller.LogProgress(master, verb: "configure", message: "kubernetes api server");

                                    master.SudoCommand(CommandBundle.FromScript(
@"#!/bin/bash

sed -i 's/.*--enable-admission-plugins=.*/    - --enable-admission-plugins=NamespaceLifecycle,LimitRanger,ServiceAccount,DefaultStorageClass,DefaultTolerationSeconds,MutatingAdmissionWebhook,ValidatingAdmissionWebhook,Priority,ResourceQuota/' /etc/kubernetes/manifests/kube-apiserver.yaml
"));
                                });
                        }
                        catch (Exception e)
                        {
                            master.Fault(NeonHelper.ExceptionError(e));
                            master.LogException(e);
                        }

                        master.Status = string.Empty;
                    }

                    //---------------------------------------------------------
                    // Join the remaining workers to the cluster:

                    var parallelOptions = new ParallelOptions()
                    {
                        MaxDegreeOfParallelism = defaultMaxParallelNodes
                    };

                    Parallel.ForEach(cluster.Workers, parallelOptions,
                        worker =>
                        {
                            try
                            {
                                worker.InvokeIdempotent("setup/worker-join",
                                    () =>
                                    {
                                        controller.LogProgress(worker, verb: "join", message: "worker to cluster");

                                        SetupEtcdHaProxy(controller, worker);

                                        var joined = false;

                                        controller.LogProgress(worker, verb: "join", message: "as worker");

                                        worker.SudoCommand("podman run",
                                            "--name=neon-etcd-proxy",
                                            "--detach",
                                            "--restart=always",
                                            "-v=/etc/neonkube/neon-etcd-proxy.cfg:/etc/haproxy/haproxy.cfg",
                                            "--network=host",
                                            "--log-driver=k8s-file",
                                            $"{KubeConst.LocalClusterRegistry}/haproxy:{KubeVersions.HaproxyVersion}",
                                            RunOptions.FaultOnError);

                                        for (int attempt = 0; attempt < maxJoinAttempts; attempt++)
                                        {
                                            var response = worker.SudoCommand(clusterLogin.SetupDetails.ClusterJoinCommand + " --ignore-preflight-errors=DirAvailable--etc-kubernetes-manifests", RunOptions.Defaults & ~RunOptions.FaultOnError);

                                            if (response.Success)
                                            {
                                                joined = true;
                                                break;
                                            }

                                            Thread.Sleep(joinRetryDelay);
                                        }

                                        if (!joined)
                                        {
                                            throw new Exception($"Unable to join node [{worker.Name}] to the cluster after [{maxJoinAttempts}] attempts.");
                                        }

                                        worker.SudoCommand("docker kill neon-etcd-proxy");
                                        worker.SudoCommand("docker rm neon-etcd-proxy");
                                    });
                            }
                            catch (Exception e)
                            {
                                worker.Fault(NeonHelper.ExceptionError(e));
                                worker.LogException(e);
                            }

                            controller.LogProgress(worker, verb: "joined", message: "to cluster");
                        });
                });

            if (readyToGoMode == ReadyToGoMode.Setup)
            {

                master.InvokeIdempotent("ready-to-go/renew-certs",
                () =>
                {
                    controller.LogProgress(master, verb: "ready-to-go", message: "renew kubectl certs");

                    master.SudoCommand("kubeadm", "certs", "renew", "all");
                    master.SudoCommand("systemctl", "restart", "kubelet");

                    // Edit the Kubernetes configuration file to rename the context:
                    //
                    //       CLUSTERNAME-admin@kubernetes --> root@CLUSTERNAME
                    //
                    // rename the user:
                    //
                    //      CLUSTERNAME-admin --> CLUSTERNAME-root 

                    var adminConfig = master.DownloadText("/etc/kubernetes/admin.conf");

                    adminConfig = adminConfig.Replace($"kubernetes-admin@{cluster.Definition.Name}", $"root@{cluster.Definition.Name}");
                    adminConfig = adminConfig.Replace("kubernetes-admin", $"root@{cluster.Definition.Name}");

                    master.UploadText("/etc/kubernetes/admin.conf", adminConfig, permissions: "600", owner: "root:root");
                });

                master.InvokeIdempotent("setup/ready-to-go-download-certs",
                () =>
                {
                    controller.LogProgress(master, verb: "readytogo", message: "renew kubectl certs");

                    // Download the boot master files that will need to be provisioned on
                    // the remaining masters and may also be needed for other purposes
                    // (if we haven't already downloaded these).

                    if (clusterLogin.SetupDetails.MasterFiles != null)
                    {
                        clusterLogin.SetupDetails.MasterFiles = new Dictionary<string, KubeFileDetails>();
                    }

                    if (clusterLogin.SetupDetails.MasterFiles.Count == 0)
                    {
                        // I'm hardcoding the permissions and owner here.  It would be nice to
                        // scrape this from the source files in the future but it's not worth
                        // the bother at this point.

                        var files = new RemoteFile[]
                        {
                    new RemoteFile("/etc/kubernetes/admin.conf", "600", "root:root"),
                    new RemoteFile("/etc/kubernetes/pki/ca.crt", "600", "root:root"),
                    new RemoteFile("/etc/kubernetes/pki/ca.key", "600", "root:root"),
                    new RemoteFile("/etc/kubernetes/pki/sa.pub", "600", "root:root"),
                    new RemoteFile("/etc/kubernetes/pki/sa.key", "644", "root:root"),
                    new RemoteFile("/etc/kubernetes/pki/front-proxy-ca.crt", "644", "root:root"),
                    new RemoteFile("/etc/kubernetes/pki/front-proxy-ca.key", "600", "root:root"),
                    new RemoteFile("/etc/kubernetes/pki/etcd/ca.crt", "644", "root:root"),
                    new RemoteFile("/etc/kubernetes/pki/etcd/ca.key", "600", "root:root"),
                        };


                        foreach (var file in files)
                        {
                            var text = master.DownloadText(file.Path);

                            clusterLogin.SetupDetails.MasterFiles[file.Path] = new KubeFileDetails(text, permissions: file.Permissions, owner: file.Owner);
                        }

                        clusterLogin.Save();

                    }
                });
            }
        }

        /// <summary>
        /// Configures the local workstation.
        /// </summary>
        /// <param name="controller">The setup controller.</param>
        /// <param name="firstMaster">The master node where the operation will be performed.</param>
        public static void ConfigureWorkstation(ISetupController controller, NodeSshProxy<NodeDefinition> firstMaster)
        {
            Covenant.Requires<ArgumentNullException>(controller != null, nameof(controller));
            Covenant.Requires<ArgumentNullException>(firstMaster != null, nameof(firstMaster));

            var readyToGoMode = controller.Get<ReadyToGoMode>(KubeSetupProperty.ReadyToGoMode);

            firstMaster.InvokeIdempotent($"{(readyToGoMode == ReadyToGoMode.Setup ? "ready-to-go" : "setup")}/workstation",
                (Action)(() =>
                {
                    controller.LogProgress(firstMaster, verb: "configure", message: "workstation");

                    var cluster        = controller.Get<ClusterProxy>(KubeSetupProperty.ClusterProxy);
                    var clusterLogin   = controller.Get<ClusterLogin>(KubeSetupProperty.ClusterLogin);
                    var kubeConfigPath = KubeHelper.KubeConfigPath;

                    // Update kubeconfig.

                    // $todo(marcusbooyah):
                    //
                    // This is hardcoding the kubeconfig to point to the first master.  Issue 
                    // https://github.com/nforgeio/neonKUBE/issues/888 will fix this by adding a proxy
                    // to neonDESKTOP and load balancing requests across the k8s api servers.

                    var configText = clusterLogin.SetupDetails.MasterFiles["/etc/kubernetes/admin.conf"].Text;

                    configText = configText.Replace("kubernetes-masters", $"{cluster.Definition.Masters.FirstOrDefault().Address}");

                    if (!File.Exists(kubeConfigPath))
                    {
                        File.WriteAllText(kubeConfigPath, configText);
                    }
                    else
                    {
                        // The user already has an existing kubeconfig, so we need
                        // to merge in the new config.

                        var newConfig      = NeonHelper.YamlDeserialize<KubeConfig>(configText);
                        var existingConfig = KubeHelper.Config;

                        // Remove any existing user, context, and cluster with the same names.
                        // Note that we're assuming that there's only one of each in the config
                        // we downloaded from the cluster.

                        var newCluster      = newConfig.Clusters.Single();
                        var newContext      = newConfig.Contexts.Single();
                        var newUser         = newConfig.Users.Single();
                        var existingCluster = existingConfig.GetCluster(newCluster.Name);
                        var existingContext = existingConfig.GetContext(newContext.Name);
                        var existingUser    = existingConfig.GetUser(newUser.Name);

                        if (existingConfig != null)
                        {
                            existingConfig.Clusters.Remove(existingCluster);
                        }

                        if (existingContext != null)
                        {
                            existingConfig.Contexts.Remove(existingContext);
                        }

                        if (existingUser != null)
                        {
                            existingConfig.Users.Remove(existingUser);
                        }

                        existingConfig.Clusters.Add(newCluster);
                        existingConfig.Contexts.Add(newContext);
                        existingConfig.Users.Add(newUser);

                        existingConfig.CurrentContext = newContext.Name;

                        KubeHelper.SetConfig(existingConfig);
                    }
                }));
        }

        /// <summary>
        /// Installs the Calico CNI.
        /// </summary>
        /// <param name="controller">The setup controller.</param>
        /// <param name="master">The master node where the operation will be performed.</param>
        public static async Task InstallCalicoCniAsync(ISetupController controller, NodeSshProxy<NodeDefinition> master)
        {
            await SyncContext.ClearAsync;

            Covenant.Requires<ArgumentNullException>(controller != null, nameof(controller));
            Covenant.Requires<ArgumentNullException>(master != null, nameof(master));

            var cluster = master.Cluster;

            await master.InvokeIdempotentAsync("setup/cni",
                async () =>
                {
                    controller.LogProgress(master, verb: "setup", message: "calico");

                    var values = new Dictionary<string, object>();

                    values.Add("images.organization", KubeConst.LocalClusterRegistry);

                    if (cluster.HostingManager.HostingEnvironment == HostingEnvironment.Wsl2)
                    {
                        values.Add($"neonDesktop", $"true");
                        values.Add($"kubernetes.service.host", $"neon-desktop");
                        values.Add($"kubernetes.service.port", KubeNodePorts.KubeApiServer);

                    }

                    await master.InstallHelmChartAsync(controller, "calico", releaseName: "calico", @namespace: KubeNamespaces.KubeSystem, values: values);

                    // Wait for Calico and CoreDNS pods to report that they're running.
                    // We're going to wait a maximum of 300 seconds.

                    await NeonHelper.WaitForAsync(
                        async () =>
                        {
                            var pods = await GetK8sClient(controller).ListPodForAllNamespacesAsync();

                            foreach (var pod in pods.Items)
                            {
                                if (pod.Status.Phase != "Running")
                                {
                                    if (pod.Metadata.Name.Contains("coredns") && pod.Status.Phase == "Pending")
                                    {
                                        master.SudoCommand("kubectl rollout restart --namespace kube-system deployment/coredns", RunOptions.LogOnErrorOnly);
                                    }

                                    await Task.Delay(5000);

                                    return false;
                                }
                            }

                            return true;
                        },
                        timeout: clusterOpTimeout,
                        pollInterval: clusterOpRetryInterval);
                    
                    await master.InvokeIdempotentAsync("setup/dnsutils",
                        async () =>
                        {
                            controller.LogProgress(master, verb: "setup", message: "dnsutils");

                            var pods = await GetK8sClient(controller).CreateNamespacedPodAsync(
                                new V1Pod()
                                {
                                    Metadata = new V1ObjectMeta()
                                    {
                                        Name              = "dnsutils",
                                        NamespaceProperty = KubeNamespaces.NeonSystem
                                    },
                                    Spec = new V1PodSpec()
                                    {
                                        Containers = new List<V1Container>()
                                        {
                                            new V1Container()
                                            {
                                                Name            = "dnsutils",
                                                Image           = $"{KubeConst.LocalClusterRegistry}/kubernetes-e2e-test-images-dnsutils:{KubeVersions.DnsUtilsVersion}",
                                                Command         = new List<string>() {"sleep", "3600" },
                                                ImagePullPolicy = "IfNotPresent"
                                            }
                                        },
                                        RestartPolicy = "Always",
                                        Tolerations = new List<V1Toleration>()
                                        {
                                            { new V1Toleration() { Effect = "NoSchedule", OperatorProperty = "Exists" } },
                                            { new V1Toleration() { Effect = "NoExecute", OperatorProperty = "Exists" } }
                                        }
                                    }
                                }, KubeNamespaces.NeonSystem);
                        });

                    await NeonHelper.WaitForAsync(
                        async () =>
                        {
                            var result = master.SudoCommand($"kubectl exec -n {KubeNamespaces.NeonSystem} -t dnsutils -- nslookup kubernetes.default", RunOptions.LogOutput);

                            if (result.Success)
                            {
                                await GetK8sClient(controller).DeleteNamespacedPodAsync("dnsutils", KubeNamespaces.NeonSystem);
                                return await Task.FromResult(true);
                            }
                            else
                            {
                                master.SudoCommand("kubectl rollout restart --namespace kube-system deployment/coredns", RunOptions.LogOnErrorOnly);
                                await Task.Delay(5000);
                                return await Task.FromResult(false);
                            }
                        },
                        timeout: clusterOpTimeout,
                        pollInterval: clusterOpRetryInterval);
                });
        }

        /// <summary>
        /// Configures pods to be schedule on masters when enabled.
        /// </summary>
        /// <param name="controller">The setup controller.</param>
        /// <param name="master">The master node where the operation will be performed.</param>
        public static async Task ConfigureMasterTaintsAsync(ISetupController controller, NodeSshProxy<NodeDefinition> master)
        {
            await SyncContext.ClearAsync;

            Covenant.Requires<ArgumentNullException>(controller != null, nameof(controller));
            Covenant.Requires<ArgumentNullException>(master != null, nameof(master));

            var cluster = master.Cluster;

            await master.InvokeIdempotentAsync("setup/kubernetes-master-taints",
                async () =>
                {
                    controller.LogProgress(master, verb: "configure", message: "master taints");

                    // The [kubectl taint] command looks like it can return a non-zero exit code.
                    // We'll ignore this.

                    if (cluster.Definition.Kubernetes.AllowPodsOnMasters.GetValueOrDefault())
                    {
                        var nodes = new V1NodeList();

                        await NeonHelper.WaitForAsync(
                           async () =>
                           {
                               nodes = await GetK8sClient(controller).ListNodeAsync(labelSelector: "node-role.kubernetes.io/master=");
                               return nodes.Items.All(n => n.Status.Conditions.Any(c => c.Type == "Ready" && c.Status == "True"));
                           },
                           timeout: TimeSpan.FromMinutes(5),
                           pollInterval: TimeSpan.FromSeconds(5));

                        foreach (var master in nodes.Items)
                        {
                            if (master.Spec.Taints == null)
                            {
                                continue;
                            }

                            var patch = new V1Node()
                            {
                                Spec = new V1NodeSpec()
                                {
                                    Taints = master.Spec.Taints.Where(t => t.Key != "node-role.kubernetes.io/master").ToList()
                                }
                            };
                            await GetK8sClient(controller).PatchNodeAsync(new V1Patch(patch, V1Patch.PatchType.StrategicMergePatch), master.Metadata.Name);
                        }
                    }
                });
        }

        /// <summary>
        /// Installs the Kubernetes Metrics Server service.
        /// </summary>
        /// <param name="controller">The setup controller.</param>
        /// <param name="master">The master node where the operation will be performed.</param>
        public static async Task InstallMetricsServerAsync(ISetupController controller, NodeSshProxy<NodeDefinition> master)
        {
            await SyncContext.ClearAsync;

            Covenant.Requires<ArgumentNullException>(controller != null, nameof(controller));
            Covenant.Requires<ArgumentNullException>(master != null, nameof(master));

            var cluster = master.Cluster;

            await master.InvokeIdempotentAsync("setup/kubernetes-metrics-server",
                async () =>
                {
                    controller.LogProgress(master, verb: "setup", message: "metrics-server");

                    var values = new Dictionary<string, object>();

                    values.Add("image.organization", KubeConst.LocalClusterRegistry);

                    int i = 0;

                    foreach (var taint in await GetTaintsAsync(controller, NodeLabels.LabelMetrics, "true"))
                    {
                        values.Add($"tolerations[{i}].key", $"{taint.Key.Split("=")[0]}");
                        values.Add($"tolerations[{i}].effect", taint.Effect);
                        values.Add($"tolerations[{i}].operator", "Exists");
                        i++;
                    }

                    await master.InstallHelmChartAsync(controller, "metrics_server", releaseName: "metrics-server", @namespace: KubeNamespaces.KubeSystem, values: values);
                });

            await master.InvokeIdempotentAsync("setup/kubernetes-metrics-server-ready",
                async () =>
                {
                    controller.LogProgress(master, verb: "wait", message: "for metrics-server");

                    await WaitForDeploymentAsync(controller, "kube-system", "metrics-server");
                });
        }

        /// <summary>
        /// Installs Istio.
        /// </summary>
        /// <param name="controller">The setup controller.</param>
        /// <param name="master">The master node where the operation will be performed.</param>
        public static async Task InstallIstioAsync(ISetupController controller, NodeSshProxy<NodeDefinition> master)
        {
            Covenant.Requires<ArgumentNullException>(controller != null, nameof(controller));
            Covenant.Requires<ArgumentNullException>(master != null, nameof(master));

            var clusterAdvice = controller.Get<KubeClusterAdvice>(KubeSetupProperty.ClusterAdvice);
            var ingressAdvice = clusterAdvice.GetServiceAdvice(KubeClusterAdvice.IstioIngressGateway);
            var proxyAdvice   = clusterAdvice.GetServiceAdvice(KubeClusterAdvice.IstioProxy);

            await master.InvokeIdempotentAsync("setup/ingress-namespace",
                async () =>
                {
                    await GetK8sClient(controller).CreateNamespaceAsync(new V1Namespace()
                    {
                        Metadata = new V1ObjectMeta()
                        {
                            Name = KubeNamespaces.NeonIngress
                        }
                    });
                });

            await master.InvokeIdempotentAsync("setup/ingress",
                async () =>
                {
                    controller.LogProgress(master, verb: "setup", message: "ingress");

                    var values = new Dictionary<string, object>();

                    var i = 0;

                    foreach (var rule in master.Cluster.Definition.Network.IngressRules)
                    {
                        values.Add($"nodePorts[{i}].name", $"{rule.Name}");
                        values.Add($"nodePorts[{i}].protocol", $"{rule.Protocol.ToString().ToUpper()}");
                        values.Add($"nodePorts[{i}].port", rule.ExternalPort); 
                        values.Add($"nodePorts[{i}].targetPort", rule.TargetPort);
                        values.Add($"nodePorts[{i}].nodePort", rule.NodePort);
                        i++;
                    }

                    values.Add($"resources.ingress.limits.cpu", $"{ToSiString(ingressAdvice.PodCpuLimit)}");
                    values.Add($"resources.ingress.limits.memory", $"{ToSiString(ingressAdvice.PodMemoryLimit)}");
                    values.Add($"resources.ingress.requests.cpu", $"{ToSiString(ingressAdvice.PodCpuRequest)}");
                    values.Add($"resources.ingress.requests.memory", $"{ToSiString(ingressAdvice.PodMemoryRequest)}");

                    values.Add($"resources.proxy.limits.cpu", $"{ToSiString(proxyAdvice.PodCpuLimit)}");
                    values.Add($"resources.proxy.limits.memory", $"{ToSiString(proxyAdvice.PodMemoryLimit)}");
                    values.Add($"resources.proxy.requests.cpu", $"{ToSiString(proxyAdvice.PodCpuRequest)}");
                    values.Add($"resources.proxy.requests.memory", $"{ToSiString(proxyAdvice.PodMemoryRequest)}");

                    await master.InstallHelmChartAsync(controller, "istio", releaseName: "neon-ingress", @namespace: KubeNamespaces.NeonIngress, values: values);
                });

            await master.InvokeIdempotentAsync("setup/ingress-ready",
                async () =>
                {
                    controller.LogProgress(master, verb: "wait", message: "for istio");

                    await NeonHelper.WaitAllAsync(
                        new List<Task>()
                        {
                            WaitForDeploymentAsync(controller, KubeNamespaces.NeonIngress, "istio-operator"),
                            WaitForDeploymentAsync(controller, KubeNamespaces.NeonIngress, "istiod"),
                            WaitForDaemonsetAsync(controller, KubeNamespaces.NeonIngress, "istio-ingressgateway"),
                            WaitForDaemonsetAsync(controller, KubeNamespaces.KubeSystem, "istio-cni-node"),
                        });
                });
        }

        /// <summary>
        /// Installs Cert Manager.
        /// </summary>
        /// <param name="controller">The setup controller.</param>
        /// <param name="master">The master node where the operation will be performed.</param>
        public static async Task InstallCertManagerAsync(ISetupController controller, NodeSshProxy<NodeDefinition> master)
        {
            Covenant.Requires<ArgumentNullException>(controller != null, nameof(controller));
            Covenant.Requires<ArgumentNullException>(master != null, nameof(master));

            var cluster            = controller.Get<ClusterProxy>(KubeSetupProperty.ClusterProxy);
            var clusterLogin       = controller.Get<ClusterLogin>(KubeSetupProperty.ClusterLogin);
            var readyToGoMode      = controller.Get<ReadyToGoMode>(KubeSetupProperty.ReadyToGoMode);
            var clusterAdvice      = controller.Get<KubeClusterAdvice>(KubeSetupProperty.ClusterAdvice);
            var ingressAdvice      = clusterAdvice.GetServiceAdvice(KubeClusterAdvice.IstioIngressGateway);
            var proxyAdvice        = clusterAdvice.GetServiceAdvice(KubeClusterAdvice.IstioProxy);
            var hostingEnvironment = controller.Get<HostingEnvironment>(KubeSetupProperty.HostingEnvironment);
            var clusterIp          = controller.Get<string>(KubeSetupProperty.ClusterIp);

            await master.InvokeIdempotentAsync("setup/cert-manager",
                async () =>
                {
                    controller.LogProgress(master, verb: "setup", message: "cert-manager");

                    var values = new Dictionary<string, object>();

                    values.Add("image.organization", KubeConst.LocalClusterRegistry);

                    int i = 0;

                    foreach (var taint in await GetTaintsAsync(controller, NodeLabels.LabelIngress, "true"))
                    {
                        values.Add($"tolerations[{i}].key", $"{taint.Key.Split("=")[0]}");
                        values.Add($"tolerations[{i}].effect", taint.Effect);
                        values.Add($"tolerations[{i}].operator", "Exists");
                        i++;
                    }

                    await master.InstallHelmChartAsync(controller, "cert_manager", releaseName: "cert-manager", @namespace: KubeNamespaces.NeonIngress, values: values);

                });


            await master.InvokeIdempotentAsync("setup/cert-manager-ready",
                async () =>
                {
<<<<<<< HEAD
                    controller.LogProgress(master, verb: "wait", message: "for grafana agent");
=======
                    controller.LogProgress(master, verb: "wait", message: "for cert-manager");
>>>>>>> e80af219

                    await NeonHelper.WaitAllAsync(
                        new List<Task>()
                        {
                            WaitForDeploymentAsync(controller, KubeNamespaces.NeonIngress, "cert-manager"),
                            WaitForDeploymentAsync(controller, KubeNamespaces.NeonIngress, "cert-manager-cainjector"),
                            WaitForDeploymentAsync(controller, KubeNamespaces.NeonIngress, "cert-manager-webhook"),
                        });
                });
<<<<<<< HEAD
=======

            await master.InvokeIdempotentAsync("setup/neon-acme",
                async () =>
                {
                    controller.LogProgress(master, verb: "setup", message: "neon-acme");
                    
                    var clusterLogin  = controller.Get<ClusterLogin>(KubeSetupProperty.ClusterLogin);
                    var readyToGoMode = controller.Get<ReadyToGoMode>(KubeSetupProperty.ReadyToGoMode);

                    var values = new Dictionary<string, object>();

                    values.Add("image.organization", KubeConst.LocalClusterRegistry);
                    values.Add("clusterDomain", clusterLogin.ClusterDefinition.Domain);

                    int i = 0;

                    foreach (var taint in await GetTaintsAsync(controller, NodeLabels.LabelIngress, "true"))
                    {
                        values.Add($"tolerations[{i}].key", $"{taint.Key.Split("=")[0]}");
                        values.Add($"tolerations[{i}].effect", taint.Effect);
                        values.Add($"tolerations[{i}].operator", "Exists");
                        i++;
                    }

                    await master.InstallHelmChartAsync(controller, "neon_acme", releaseName: "neon-acme", @namespace: KubeNamespaces.NeonIngress, values: values);

                });

            if (readyToGoMode == ReadyToGoMode.Setup)
            {
                await master.InvokeIdempotentAsync("ready-to-go/cluster-domain",
                    async () =>
                    {
                        controller.LogProgress(master, verb: "ready-to-go", message: "set cluster domain");

                        if (IPAddress.TryParse(clusterIp, out var ip))
                        {
                            using (var jsonClient = new JsonClient())
                            {
                                jsonClient.BaseAddress = new Uri(controller.Get<string>(KubeSetupProperty.HeadendUri));
                                clusterLogin.ClusterDefinition.Domain = await jsonClient.GetAsync<string>($"/cluster/domain?ipAddress={clusterIp}");
                                clusterLogin.Save();
                            }
                        }
                    });

                await master.InvokeIdempotentAsync("ready-to-go/cluster-cert",
                    async () =>
                    {
                        controller.LogProgress(master, verb: "ready-to-go", message: "renew cluster cert");

                        var cert = ((JObject)await GetK8sClient(controller).GetClusterCustomObjectAsync("cert-manager.io", "v1", "certificates", "neon-cluster-certificate")).ToObject<Certificate>();

                        cert.Spec.CommonName = clusterLogin.ClusterDefinition.Domain;
                        cert.Spec.DnsNames = new List<string>()
                        {
                            $"{clusterLogin.ClusterDefinition.Domain}",
                            $"*.{clusterLogin.ClusterDefinition.Domain}"
                        };

                        await GetK8sClient(controller).ReplaceClusterCustomObjectAsync(cert, "cert-manager.io", "v1", "certificates", "neon-cluster-certificate");

                        var harborCert = ((JObject)await GetK8sClient(controller).GetClusterCustomObjectAsync("cert-manager.io", "v1", "certificates", "registry-harbor")).ToObject<Certificate>();

                        harborCert.Spec.CommonName = clusterLogin.ClusterDefinition.Domain;
                        harborCert.Spec.DnsNames = new List<string>()
                        {
                            $"{clusterLogin.ClusterDefinition.Domain}",
                            $"*.{clusterLogin.ClusterDefinition.Domain}"
                        };

                        await GetK8sClient(controller).ReplaceClusterCustomObjectAsync(harborCert, "cert-manager.io", "v1", "certificates", "registry-harbor");

                        dynamic harborCluster = ((ExpandoObject)await GetK8sClient(controller).GetClusterCustomObjectAsync("goharbor.io", "v1alpha3", "harborclusters", "neon-cluster-certificate"));

                        harborCluster.spec.expose.core.ingress.host = clusterLogin.ClusterDefinition.Domain;
                        harborCluster.spec.expose.notary.ingress.host = clusterLogin.ClusterDefinition.Domain;
                        harborCluster.spec.externalURL = $"https://registry.{clusterLogin.ClusterDefinition.Domain}";

                    });
            }
>>>>>>> e80af219
        }

        /// <summary>
        /// Configures the root Kubernetes user.
        /// </summary>
        /// <param name="controller">The setup controller.</param>
        /// <param name="master">The master node where the operation will be performed.</param>
        public static async Task CreateRootUserAsync(ISetupController controller, NodeSshProxy<NodeDefinition> master)
        {
            await SyncContext.ClearAsync;

            Covenant.Requires<ArgumentNullException>(controller != null, nameof(controller));
            Covenant.Requires<ArgumentNullException>(master != null, nameof(master));

            await master.InvokeIdempotentAsync("setup/root-user",
                async () =>
                {
                    controller.LogProgress(master, verb: "create", message: "kubernetes root user");

                    var userYaml =
$@"
apiVersion: v1
kind: ServiceAccount
metadata:
  name: {KubeConst.RootUser}-user
  namespace: kube-system
---
apiVersion: rbac.authorization.k8s.io/v1
kind: ClusterRoleBinding
metadata:
  name: {KubeConst.RootUser}-user
roleRef:
  apiGroup: rbac.authorization.k8s.io
  kind: ClusterRole
  name: cluster-admin
subjects:
- kind: ServiceAccount
  name: {KubeConst.RootUser}-user
  namespace: kube-system
";
                    master.KubectlApply(userYaml, RunOptions.FaultOnError);

                    await Task.CompletedTask;
                });
        }

        public static TlsCertificate GenerateDashboardCert(ISetupController controller, NodeSshProxy<NodeDefinition> master)
        {
            var cluster       = controller.Get<ClusterProxy>(KubeSetupProperty.ClusterProxy);
            var clusterLogin  = controller.Get<ClusterLogin>(KubeSetupProperty.ClusterLogin);

            // We're going to tie the custom certificate to the IP addresses
            // of the master nodes only.  This means that only these nodes
            // can accept the traffic and also that we'd need to regenerate
            // the certificate if we add/remove a master node.
            //
            // Here's the tracking task:
            //
            //      https://github.com/nforgeio/neonKUBE/issues/441

            var masterAddresses = new List<string>();

            foreach (var m in cluster.Masters)
            {
                masterAddresses.Add(m.Address.ToString());
            }

            var utcNow = DateTime.UtcNow;
            var utc10Years = utcNow.AddYears(10);

            var certificate = TlsCertificate.CreateSelfSigned(
                hostnames: masterAddresses,
                validDays: (int)(utc10Years - utcNow).TotalDays,
                issuedBy: "kubernetes-dashboard");

            return certificate;
        }

        /// <summary>
        /// Configures the root Kubernetes user.
        /// </summary>
        /// <param name="controller">The setup controller.</param>
        /// <param name="master">The master node where the operation will be performed.</param>
        public static async Task InstallKubeDashboardAsync(ISetupController controller, NodeSshProxy<NodeDefinition> master)
        {
            await SyncContext.ClearAsync;

            Covenant.Requires<ArgumentNullException>(controller != null, nameof(controller));
            Covenant.Requires<ArgumentNullException>(master != null, nameof(master));

            var cluster       = controller.Get<ClusterProxy>(KubeSetupProperty.ClusterProxy);
            var clusterLogin  = controller.Get<ClusterLogin>(KubeSetupProperty.ClusterLogin);
            var advice        = controller.Get<KubeClusterAdvice>(KubeSetupProperty.ClusterAdvice).GetServiceAdvice(KubeClusterAdvice.KubernetesDashboard);
            var readyToGoMode = controller.Get<ReadyToGoMode>(KubeSetupProperty.ReadyToGoMode);

            master.InvokeIdempotent("setup/kube-dashboard",
                () =>
                {
                    controller.LogProgress(master, verb: "setup", message: "kubernetes dashboard");

                    if (clusterLogin.DashboardCertificate != null)
                    {
                        controller.LogProgress(master, verb: "generate", message: "kubernetes dashboard certificate");

                        var newCert = GenerateDashboardCert(controller, master);

                        clusterLogin.DashboardCertificate = newCert.CombinedPem;
                        clusterLogin.Save();
                    }

                    // Deploy the dashboard.  Note that we need to insert the base-64
                    // encoded certificate and key PEM into the dashboard configuration
                    // YAML first.

                    controller.LogProgress(master, verb: "setup", message: "kubernetes dashboard");

                    var dashboardYaml =
$@"# Copyright 2017 The Kubernetes Authors.
#
# Licensed under the Apache License, Version 2.0 (the """"License"""");
# you may not use this file except in compliance with the License.
# You may obtain a copy of the License at
#
# http://www.apache.org/licenses/LICENSE-2.0
#
# Unless required by applicable law or agreed to in writing, software
# distributed under the License is distributed on an """"AS IS"""" BASIS,
# WITHOUT WARRANTIES OR CONDITIONS OF ANY KIND, either express or implied.
# See the License for the specific language governing permissions and
# limitations under the License.


apiVersion: v1
kind: ServiceAccount
metadata:
  labels:
    k8s-app: kubernetes-dashboard
  name: kubernetes-dashboard
  namespace: {KubeNamespaces.NeonSystem}

---

kind: Service
apiVersion: v1
metadata:
  labels:
    k8s-app: kubernetes-dashboard
  name: kubernetes-dashboard
  namespace: {KubeNamespaces.NeonSystem}
spec:
  type: NodePort
  ports:
  - port: 443
    targetPort: 8443
    nodePort: {KubeNodePorts.KubeDashboard}
  selector:
    k8s-app: kubernetes-dashboard

---

apiVersion: v1
kind: Secret
metadata:
  labels:
    k8s-app: kubernetes-dashboard
  name: kubernetes-dashboard-certs
  namespace: {KubeNamespaces.NeonSystem}
type: Opaque
data:
  cert.pem: $<CERTIFICATE>
  key.pem: $<PRIVATEKEY>

---

apiVersion: v1
kind: Secret
metadata:
  labels:
    k8s-app: kubernetes-dashboard
  name: kubernetes-dashboard-csrf
  namespace: {KubeNamespaces.NeonSystem}
type: Opaque
data:
  csrf: """"

---

apiVersion: v1
kind: Secret
metadata:
  labels:
    k8s-app: kubernetes-dashboard
  name: kubernetes-dashboard-key-holder
  namespace: {KubeNamespaces.NeonSystem}
type: Opaque

---

kind: ConfigMap
apiVersion: v1
metadata:
  labels:
    k8s-app: kubernetes-dashboard
  name: kubernetes-dashboard-settings
  namespace: {KubeNamespaces.NeonSystem}

---

kind: Role
apiVersion: rbac.authorization.k8s.io/v1
metadata:
  labels:
    k8s-app: kubernetes-dashboard
  name: kubernetes-dashboard
  namespace: {KubeNamespaces.NeonSystem}
rules:
# Allow Dashboard to get, update and delete Dashboard exclusive secrets.
  - apiGroups: [""""]
    resources: [""secrets""]
    resourceNames: [""kubernetes-dashboard-key-holder"", ""kubernetes-dashboard-certs"", ""kubernetes-dashboard-csrf""]
    verbs: [""get"", ""update"", ""delete""]
# Allow Dashboard to get and update 'kubernetes-dashboard-settings' config map.
  - apiGroups: [""""]
    resources: [""configmaps""]
    resourceNames: [""kubernetes-dashboard-settings""]
    verbs: [""get"", ""update""]
# Allow Dashboard to get metrics.
  - apiGroups: [""""]
    resources: [""services""]
    resourceNames: [""heapster"", ""dashboard-metrics-scraper""]
    verbs: [""proxy""]
  - apiGroups: [""""]
    resources: [""services/proxy""]
    resourceNames: [""heapster"", ""http:heapster:"", ""https:heapster:"", ""dashboard-metrics-scraper"", ""http:dashboard-metrics-scraper""]
    verbs: [""get""]

---

kind: ClusterRole
apiVersion: rbac.authorization.k8s.io/v1
metadata:
  labels:
    k8s-app: kubernetes-dashboard
  name: kubernetes-dashboard
rules:
# Allow Metrics Scraper to get metrics from the Metrics server
  - apiGroups: [""metrics.k8s.io""]
    resources: [""pods"", ""nodes""]
    verbs: [""get"", ""list"", ""watch""]

---

apiVersion: rbac.authorization.k8s.io/v1
kind: RoleBinding
metadata:
  labels:
    k8s-app: kubernetes-dashboard
  name: kubernetes-dashboard
  namespace: {KubeNamespaces.NeonSystem}
roleRef:
  apiGroup: rbac.authorization.k8s.io
  kind: Role
  name: kubernetes-dashboard
subjects:
  - kind: ServiceAccount
    name: kubernetes-dashboard
    namespace: {KubeNamespaces.NeonSystem}

---

apiVersion: rbac.authorization.k8s.io/v1
kind: ClusterRoleBinding
metadata:
  name: kubernetes-dashboard
  namespace: {KubeNamespaces.NeonSystem}
roleRef:
  apiGroup: rbac.authorization.k8s.io
  kind: ClusterRole
  name: kubernetes-dashboard
subjects:
  - kind: ServiceAccount
    name: kubernetes-dashboard
    namespace: {KubeNamespaces.NeonSystem}

---

kind: Deployment
apiVersion: apps/v1
metadata:
  labels:
    k8s-app: kubernetes-dashboard
  name: kubernetes-dashboard
  namespace: {KubeNamespaces.NeonSystem}
spec:
  replicas: {advice.ReplicaCount}
  revisionHistoryLimit: 10
  selector:
    matchLabels:
      k8s-app: kubernetes-dashboard
  template:
    metadata:
      labels:
        k8s-app: kubernetes-dashboard
    spec:
      containers:
        - name: kubernetes-dashboard
          image: {KubeConst.LocalClusterRegistry}/kubernetesui-dashboard:v{KubeVersions.KubernetesDashboardVersion}
          imagePullPolicy: IfNotPresent
          ports:
            - containerPort: 8443
              protocol: TCP
          args:
            - --auto-generate-certificates=false
            - --tls-cert-file=cert.pem
            - --tls-key-file=key.pem
            - --namespace={KubeNamespaces.NeonSystem}
# Uncomment the following line to manually specify Kubernetes API server Host
# If not specified, Dashboard will attempt to auto discover the API server and connect
# to it. Uncomment only if the default does not work.
# - --apiserver-host=http://my-address:port
          volumeMounts:
            - name: kubernetes-dashboard-certs
              mountPath: /certs
# Create on-disk volume to store exec logs
            - mountPath: /tmp
              name: tmp-volume
          livenessProbe:
            httpGet:
              scheme: HTTPS
              path: /
              port: 8443
            initialDelaySeconds: 30
            timeoutSeconds: 30
      volumes:
        - name: kubernetes-dashboard-certs
          secret:
            secretName: kubernetes-dashboard-certs
        - name: tmp-volume
          emptyDir: {{}}
      serviceAccountName: kubernetes-dashboard
# Comment the following tolerations if Dashboard must not be deployed on master
      tolerations:
        - key: node-role.kubernetes.io/master
          effect: NoSchedule

---

kind: Service
apiVersion: v1
metadata:
  labels:
    k8s-app: dashboard-metrics-scraper
  name: dashboard-metrics-scraper
  namespace: {KubeNamespaces.NeonSystem}
spec:
  ports:
    - port: 8000
      targetPort: 8000
  selector:
    k8s-app: dashboard-metrics-scraper

---

kind: Deployment
apiVersion: apps/v1
metadata:
  annotations:
    reloader.stakater.com/auto: ""true""
  labels:
    k8s-app: dashboard-metrics-scraper
  name: dashboard-metrics-scraper
  namespace: {KubeNamespaces.NeonSystem}
spec:
  replicas: {advice.ReplicaCount}
  revisionHistoryLimit: 10
  selector:
    matchLabels:
      k8s-app: dashboard-metrics-scraper
  template:
    metadata:
      labels:
        k8s-app: dashboard-metrics-scraper
    spec:
      containers:
        - name: dashboard-metrics-scraper
          image: {KubeConst.LocalClusterRegistry}/kubernetesui-metrics-scraper:{KubeVersions.KubernetesDashboardMetricsVersion}
          ports:
            - containerPort: 8000
              protocol: TCP
          livenessProbe:
            httpGet:
              scheme: HTTP
              path: /
              port: 8000
            initialDelaySeconds: 30
            timeoutSeconds: 30
          volumeMounts:
          - mountPath: /tmp
            name: tmp-volume
      serviceAccountName: kubernetes-dashboard
# Comment the following tolerations if Dashboard must not be deployed on master
      tolerations:
        - key: node-role.kubernetes.io/master
          effect: NoSchedule
      volumes:
        - name: tmp-volume
          emptyDir: {{}}
";

                    var dashboardCert = TlsCertificate.Parse(clusterLogin.DashboardCertificate);
                    var variables     = new Dictionary<string, string>();

                    variables.Add("CERTIFICATE", Convert.ToBase64String(Encoding.UTF8.GetBytes(dashboardCert.CertPemNormalized)));
                    variables.Add("PRIVATEKEY", Convert.ToBase64String(Encoding.UTF8.GetBytes(dashboardCert.KeyPemNormalized)));

                    using (var preprocessReader =
                        new PreprocessReader(dashboardYaml, variables)
                        {
                            StripComments     = false,
                            ProcessStatements = false
                        }
                    )
                    {
                        preprocessReader.SetYamlMode();

                        dashboardYaml = preprocessReader.ReadToEnd();
                    }

                    master.KubectlApply(dashboardYaml, RunOptions.FaultOnError);
                });

            if (readyToGoMode == ReadyToGoMode.Setup)
            {
                await master.InvokeIdempotentAsync("ready-to-go/dashboard-certs",
                async () =>
                {
                    controller.LogProgress(master, verb: "ready-to-go", message: "renew dashboard cert");

                    var newCert = GenerateDashboardCert(controller, master);

                    clusterLogin.DashboardCertificate = newCert.CombinedPem;
                    clusterLogin.Save();

                    var cert = await GetK8sClient(controller).ReadNamespacedSecretAsync("kubernetes-dashboard-certs", KubeNamespaces.NeonSystem);
                    cert.Data["cert.pem"] = Encoding.UTF8.GetBytes(newCert.CertPemNormalized);
                    cert.Data["key.pem"] = Encoding.UTF8.GetBytes(newCert.KeyPemNormalized);

                    await GetK8sClient(controller).ReplaceNamespacedSecretAsync(cert, "kubernetes-dashboard-certs", KubeNamespaces.NeonSystem);
                });
            }
        }

        /// <summary>
        /// Adds the node taints.
        /// </summary>
        /// <param name="controller">The setup controller.</param>
        public static async Task TaintNodesAsync(ISetupController controller)
        {
            await SyncContext.ClearAsync;

            Covenant.Requires<ArgumentNullException>(controller != null, nameof(controller));

            var cluster = controller.Get<ClusterProxy>(KubeSetupProperty.ClusterProxy);
            var master  = cluster.FirstMaster;

            await master.InvokeIdempotentAsync("setup/taint-nodes",
                async () =>
                {
                    controller.LogProgress(master, verb: "taint", message: "nodes");

                    try
                    {
                        // Generate a Bash script we'll submit to the first master
                        // that initializes the taints for all nodes.

                        var sbScript = new StringBuilder();
                        var sbArgs = new StringBuilder();

                        sbScript.AppendLineLinux("#!/bin/bash");

                        foreach (var node in cluster.Nodes)
                        {
                            var taintDefinitions = new List<string>();

                            if (node.Metadata.IsWorker)
                            {
                                // Kubernetes doesn't set the role for worker nodes so we'll do that here.

                                taintDefinitions.Add("kubernetes.io/role=worker");
                            }

                            taintDefinitions.Add($"{NodeLabels.LabelDatacenter}={GetLabelValue(cluster.Definition.Datacenter.ToLowerInvariant())}");
                            taintDefinitions.Add($"{NodeLabels.LabelEnvironment}={GetLabelValue(cluster.Definition.Environment.ToString().ToLowerInvariant())}");

                            if (node.Metadata.Taints != null)
                            {
                                foreach (var taint in node.Metadata.Taints)
                                {
                                    sbScript.AppendLine();
                                    sbScript.AppendLineLinux($"kubectl taint nodes {node.Name} {taint}");
                                }
                            }
                        }

                        master.SudoCommand(CommandBundle.FromScript(sbScript));
                    }
                    finally
                    {
                        master.Status = string.Empty;
                    }

                    await Task.CompletedTask;
                });
        }

        /// <summary>
        /// Deploy Kiali.
        /// </summary>
        /// <param name="controller">The setup controller.</param>
        /// <param name="master">The master node where the operation will be performed.</param>
        private static async Task InstallKialiAsync(ISetupController controller, NodeSshProxy<NodeDefinition> master)
        {
            await SyncContext.ClearAsync;

            Covenant.Requires<ArgumentNullException>(controller != null, nameof(controller));
            Covenant.Requires<ArgumentNullException>(master != null, nameof(master));

            await master.InvokeIdempotentAsync("setup/kiali",
                async () =>
                {
                    controller.LogProgress(master, verb: "setup", message: "kaili");

                    var values = new Dictionary<string, object>();

                    values.Add("image.organization", KubeConst.LocalClusterRegistry);
                    values.Add("cr.spec.deployment.image_name", $"{KubeConst.LocalClusterRegistry}/kiali-kiali");

                    int i = 0;
                    foreach (var taint in await GetTaintsAsync(controller, NodeLabels.LabelIstio, "true"))
                    {
                        values.Add($"tolerations[{i}].key", $"{taint.Key.Split("=")[0]}");
                        values.Add($"tolerations[{i}].effect", taint.Effect);
                        values.Add($"tolerations[{i}].operator", "Exists");
                        i++;
                    }

                    await master.InstallHelmChartAsync(controller, "kiali", releaseName: "kiali-operator", @namespace: KubeNamespaces.NeonIngress, values: values);
                });

            await master.InvokeIdempotentAsync("setup/kiali-ready",
                async () =>
                {
                    controller.LogProgress(master, verb: "wait", message: "for kaili");

                    await NeonHelper.WaitAllAsync(
                        new List<Task>()
                        {
                            WaitForDeploymentAsync(controller, KubeNamespaces.NeonIngress, "kiali-operator"),
                            WaitForDeploymentAsync(controller, KubeNamespaces.NeonIngress, "kiali")
                        });
                });

            await Task.CompletedTask;
        }

        /// <summary>
        /// Some initial kubernetes configuration.
        /// </summary>
        /// <param name="controller">The setup controller.</param>
        /// <param name="master">The master node where the operation will be performed.</param>
        /// <returns>The tracking <see cref="Task"/>.</returns>
        public static async Task KubeSetupAsync(ISetupController controller, NodeSshProxy<NodeDefinition> master)
        {
            Covenant.Requires<ArgumentNullException>(controller != null, nameof(controller));
            Covenant.Requires<ArgumentNullException>(master != null, nameof(master));

            await master.InvokeIdempotentAsync("setup/initial-kubernetes", async
                () =>
                {
                    controller.LogProgress(master, verb: "setup", message: "kubernetes");

                    await master.InstallHelmChartAsync(controller, "cluster_setup");
                });
        }

        /// <summary>
        /// Installs OpenEBS.
        /// </summary>
        /// <param name="controller">The setup controller.</param>
        /// <param name="master">The master node where the operation will be performed.</param>
        /// <returns>The tracking <see cref="Task"/>.</returns>
        public static async Task InstallOpenEBSAsync(ISetupController controller, NodeSshProxy<NodeDefinition> master)
        {
            Covenant.Requires<ArgumentNullException>(controller != null, nameof(controller));
            Covenant.Requires<ArgumentNullException>(master != null, nameof(master));

            var cluster                = controller.Get<ClusterProxy>(KubeSetupProperty.ClusterProxy);
            var apiServerAdvice        = controller.Get<KubeClusterAdvice>(KubeSetupProperty.ClusterAdvice).GetServiceAdvice(KubeClusterAdvice.OpenEbsApiServer);
            var provisionerAdvice      = controller.Get<KubeClusterAdvice>(KubeSetupProperty.ClusterAdvice).GetServiceAdvice(KubeClusterAdvice.OpenEbsProvisioner);
            var localPvAdvice          = controller.Get<KubeClusterAdvice>(KubeSetupProperty.ClusterAdvice).GetServiceAdvice(KubeClusterAdvice.OpenEbsLocalPvProvisioner);
            var snapshotOperatorAdvice = controller.Get<KubeClusterAdvice>(KubeSetupProperty.ClusterAdvice).GetServiceAdvice(KubeClusterAdvice.OpenEbsSnapshotOperator);
            var ndmOperatorAdvice      = controller.Get<KubeClusterAdvice>(KubeSetupProperty.ClusterAdvice).GetServiceAdvice(KubeClusterAdvice.OpenEbsNdmOperator);
            var webhookAdvice          = controller.Get<KubeClusterAdvice>(KubeSetupProperty.ClusterAdvice).GetServiceAdvice(KubeClusterAdvice.OpenEbsWebhook);

            await master.InvokeIdempotentAsync("setup/openebs-all",
                async () =>
                {
                    controller.LogProgress(master, verb: "setup", message: "openebs");

                    await master.InvokeIdempotentAsync("setup/openebs",
                        async () =>
                        {
                            controller.LogProgress(master, verb: "setup", message: "openebs-base");

                            var values = new Dictionary<string, object>();

                            values.Add("apiserver.image.organization", KubeConst.LocalClusterRegistry);
                            values.Add("helper.image.organization", KubeConst.LocalClusterRegistry);
                            values.Add("localprovisioner.image.organization", KubeConst.LocalClusterRegistry);
                            values.Add("policies.monitoring.image.organization", KubeConst.LocalClusterRegistry);
                            values.Add("snapshotOperator.controller.image.organization", KubeConst.LocalClusterRegistry);
                            values.Add("snapshotOperator.provisioner.image.organization", KubeConst.LocalClusterRegistry);
                            values.Add("provisioner.image.organization", KubeConst.LocalClusterRegistry);
                            values.Add("ndm.image.organization", KubeConst.LocalClusterRegistry);
                            values.Add("ndmOperator.image.organization", KubeConst.LocalClusterRegistry);
                            values.Add("webhook.image.organization", KubeConst.LocalClusterRegistry);
                            values.Add("jiva.image.organization", KubeConst.LocalClusterRegistry);

                            values.Add($"apiserver.replicas", apiServerAdvice.ReplicaCount);
                            values.Add($"provisioner.replicas", provisionerAdvice.ReplicaCount);
                            values.Add($"localprovisioner.replicas", localPvAdvice.ReplicaCount);
                            values.Add($"snapshotOperator.replicas", snapshotOperatorAdvice.ReplicaCount);
                            values.Add($"ndmOperator.replicas", ndmOperatorAdvice.ReplicaCount);
                            values.Add($"webhook.replicas", webhookAdvice.ReplicaCount);

                            await master.InstallHelmChartAsync(controller, "openebs", releaseName: "openebs", values: values, @namespace: KubeNamespaces.NeonStorage);
                        });

                    if (cluster.Definition.OpenEbs.Engine == OpenEbsEngine.cStor)
                    {
                        await master.InvokeIdempotentAsync("setup/openebs-cstor",
                            async () =>
                            {
                                controller.LogProgress(master, verb: "setup", message: "openebs-cstor");

                                var values = new Dictionary<string, object>();

                                values.Add("cspcOperator.image.organization", KubeConst.LocalClusterRegistry);
                                values.Add("cspcOperator.poolManager.image.organization", KubeConst.LocalClusterRegistry);
                                values.Add("cspcOperator.cstorPool.image.organization", KubeConst.LocalClusterRegistry);
                                values.Add("cspcOperator.cstorPoolExporter.image.organization", KubeConst.LocalClusterRegistry);

                                values.Add("cvcOperator.image.organization", KubeConst.LocalClusterRegistry);
                                values.Add("cvcOperator.target.image.organization", KubeConst.LocalClusterRegistry);
                                values.Add("cvcOperator.volumeMgmt.image.organization", KubeConst.LocalClusterRegistry);
                                values.Add("cvcOperator.volumeExporter.image.organization", KubeConst.LocalClusterRegistry);

                                values.Add("csiController.resizer.image.organization", KubeConst.LocalClusterRegistry);
                                values.Add("csiController.snapshotter.image.organization", KubeConst.LocalClusterRegistry);
                                values.Add("csiController.snapshotController.image.organization", KubeConst.LocalClusterRegistry);
                                values.Add("csiController.attacher.image.organization", KubeConst.LocalClusterRegistry);
                                values.Add("csiController.provisioner.image.organization", KubeConst.LocalClusterRegistry);
                                values.Add("csiController.driverRegistrar.image.organization", KubeConst.LocalClusterRegistry);

                                values.Add("cstorCSIPlugin.image.organization", KubeConst.LocalClusterRegistry);

                                values.Add("csiNode.driverRegistrar.image.organization", KubeConst.LocalClusterRegistry);

                                values.Add("admissionServer.image.organization", KubeConst.LocalClusterRegistry);

                                await master.InstallHelmChartAsync(controller, "openebs_cstor_operator", releaseName: "openebs-cstor", values: values, @namespace: KubeNamespaces.NeonStorage);
                            });
                    }

                    await master.InvokeIdempotentAsync("setup/openebs-ready",
                        async () =>
                        {
                            controller.LogProgress(master, verb: "wait", message: "for openebs");

                            await NeonHelper.WaitAllAsync(
                                new List<Task>()
                                {
                                    WaitForDaemonsetAsync(controller, KubeNamespaces.NeonStorage, "openebs-ndm"),
                                    WaitForDeploymentAsync(controller, KubeNamespaces.NeonStorage, "openebs-admission-server"),
                                    WaitForDeploymentAsync(controller, KubeNamespaces.NeonStorage, "openebs-apiserver"),
                                    WaitForDeploymentAsync(controller, KubeNamespaces.NeonStorage, "openebs-localpv-provisioner"),
                                    WaitForDeploymentAsync(controller, KubeNamespaces.NeonStorage, "openebs-ndm-operator"),
                                    WaitForDeploymentAsync(controller, KubeNamespaces.NeonStorage, "openebs-provisioner"),
                                    WaitForDeploymentAsync(controller, KubeNamespaces.NeonStorage, "openebs-snapshot-operator")
                                });
                        });

                    if (cluster.Definition.OpenEbs.Engine == OpenEbsEngine.cStor)
                    {
                        controller.LogProgress(master, verb: "setup", message: "openebs-pool");

                        await master.InvokeIdempotentAsync("setup/openebs-pool",
                            async () =>
                            {
                                var cStorPoolCluster = new V1CStorPoolCluster()
                                {
                                    Metadata = new V1ObjectMeta()
                                    {
                                        Name              = "cspc-stripe",
                                        NamespaceProperty = KubeNamespaces.NeonStorage
                                    },
                                    Spec = new V1CStorPoolClusterSpec()
                                    {
                                        Pools = new List<V1CStorPoolSpec>()
                                    }
                                };

                                var blockDevices = ((JObject)await GetK8sClient(controller).ListNamespacedCustomObjectAsync("openebs.io", "v1alpha1", KubeNamespaces.NeonStorage, "blockdevices")).ToObject<V1CStorBlockDeviceList>();

                                foreach (var n in cluster.Definition.Nodes)
                                {
                                    if (blockDevices.Items.Any(device => device.Spec.NodeAttributes.GetValueOrDefault("nodeName") == n.Name))
                                    {
                                        var pool = new V1CStorPoolSpec()
                                        {
                                            NodeSelector = new Dictionary<string, string>()
                                            {
                                                { "kubernetes.io/hostname", n.Name }
                                            },
                                            DataRaidGroups = new List<V1CStorDataRaidGroup>()
                                            {
                                                new V1CStorDataRaidGroup()
                                                {
                                                    BlockDevices = new List<V1CStorBlockDeviceRef>()
                                                }
                                            },
                                            PoolConfig = new V1CStorPoolConfig()
                                            {
                                                DataRaidGroupType = DataRaidGroupType.Stripe,
                                                Tolerations       = new List<V1Toleration>()
                                                    {
                                                        { new V1Toleration() { Effect = "NoSchedule", OperatorProperty = "Exists" } },
                                                        { new V1Toleration() { Effect = "NoExecute", OperatorProperty = "Exists" } }
                                                    }
                                            }
                                        };

                                        foreach (var device in blockDevices.Items.Where(device => device.Spec.NodeAttributes.GetValueOrDefault("nodeName") == n.Name))
                                        {
                                            pool.DataRaidGroups.FirstOrDefault().BlockDevices.Add(
                                                new V1CStorBlockDeviceRef()
                                                {
                                                    BlockDeviceName = device.Metadata.Name
                                                });
                                        }

                                        cStorPoolCluster.Spec.Pools.Add(pool);
                                    }
                                }

                                GetK8sClient(controller).CreateNamespacedCustomObject(cStorPoolCluster, "cstor.openebs.io", "v1", KubeNamespaces.NeonStorage, "cstorpoolclusters");
                            });

                        await master.InvokeIdempotentAsync("setup/openebs-cstor-ready",
                            async () =>
                            {
                                controller.LogProgress(master, verb: "wait", message: "for openebs cstor");

                                await NeonHelper.WaitAllAsync(
                                    new List<Task>()
                                    {
                                        WaitForDaemonsetAsync(controller, KubeNamespaces.NeonStorage, "openebs-cstor-csi-node"),
                                        WaitForDeploymentAsync(controller, KubeNamespaces.NeonStorage, "openebs-cstor-admission-server"),
                                        WaitForDeploymentAsync(controller, KubeNamespaces.NeonStorage, "openebs-cstor-cvc-operator"),
                                        WaitForDeploymentAsync(controller, KubeNamespaces.NeonStorage, "openebs-cstor-cspc-operator")
                                    });
                            });

                        var replicas = 3;

                        if (cluster.Definition.Nodes.Where(node => node.OpenEbsStorage).Count() < 3)
                        {
                            replicas = cluster.Definition.Nodes.Where(node => node.OpenEbsStorage).Count();
                        }

                        await CreateCstorStorageClass(controller, master, "openebs-cstor", replicaCount: replicas);
                    }
                });
        }

        /// <summary>
        /// Creates a Kubernetes namespace.
        /// </summary>
        /// <param name="controller">The setup controller.</param>
        /// <param name="master">The master node where the operation will be performed.</param>
        /// <param name="name">The new Namespace name.</param>
        /// <param name="istioInjectionEnabled">Whether Istio sidecar injection should be enabled.</param>
        /// <returns>The tracking <see cref="Task"/>.</returns>
        public static async Task CreateNamespaceAsync(
            ISetupController                controller,
            NodeSshProxy<NodeDefinition>    master,
            string                          name,
            bool                            istioInjectionEnabled = true)
        {
            Covenant.Requires<ArgumentNullException>(controller != null, nameof(controller));
            Covenant.Requires<ArgumentNullException>(master != null, nameof(master));

            await master.InvokeIdempotentAsync($"setup/namespace-{name}",
                async () =>
                {
                    await GetK8sClient(controller).CreateNamespaceAsync(new V1Namespace()
                    {
                        Metadata = new V1ObjectMeta()
                        {
                            Name = name,
                            Labels = new Dictionary<string, string>()
                            {
                                { "istio-injection", istioInjectionEnabled ? "enabled" : "disabled" }
                            }
                        }
                    });
                });
        }

        /// <summary>
        /// Creates a Kubernetes Storage Class.
        /// </summary>
        /// <param name="controller">The setup controller.</param>
        /// <param name="master">The master node where the operation will be performed.</param>
        /// <param name="name">The new <see cref="V1StorageClass"/> name.</param>
        /// <param name="replicaCount">Specifies the data replication factor.</param>
        /// <param name="storagePool">Specifies the OpenEBS storage pool.</param>
        /// <returns>The tracking <see cref="Task"/>.</returns>
        public static async Task CreateJivaStorageClass(
            ISetupController controller,
            NodeSshProxy<NodeDefinition> master,
            string name,
            int replicaCount = 3,
            string storagePool = "default")
        {
            await master.InvokeIdempotentAsync($"setup/storage-class-jiva-{name}",
                async () =>
                {

                    if (master.Cluster.Definition.Nodes.Count() < replicaCount)
                    {
                        replicaCount = master.Cluster.Definition.Nodes.Count();
                    }

                    var storageClass = new V1StorageClass()
                    {
                        Metadata = new V1ObjectMeta()
                        {
                            Name = name,
                            Annotations = new Dictionary<string, string>()
                    {
                        {  "cas.openebs.io/config",
$@"- name: ReplicaCount
  value: ""{replicaCount}""
- name: StoragePool
  value: {storagePool}
" },
                        {"openebs.io/cas-type", "jiva" }
                    },
                        },
                        Provisioner = "openebs.io/provisioner-iscsi",
                        ReclaimPolicy = "Delete",
                        VolumeBindingMode = "WaitForFirstConsumer"
                    };

                    await GetK8sClient(controller).CreateStorageClassAsync(storageClass);
                });
        }

        /// <summary>
        /// Creates a Kubernetes Storage Class.
        /// </summary>
        /// <param name="controller">The setup controller.</param>
        /// <param name="master">The master node where the operation will be performed.</param>
        /// <param name="name">The new <see cref="V1StorageClass"/> name.</param>
        /// <returns>The tracking <see cref="Task"/>.</returns>
        public static async Task CreateHostPathStorageClass(
            ISetupController controller,
            NodeSshProxy<NodeDefinition> master,
            string name)
        {
            await master.InvokeIdempotentAsync($"setup/storage-class-hostpath-{name}",
                async () =>
                {
                    var storageClass = new V1StorageClass()
                    {
                        Metadata = new V1ObjectMeta()
                        {
                            Name = name,
                            Annotations = new Dictionary<string, string>()
                    {
                        {  "cas.openebs.io/config",
$@"- name: StorageType
  value: ""hostpath""
- name: BasePath
  value: /var/openebs/local
" },
                        {"openebs.io/cas-type", "local" }
                    },
                        },
                        Provisioner = "openebs.io/local",
                        ReclaimPolicy = "Delete",
                        VolumeBindingMode = "WaitForFirstConsumer"
                    };

                    await GetK8sClient(controller).CreateStorageClassAsync(storageClass);
                });
        }

        /// <summary>
        /// Creates an OpenEBS cStor Kubernetes Storage Class.
        /// </summary>
        /// <param name="controller">The setup controller.</param>
        /// <param name="master">The master node where the operation will be performed.</param>
        /// <param name="name">The new <see cref="V1StorageClass"/> name.</param>
        /// <param name="cstorPoolCluster">Specifies the cStor pool name.</param>
        /// <param name="replicaCount">Specifies the data replication factor.</param>
        /// <returns>The tracking <see cref="Task"/>.</returns>
        public static async Task CreateCstorStorageClass(
            ISetupController controller,
            NodeSshProxy<NodeDefinition> master,
            string name,
            string cstorPoolCluster = "cspc-stripe",
            int replicaCount = 3)
        {
            await master.InvokeIdempotentAsync($"setup/storage-class-cstor-{name}",
                async () =>
                {
                    if (master.Cluster.Definition.Nodes.Where(node => node.OpenEbsStorage).Count() < replicaCount)
                    {
                        replicaCount = master.Cluster.Definition.Nodes.Where(node => node.OpenEbsStorage).Count();
                    }

                    var storageClass = new V1StorageClass()
                    {
                        Metadata = new V1ObjectMeta()
                        {
                            Name = name
                        },
                        Parameters = new Dictionary<string, string>
                        {
                            {  "cas-type", "cstor" },
                            {  "cstorPoolCluster", cstorPoolCluster },
                            {  "replicaCount", $"{replicaCount}" },

                        },
                        AllowVolumeExpansion = true,
                        Provisioner = "cstor.csi.openebs.io",
                        ReclaimPolicy = "Delete",
                        VolumeBindingMode = "Immediate"
                    };

                    await GetK8sClient(controller).CreateStorageClassAsync(storageClass);
                });
        }

        /// <summary>
        /// Creates an OpenEBS cStor Kubernetes Storage Class.
        /// </summary>
        /// <param name="controller">The setup controller.</param>
        /// <param name="master">The master node where the operation will be performed.</param>
        /// <param name="name">The new <see cref="V1StorageClass"/> name.</param>
        /// <param name="replicaCount">Specifies the data replication factor.</param>
        /// <returns>The tracking <see cref="Task"/>.</returns>
        public static async Task CreateStorageClass(
            ISetupController controller,
            NodeSshProxy<NodeDefinition> master,
            string name,
            int replicaCount = 3)
        {
            var cluster = controller.Get<ClusterProxy>(KubeSetupProperty.ClusterProxy);

            switch (cluster.Definition.OpenEbs.Engine)
            {
                case OpenEbsEngine.cStor:
                    await CreateCstorStorageClass(controller, master, name);
                    break;
                case OpenEbsEngine.Jiva:
                    await CreateJivaStorageClass(controller, master, name);
                    break;
                default:
                    throw new Exception("OpenEBS engine not defined.");
            };
        }

        /// <summary>
        /// Installs an Etcd cluster to the monitoring namespace.
        /// </summary>
        /// <param name="controller">The setup controller.</param>
        /// <param name="master">The master node where the operation will be performed.</param>
        /// <returns>The tracking <see cref="Task"/>.</returns>
        public static async Task InstallEtcdAsync(ISetupController controller, NodeSshProxy<NodeDefinition> master)
        {
            Covenant.Requires<ArgumentNullException>(controller != null, nameof(controller));
            Covenant.Requires<ArgumentNullException>(master != null, nameof(master));

            var cluster = controller.Get<ClusterProxy>(KubeSetupProperty.ClusterProxy);
            var advice  = controller.Get<KubeClusterAdvice>(KubeSetupProperty.ClusterAdvice).GetServiceAdvice(KubeClusterAdvice.EtcdCluster);

            await master.InvokeIdempotentAsync("setup/monitoring-etc",
                async () =>
                {
                    controller.LogProgress(master, verb: "setup", message: "etc");

                    await CreateStorageClass(controller, master, "neon-internal-etcd");

                    var values = new Dictionary<string, object>();

                    values.Add($"replicas", advice.ReplicaCount);

                    values.Add($"volumeClaimTemplate.resources.requests.storage", "1Gi");

                    int i = 0;

                    foreach (var taint in await GetTaintsAsync(controller, NodeLabels.LabelMetrics, "true"))
                    {
                        values.Add($"tolerations[{i}].key", $"{taint.Key.Split("=")[0]}");
                        values.Add($"tolerations[{i}].effect", taint.Effect);
                        values.Add($"tolerations[{i}].operator", "Exists");
                        i++;
                    }

                    await master.InstallHelmChartAsync(controller, "etcd_cluster", releaseName: "neon-etcd", @namespace: KubeNamespaces.NeonSystem, values: values);
                });

            await master.InvokeIdempotentAsync("setup/setup/monitoring-etc-ready",
                async () =>
                {
                    controller.LogProgress(master, verb: "wait", message: "for etc (monitoring)");

                    await WaitForStatefulSetAsync(controller, KubeNamespaces.NeonMonitor, "neon-system-etcd");
                });

            await Task.CompletedTask;
        }

        /// <summary>
        /// Installs The Grafana Agent to the monitoring namespace.
        /// </summary>
        /// <param name="controller">The setup controller.</param>
        /// <param name="master">The master node where the operation will be performed.</param>
        /// <returns>The tracking <see cref="Task"/>.</returns>
        public static async Task InstallPrometheusAsync(ISetupController controller, NodeSshProxy<NodeDefinition> master)
        {
            Covenant.Requires<ArgumentNullException>(controller != null, nameof(controller));
            Covenant.Requires<ArgumentNullException>(master != null, nameof(master));

            var cluster = controller.Get<ClusterProxy>(KubeSetupProperty.ClusterProxy);

            var agentAdvice = controller.Get<KubeClusterAdvice>(KubeSetupProperty.ClusterAdvice).GetServiceAdvice(KubeClusterAdvice.GrafanaAgent);
            var agentNodeAdvice = controller.Get<KubeClusterAdvice>(KubeSetupProperty.ClusterAdvice).GetServiceAdvice(KubeClusterAdvice.GrafanaAgentNode);

            await master.InvokeIdempotentAsync("setup/monitoring-prometheus",
                async () =>
                {
                    controller.LogProgress(master, verb: "setup", message: "prometheus");

                    var values = new Dictionary<string, object>();
                    var i      = 0;

                    values.Add($"clusterName", cluster.Definition.Name);

                    if (agentAdvice.PodMemoryRequest != null && agentAdvice.PodMemoryLimit != null)
                    {
                        values.Add($"resources.agent.requests.memory", ToSiString(agentAdvice.PodMemoryRequest.Value));
                        values.Add($"resources.agent.limits.memory", ToSiString(agentAdvice.PodMemoryLimit.Value));
                    }

                    if (agentNodeAdvice.PodMemoryRequest != null && agentNodeAdvice.PodMemoryLimit != null)
                    {
                        values.Add($"resources.agentNode.requests.memory", ToSiString(agentNodeAdvice.PodMemoryRequest.Value));
                        values.Add($"resources.agentNode.limits.memory", ToSiString(agentNodeAdvice.PodMemoryLimit.Value));
                    }

                    foreach (var taint in await GetTaintsAsync(controller, NodeLabels.LabelMetrics, "true"))
                    {
                        values.Add($"tolerations[{i}].key", $"{taint.Key.Split("=")[0]}");
                        values.Add($"tolerations[{i}].effect", taint.Effect);
                        values.Add($"tolerations[{i}].operator", "Exists");

                        i++;
                    }

                    await master.InstallHelmChartAsync(controller, "grafana_agent", releaseName: "grafana-agent", @namespace: KubeNamespaces.NeonMonitor, values: values);
                });
        }

        /// <summary>
        /// Waits for Prometheus to be fully ready.
        /// </summary>
        /// <param name="controller">The setup controller.</param>
        /// <param name="master">The master node where the operation will be performed.</param>
        /// <returns>The tracking <see cref="Task"/>.</returns>
        public static async Task WaitForPrometheusAsync(ISetupController controller, NodeSshProxy<NodeDefinition> master)
        {
            Covenant.Requires<ArgumentNullException>(controller != null, nameof(controller));
            Covenant.Requires<ArgumentNullException>(master != null, nameof(master));

            var cluster = controller.Get<ClusterProxy>(KubeSetupProperty.ClusterProxy);

            await master.InvokeIdempotentAsync("setup/monitoring-grafana-agent-ready",
                async () =>
                {
                    controller.LogProgress(master, verb: "wait", message: "for grafana agent");

                    await NeonHelper.WaitAllAsync(
                        new List<Task>()
                        {
                            WaitForDeploymentAsync(controller, KubeNamespaces.NeonMonitor, "grafana-agent-operator"),
                            WaitForDaemonsetAsync(controller, KubeNamespaces.NeonMonitor, "grafana-agent-node"),
                            WaitForStatefulSetAsync(controller, KubeNamespaces.NeonMonitor, "grafana-agent"),
                        });
                });
        }

        /// <summary>
        /// Installs Cortex to the monitoring namespace.
        /// </summary>
        /// <param name="controller">The setup controller.</param>
        /// <param name="master">The master node where the operation will be performed.</param>
        /// <returns>The tracking <see cref="Task"/>.</returns>
        public static async Task InstallCortexAsync(ISetupController controller, NodeSshProxy<NodeDefinition> master)
        {
            Covenant.Requires<ArgumentNullException>(controller != null, nameof(controller));
            Covenant.Requires<ArgumentNullException>(master != null, nameof(master));

            await master.InvokeIdempotentAsync("setup/monitoring-cortex-all",
                async () =>
                {
                    var cluster = controller.Get<ClusterProxy>(KubeSetupProperty.ClusterProxy);
                    var advice  = controller.Get<KubeClusterAdvice>(KubeSetupProperty.ClusterAdvice).GetServiceAdvice(KubeClusterAdvice.Cortex);
                    var values  = new Dictionary<string, object>();

                    values.Add($"replicas", advice.ReplicaCount);

                    if (cluster.Definition.Nodes.Where(node => node.Labels.Metrics).Count() >= 3)
                    {
                        values.Add($"cortexConfig.ingester.lifecycler.ring.kvstore.store", "etcd");
                        values.Add($"cortexConfig.ingester.lifecycler.ring.kvstore.replication_factor", 3);
                    }

                    if (advice.PodMemoryRequest != null && advice.PodMemoryLimit != null)
                    {
                        values.Add($"resources.requests.memory", ToSiString(advice.PodMemoryRequest.Value));
                        values.Add($"resources.limits.memory", ToSiString(advice.PodMemoryLimit.Value));
                    }

                    await master.InvokeIdempotentAsync("setup/monitoring-cortex",
                        async () =>
                        {
                            controller.LogProgress(master, verb: "setup", message: "cortex");

                            if (cluster.Definition.IsDesktopCluster ||
                                cluster.Definition.Nodes.Any(node => node.Vm.GetMemory(cluster.Definition) < ByteUnits.Parse("4 GiB")))
                            {
                                values.Add($"cortexConfig.ingester.retain_period", $"120s");
                                values.Add($"cortexConfig.ingester.metadata_retain_period", $"5m");
                                values.Add($"cortexConfig.querier.batch_iterators", true);
                                values.Add($"cortexConfig.querier.max_samples", 10000000);
                                values.Add($"cortexConfig.table_manager.retention_period", "12h");
                            }

                            int i = 0;

                            foreach (var taint in await GetTaintsAsync(controller, NodeLabels.LabelMetrics, "true"))
                            {
                                values.Add($"tolerations[{i}].key", $"{taint.Key.Split("=")[0]}");
                                values.Add($"tolerations[{i}].effect", taint.Effect);
                                values.Add($"tolerations[{i}].operator", "Exists");
                                i++;
                            }

                            values.Add("image.organization", KubeConst.LocalClusterRegistry);

                            await master.InstallHelmChartAsync(controller, "cortex", releaseName: "cortex", @namespace: KubeNamespaces.NeonMonitor, values: values);
                        });

                    await master.InvokeIdempotentAsync("setup/monitoring-cortex-ready",
                        async () =>
                        {
                            controller.LogProgress(master, verb: "wait", message: "for cortex");

                            await WaitForDeploymentAsync(controller, KubeNamespaces.NeonMonitor, "cortex");
                        });
                });
        }

        /// <summary>
        /// Installs Loki to the monitoring namespace.
        /// </summary>
        /// <param name="controller">The setup controller.</param>
        /// <param name="master">The master node where the operation will be performed.</param>
        /// <returns>The tracking <see cref="Task"/>.</returns>
        public static async Task InstallLokiAsync(ISetupController controller, NodeSshProxy<NodeDefinition> master)
        {
            Covenant.Requires<ArgumentNullException>(controller != null, nameof(controller));
            Covenant.Requires<ArgumentNullException>(master != null, nameof(master));

            var cluster = controller.Get<ClusterProxy>(KubeSetupProperty.ClusterProxy);
            var advice  = controller.Get<KubeClusterAdvice>(KubeSetupProperty.ClusterAdvice).GetServiceAdvice(KubeClusterAdvice.Loki);

            await master.InvokeIdempotentAsync("setup/monitoring-loki",
                async () =>
                {
                    controller.LogProgress(master, verb: "setup", message: "loki");

                    var values = new Dictionary<string, object>();

                    values.Add("image.organization", KubeConst.LocalClusterRegistry);
                    
                    values.Add($"replicas", advice.ReplicaCount);

                    if (cluster.Definition.Nodes.Where(node => node.Labels.Metrics).Count() >= 3)
                    {
                        values.Add($"config.ingester.lifecycler.ring.kvstore.store", "etcd");
                        values.Add($"config.ingester.lifecycler.ring.kvstore.replication_factor", 3);
                    }

                    if (cluster.Definition.IsDesktopCluster)
                    {
                        values.Add($"config.limits_config.reject_old_samples_max_age", "15m");
                    }

                    if (advice.PodMemoryRequest != null && advice.PodMemoryLimit != null)
                    {
                        values.Add($"resources.requests.memory", ToSiString(advice.PodMemoryRequest.Value));
                        values.Add($"resources.limits.memory", ToSiString(advice.PodMemoryLimit.Value));
                    }

                    await master.InstallHelmChartAsync(controller, "loki", releaseName: "loki", @namespace: KubeNamespaces.NeonMonitor, values: values);
                });

            await master.InvokeIdempotentAsync("setup/monitoring-loki-ready",
                async () =>
                {
                    controller.LogProgress(master, verb: "wait", message: "for loki");

                    await WaitForStatefulSetAsync(controller, KubeNamespaces.NeonMonitor, "loki");
                });
        }

        /// <summary>
        /// Installs Tempo to the monitoring namespace.
        /// </summary>
        /// <param name="controller">The setup controller.</param>
        /// <param name="master">The master node where the operation will be performed.</param>
        /// <returns>The tracking <see cref="Task"/>.</returns>
        public static async Task InstallTempoAsync(ISetupController controller, NodeSshProxy<NodeDefinition> master)
        {
            Covenant.Requires<ArgumentNullException>(controller != null, nameof(controller));
            Covenant.Requires<ArgumentNullException>(master != null, nameof(master));

            var cluster = controller.Get<ClusterProxy>(KubeSetupProperty.ClusterProxy);
<<<<<<< HEAD
            var advice = controller.Get<KubeClusterAdvice>(KubeSetupProperty.ClusterAdvice).GetServiceAdvice(KubeClusterAdvice.Tempo);
=======
            var advice  = controller.Get<KubeClusterAdvice>(KubeSetupProperty.ClusterAdvice).GetServiceAdvice(KubeClusterAdvice.Tempo);
>>>>>>> e80af219

            await master.InvokeIdempotentAsync("setup/monitoring-tempo",
                async () =>
                {
<<<<<<< HEAD
                    controller.LogProgress(master, verb: "deploy", message: "tempo");

                    var values = new Dictionary<string, object>();

                    //values.Add("tempo.organization", KubeConst.LocalClusterRegistry);
=======
                    controller.LogProgress(master, verb: "setup", message: "tempo");

                    var values = new Dictionary<string, object>();

                    values.Add("tempo.organization", KubeConst.LocalClusterRegistry);
>>>>>>> e80af219

                    values.Add($"replicas", advice.ReplicaCount);

                    if (cluster.Definition.Nodes.Where(node => node.Labels.Metrics).Count() >= 3)
                    {
                        values.Add($"config.ingester.lifecycler.ring.kvstore.store", "etcd");
                        values.Add($"config.ingester.lifecycler.ring.kvstore.replication_factor", 3);
                    }

                    if (advice.PodMemoryRequest != null && advice.PodMemoryLimit != null)
                    {
                        values.Add($"resources.requests.memory", ToSiString(advice.PodMemoryRequest.Value));
                        values.Add($"resources.limits.memory", ToSiString(advice.PodMemoryLimit.Value));
                    }

                    await master.InstallHelmChartAsync(controller, "tempo", releaseName: "tempo", @namespace: KubeNamespaces.NeonMonitor, values: values);
                });

            await master.InvokeIdempotentAsync("setup/monitoring-tempo-ready",
                async () =>
                {
                    controller.LogProgress(master, verb: "wait", message: "for tempo");

                    await WaitForStatefulSetAsync(controller, KubeNamespaces.NeonMonitor, "tempo");
                });
        }

        /// <summary>
        /// Installs Kube State Metrics to the monitoring namespace.
        /// </summary>
        /// <param name="controller">The setup controller.</param>
        /// <param name="master">The master node where the operation will be performed.</param>
        /// <returns>The tracking <see cref="Task"/>.</returns>
        public static async Task InstallKubeStateMetricsAsync(ISetupController controller, NodeSshProxy<NodeDefinition> master)
        {
            Covenant.Requires<ArgumentNullException>(controller != null, nameof(controller));
            Covenant.Requires<ArgumentNullException>(master != null, nameof(master));

            var cluster = controller.Get<ClusterProxy>(KubeSetupProperty.ClusterProxy);
            var advice  = controller.Get<KubeClusterAdvice>(KubeSetupProperty.ClusterAdvice).GetServiceAdvice(KubeClusterAdvice.KubeStateMetrics);

            await master.InvokeIdempotentAsync("setup/monitoring-kube-state-metrics",
                async () =>
                {
                    controller.LogProgress(master, verb: "deploy", message: "kube-state-metrics");

                    var values = new Dictionary<string, object>();

                    await master.InstallHelmChartAsync(controller, "kube_state_metrics", releaseName: "kube-state-metrics", @namespace: KubeNamespaces.NeonMonitor, values: values);
                });

            await master.InvokeIdempotentAsync("setup/monitoring-kube-state-metrics-ready",
                async () =>
                {
                    controller.LogProgress(master, verb: "wait", message: "for kube-state-metrics");

                    await WaitForStatefulSetAsync(controller, KubeNamespaces.NeonMonitor, "kube-state-metrics");
                });
        }

        /// <summary>
        /// Installs Reloader to the Neon system nnamespace.
        /// </summary>
        /// <param name="controller">The setup controller.</param>
        /// <param name="master">The master node where the operation will be performed.</param>
        /// <returns>The tracking <see cref="Task"/>.</returns>
        public static async Task InstallReloaderAsync(ISetupController controller, NodeSshProxy<NodeDefinition> master)
        {
            Covenant.Requires<ArgumentNullException>(controller != null, nameof(controller));
            Covenant.Requires<ArgumentNullException>(master != null, nameof(master));

            var cluster = controller.Get<ClusterProxy>(KubeSetupProperty.ClusterProxy);
            var advice  = controller.Get<KubeClusterAdvice>(KubeSetupProperty.ClusterAdvice).GetServiceAdvice(KubeClusterAdvice.KubeStateMetrics);

            await master.InvokeIdempotentAsync("setup/reloader",
                async () =>
                {
                    controller.LogProgress(master, verb: "setup", message: "reloader");

                    var values = new Dictionary<string, object>();

<<<<<<< HEAD

=======
>>>>>>> e80af219
                    await master.InstallHelmChartAsync(controller, "reloader", releaseName: "reloader", @namespace: KubeNamespaces.NeonSystem, values: values);
                });

            await master.InvokeIdempotentAsync("setup/reloader-ready",
                async () =>
                {
                    controller.LogProgress(master, verb: "wait", message: "for reloader");

                    await WaitForDeploymentAsync(controller, KubeNamespaces.NeonSystem, "reloader");
                });
        }

        /// <summary>
        /// Installs Grafana to the monitoring namespace.
        /// </summary>
        /// <param name="controller">The setup controller.</param>
        /// <param name="master">The master node where the operation will be performed.</param>
        /// <returns>The tracking <see cref="Task"/>.</returns>
        public static async Task InstallGrafanaAsync(ISetupController controller, NodeSshProxy<NodeDefinition> master)
        {
            Covenant.Requires<ArgumentNullException>(controller != null, nameof(controller));
            Covenant.Requires<ArgumentNullException>(master != null, nameof(master));

            var cluster       = controller.Get<ClusterProxy>(KubeSetupProperty.ClusterProxy);
            var readyToGoMode = controller.Get<ReadyToGoMode>(KubeSetupProperty.ReadyToGoMode);
            var advice        = controller.Get<KubeClusterAdvice>(KubeSetupProperty.ClusterAdvice).GetServiceAdvice(KubeClusterAdvice.Grafana);

            await master.InvokeIdempotentAsync("setup/monitoring-grafana",
                    async () =>
                    {
                        controller.LogProgress(master, verb: "setup", message: "grafana");

                        var values = new Dictionary<string, object>();

                        //values.Add("image.organization", KubeConst.LocalClusterRegistry);

                        await master.InvokeIdempotentAsync("setup/db-credentials-grafana",
                            async () =>
                            {
                                var secret = await GetK8sClient(controller).ReadNamespacedSecretAsync(KubeConst.NeonSystemDbServiceSecret, KubeNamespaces.NeonSystem);

                                var monitorSecret = new V1Secret()
                                {
                                    Metadata = new V1ObjectMeta()
                                    {
                                        Name = "grafana-db-password"
                                    },
                                    Type = "Opaque",
                                    Data = new Dictionary<string, byte[]>()
                                    {
                                        { "DATABASE_PASSWORD", secret.Data["password"] }
                                    }
                                };

                                await GetK8sClient(controller).CreateNamespacedSecretAsync(monitorSecret, KubeNamespaces.NeonMonitor);
                            });

                        int i = 0;

                        foreach (var taint in await GetTaintsAsync(controller, NodeLabels.LabelMetrics, "true"))
                        {
                            values.Add($"tolerations[{i}].key", $"{taint.Key.Split("=")[0]}");
                            values.Add($"tolerations[{i}].effect", taint.Effect);
                            values.Add($"tolerations[{i}].operator", "Exists");
                            i++;
                        }

                        if (advice.PodMemoryRequest.HasValue && advice.PodMemoryLimit.HasValue)
                        {
                            values.Add($"resources.requests.memory", ToSiString(advice.PodMemoryRequest));
                            values.Add($"resources.limits.memory", ToSiString(advice.PodMemoryLimit));
                        }

                        await master.InstallHelmChartAsync(controller, "grafana", releaseName: "grafana", @namespace: KubeNamespaces.NeonMonitor, values: values);
                    });

            await master.InvokeIdempotentAsync("setup/monitoring-grafana-ready",
                async () =>
                {
                    controller.LogProgress(master, verb: "wait", message: "for grafana");

                    await WaitForDeploymentAsync(controller, KubeNamespaces.NeonMonitor, "grafana-operator");
                    await WaitForDeploymentAsync(controller, KubeNamespaces.NeonMonitor, "grafana-deployment");
                });
        }

        /// <summary>
        /// Installs a Minio cluster to the monitoring namespace.
        /// </summary>
        /// <param name="controller">The setup controller.</param>
        /// <param name="master">The master node where the operation will be performed.</param>
        /// <returns>The tracking <see cref="Task"/>.</returns>
        public static async Task InstallMinioAsync(ISetupController controller, NodeSshProxy<NodeDefinition> master)
        {
            Covenant.Requires<ArgumentNullException>(controller != null, nameof(controller));
            Covenant.Requires<ArgumentNullException>(master != null, nameof(master));

            var cluster       = controller.Get<ClusterProxy>(KubeSetupProperty.ClusterProxy);
            var readyToGoMode = controller.Get<ReadyToGoMode>(KubeSetupProperty.ReadyToGoMode);
            var advice        = controller.Get<KubeClusterAdvice>(KubeSetupProperty.ClusterAdvice).GetServiceAdvice(KubeClusterAdvice.Minio);

            await master.InvokeIdempotentAsync("setup/minio-all",
                async () =>
                {
                    await CreateHostPathStorageClass(controller, master, "neon-internal-minio");

                    await master.InvokeIdempotentAsync("setup/minio",
                        async () =>
                        {
                            controller.LogProgress(master, verb: "setup", message: "minio");

                            var values = new Dictionary<string, object>();

                            values.Add("image.organization", KubeConst.LocalClusterRegistry);
                            values.Add("mcImage.organization", KubeConst.LocalClusterRegistry);
                            values.Add("helmKubectlJqImage.organization", KubeConst.LocalClusterRegistry);
                            values.Add($"tenants[0].pools[0].servers", advice.ReplicaCount);

                            if (advice.ReplicaCount > 1)
                            {
                                values.Add($"mode", "distributed");
                            }

                            if (advice.PodMemoryRequest.HasValue && advice.PodMemoryLimit.HasValue)
                            {
                                values.Add($"tenants[0].pools[0].resources.requests.memory", ToSiString(advice.PodMemoryRequest));
                                values.Add($"tenants[0].pools[0].resources.limits.memory", ToSiString(advice.PodMemoryLimit));
                            }

                            values.Add($"tenants[0].secrets.accessKey", NeonHelper.GetCryptoRandomPassword(20));
                            values.Add($"tenants[0].secrets.secretKey", NeonHelper.GetCryptoRandomPassword(20));

                            values.Add($"tenants[0].console.secrets.passphrase", NeonHelper.GetCryptoRandomPassword(10));
                            values.Add($"tenants[0].console.secrets.salt", NeonHelper.GetCryptoRandomPassword(10));
                            values.Add($"tenants[0].console.secrets.accessKey", NeonHelper.GetCryptoRandomPassword(20));
                            values.Add($"tenants[0].console.secrets.secretKey", NeonHelper.GetCryptoRandomPassword(20));

                            int i = 0;

                            foreach (var taint in await GetTaintsAsync(controller, NodeLabels.LabelMetricsInternal, "true"))
                            {
                                values.Add($"tenants[0].pools[0].tolerations[{i}].key", advice.ReplicaCount);
                                values.Add($"tenants[0].pools[0].tolerations[{i}].effect", advice.ReplicaCount);
                                values.Add($"tenants[0].pools[0].tolerations[{i}].operator", advice.ReplicaCount);

                                values.Add($"console.tolerations[{i}].key", $"{taint.Key.Split("=")[0]}");
                                values.Add($"console.tolerations[{i}].effect", taint.Effect);
                                values.Add($"console.tolerations[{i}].operator", "Exists");

                                values.Add($"operator.tolerations[{i}].key", $"{taint.Key.Split("=")[0]}");
                                values.Add($"operator.tolerations[{i}].effect", taint.Effect);
                                values.Add($"operator.tolerations[{i}].operator", "Exists");
                                i++;
                            }

                            await master.InstallHelmChartAsync(controller, "minio", releaseName: "minio", @namespace: KubeNamespaces.NeonSystem, values: values);
                        });

                    await master.InvokeIdempotentAsync("configure/minio-secrets",
                        async () =>
                        {
                            controller.LogProgress(master, verb: "configure", message: "minio secret");

                            var secret = await GetK8sClient(controller).ReadNamespacedSecretAsync("minio", KubeNamespaces.NeonSystem);

                            secret.Metadata.NamespaceProperty = "monitoring";

                            var monitoringSecret = new V1Secret()
                            {
                                Metadata = new V1ObjectMeta()
                                {
                                    Name = secret.Name()
                                },
                                Data = secret.Data,
                            };
                            await GetK8sClient(controller).CreateNamespacedSecretAsync(monitoringSecret, KubeNamespaces.NeonMonitor);
                        });

                    await master.InvokeIdempotentAsync("setup/minio-ready",
                        async () =>
                        {
                            controller.LogProgress(master, verb: "wait", message: "for minio");

                            await NeonHelper.WaitAllAsync(
                                new List<Task>()
                                {
                                    WaitForStatefulSetAsync(controller, KubeNamespaces.NeonSystem, labelSelector: "app=minio"),
                                    WaitForDeploymentAsync(controller, KubeNamespaces.NeonSystem, "minio-console"),
                                    WaitForDeploymentAsync(controller, KubeNamespaces.NeonSystem, "minio-operator"),
                                });
                        });

                    await Task.CompletedTask;
                });
        }

        /// <summary>
        /// Installs an Neon Monitoring to the monitoring namespace.
        /// </summary>
        /// <param name="controller">The setup controller.</param>
        /// <returns>The tracking <see cref="Task"/>.</returns>
        public static async Task<List<Task>> SetupMonitoringAsync(ISetupController controller)
        {
            Covenant.Requires<ArgumentNullException>(controller != null, nameof(controller));

            await SyncContext.ClearAsync;

            Covenant.Requires<ArgumentNullException>(controller != null, nameof(controller));

            var cluster = controller.Get<ClusterProxy>(KubeSetupProperty.ClusterProxy);
            var master  = cluster.FirstMaster;
            var tasks   = new List<Task>();

            controller.LogProgress(master, verb: "setup", message: "cluster metrics");

            tasks.Add(WaitForPrometheusAsync(controller, master));

            tasks.Add(InstallCortexAsync(controller, master));

            tasks.Add(InstallLokiAsync(controller, master));
            tasks.Add(InstallKubeStateMetricsAsync(controller, master));
            tasks.Add(InstallTempoAsync(controller, master));
            tasks.Add(InstallGrafanaAsync(controller, master));

            return tasks;
        }

        /// <summary>
        /// Installs Jaeger
        /// </summary>
        /// <param name="controller">The setup controller.</param>
        /// <param name="master">The master node where the operation will be performed.</param>
        /// <remarks>The tracking <see cref="Task"/>.</remarks>
        public static async Task InstallJaegerAsync(ISetupController controller, NodeSshProxy<NodeDefinition> master)
        {
            Covenant.Requires<ArgumentNullException>(controller != null, nameof(controller));
            Covenant.Requires<ArgumentNullException>(master != null, nameof(master));

            await master.InvokeIdempotentAsync("setup/monitoring-jaeger",
                async () =>
                {
                    controller.LogProgress(master, verb: "deploy", message: "jaeger");

                    var values = new Dictionary<string, object>();

                    int i = 0;

                    foreach (var taint in await GetTaintsAsync(controller, NodeLabels.LabelLogs, "true"))
                    {
                        values.Add($"ingester.tolerations[{i}].key", $"{taint.Key.Split("=")[0]}");
                        values.Add($"ingester.tolerations[{i}].effect", taint.Effect);
                        values.Add($"ingester.tolerations[{i}].operator", "Exists");

                        values.Add($"agent.tolerations[{i}].key", $"{taint.Key.Split("=")[0]}");
                        values.Add($"agent.tolerations[{i}].effect", taint.Effect);
                        values.Add($"agent.tolerations[{i}].operator", "Exists");

                        values.Add($"collector.tolerations[{i}].key", $"{taint.Key.Split("=")[0]}");
                        values.Add($"collector.tolerations[{i}].effect", taint.Effect);
                        values.Add($"collector.tolerations[{i}].operator", "Exists");

                        values.Add($"query.tolerations[{i}].key", $"{taint.Key.Split("=")[0]}");
                        values.Add($"query.tolerations[{i}].effect", taint.Effect);
                        values.Add($"query.tolerations[{i}].operator", "Exists");

                        values.Add($"esIndexCleaner.tolerations[{i}].key", $"{taint.Key.Split("=")[0]}");
                        values.Add($"esIndexCleaner.tolerations[{i}].effect", taint.Effect);
                        values.Add($"esIndexCleaner.tolerations[{i}].operator", "Exists");
                        i++;
                    }

                    await master.InstallHelmChartAsync(controller, "jaeger", releaseName: "jaeger", @namespace: KubeNamespaces.NeonMonitor, values: values);
                });

            await master.InvokeIdempotentAsync("setup/monitoring-jaeger-ready",
                async () =>
                {
                    controller.LogProgress(master, verb: "wait", message: "for jaeger");

                    await NeonHelper.WaitForAsync(
                        async () =>
                        {
                            var deployments = await GetK8sClient(controller).ListNamespacedDeploymentAsync(KubeNamespaces.NeonMonitor, labelSelector: "release=jaeger");

                            if (deployments == null || deployments.Items.Count < 2)
                            {
                                return false;
                            }

                            return deployments.Items.All(deployment => deployment.Status.AvailableReplicas == deployment.Spec.Replicas);
                        },
                        timeout:      clusterOpTimeout,
                        pollInterval: clusterOpRetryInterval);
                });

            await Task.CompletedTask;
        }

        /// <summary>
        /// Installs a harbor container registry and required components.
        /// </summary>
        /// <param name="controller">The setup controller.</param>
        /// <param name="master">The master node where the operation will be performed.</param>
        /// <returns>The tracking <see cref="Task"/>.</returns>
        public static async Task InstallContainerRegistryAsync(ISetupController controller, NodeSshProxy<NodeDefinition> master)
        {
            await SyncContext.ClearAsync;

            Covenant.Requires<ArgumentNullException>(controller != null, nameof(controller));
            Covenant.Requires<ArgumentNullException>(master != null, nameof(master));

            var cluster       = controller.Get<ClusterProxy>(KubeSetupProperty.ClusterProxy);
            var readyToGoMode = controller.Get<ReadyToGoMode>(KubeSetupProperty.ReadyToGoMode);
            var redisAdvice   = controller.Get<KubeClusterAdvice>(KubeSetupProperty.ClusterAdvice).GetServiceAdvice(KubeClusterAdvice.HarborRedis);

            await master.InvokeIdempotentAsync("setup/harbor-redis",
                async () =>
                {
                    await SyncContext.ClearAsync;

                    controller.LogProgress(master, verb: "setup", message: "harbor redis");

                    var values   = new Dictionary<string, object>();
                    
                    values.Add("image.organization", KubeConst.LocalClusterRegistry);

                    values.Add($"replicas", redisAdvice.ReplicaCount);
                    
                    if (redisAdvice.ReplicaCount < 2)
                    {
                        values.Add($"hardAntiAffinity", false);
                        values.Add($"sentinel.quorum", 1);
                    }

                    int i = 0;

                    foreach (var taint in await GetTaintsAsync(controller, NodeLabels.LabelNeonSystemRegistry, "true"))
                    {
                        values.Add($"tolerations[{i}].key", $"{taint.Key.Split("=")[0]}");
                        values.Add($"tolerations[{i}].effect", taint.Effect);
                        values.Add($"tolerations[{i}].operator", "Exists");
                        i++;
                    }

                    await master.InstallHelmChartAsync(controller, "redis_ha", releaseName: "registry-redis", @namespace: KubeNamespaces.NeonSystem, values: values);
                });

            await master.InvokeIdempotentAsync("setup/harbor-redis-ready",
                async () =>
                {
                    await SyncContext.ClearAsync;

                    controller.LogProgress(master, verb: "wait", message: "for harbor redis");

                    await WaitForStatefulSetAsync(controller, KubeNamespaces.NeonSystem, "registry-redis-server");
                });

            await master.InvokeIdempotentAsync("configure/registry-minio-secret",
                        async () =>
                        {
                            controller.LogProgress(master, verb: "configure", message: "minio secret");

                            var minioSecret = await GetK8sClient(controller).ReadNamespacedSecretAsync("minio", KubeNamespaces.NeonSystem);

                            var secret = new V1Secret()
                            {
                                Metadata = new V1ObjectMeta()
                                {
                                    Name              = "registry-minio",
                                    NamespaceProperty = KubeNamespaces.NeonSystem
                                },
                                Type = "Opaque",
                                Data = new Dictionary<string, byte[]>()
                                {
                                    { "secret", minioSecret.Data["secretkey"] }
                                }
                            };

                            await GetK8sClient(controller).CreateNamespacedSecretAsync(secret, KubeNamespaces.NeonSystem);
                        });

            await master.InvokeIdempotentAsync("setup/harbor",
                async () =>
                {
                    controller.LogProgress(master, verb: "setup", message: "harbor");

                    var clusterLogin = controller.Get<ClusterLogin>(KubeSetupProperty.ClusterLogin);

                    var values = new Dictionary<string, object>();

                    await CreateStorageClass(controller, master, "neon-internal-registry");

                    values.Add($"clusterDomain", clusterLogin.ClusterDefinition.Domain);

                    var secret = await GetK8sClient(controller).ReadNamespacedSecretAsync("minio", KubeNamespaces.NeonSystem);
                    values.Add($"storage.s3.accessKey", Encoding.UTF8.GetString(secret.Data["accesskey"]));
                    values.Add($"storage.s3.secretKeyRef", "registry-minio");

                    int j = 0;

                    foreach (var taint in await GetTaintsAsync(controller, NodeLabels.LabelNeonSystemRegistry, "true"))
                    {
                        values.Add($"tolerations[{j}].key", $"{taint.Key.Split("=")[0]}");
                        values.Add($"tolerations[{j}].effect", taint.Effect);
                        values.Add($"tolerations[{j}].operator", "Exists");
                        j++;
                    }

                    await master.InstallHelmChartAsync(controller, "harbor", releaseName: "registry-harbor", @namespace: KubeNamespaces.NeonSystem, values: values);
                });

            await master.InvokeIdempotentAsync("setup/harbor-ready",
                async () =>
                {
                    controller.LogProgress(master, verb: "wait", message: "for harbor");

                    await NeonHelper.WaitAllAsync(
                        new List<Task>()
                        {
                            WaitForDeploymentAsync(controller, KubeNamespaces.NeonSystem, "registry-harbor-harbor-chartmuseum"),
                            WaitForDeploymentAsync(controller, KubeNamespaces.NeonSystem, "registry-harbor-harbor-core"),
                            WaitForDeploymentAsync(controller, KubeNamespaces.NeonSystem, "registry-harbor-harbor-jobservice"),
                            WaitForDeploymentAsync(controller, KubeNamespaces.NeonSystem, "registry-harbor-harbor-notaryserver"),
                            WaitForDeploymentAsync(controller, KubeNamespaces.NeonSystem, "registry-harbor-harbor-notarysigner"),
                            WaitForDeploymentAsync(controller, KubeNamespaces.NeonSystem, "registry-harbor-harbor-portal"),
                            WaitForDeploymentAsync(controller, KubeNamespaces.NeonSystem, "registry-harbor-harbor-registry"),
                            WaitForDeploymentAsync(controller, KubeNamespaces.NeonSystem, "registry-harbor-harbor-registryctl"),
                            WaitForDeploymentAsync(controller, KubeNamespaces.NeonSystem, "registry-harbor-harbor-trivy")
                        });
                });

            await master.InvokeIdempotentAsync("setup/harbor-login",
                async () =>
                {
                    controller.LogProgress(master, verb: "images", message: "push");
                    
                    var secret   = await GetK8sClient(controller).ReadNamespacedSecretAsync("registry-harbor-harbor-registry-basicauth", KubeNamespaces.NeonSystem);
                    var password = Encoding.UTF8.GetString(secret.Data["secret"]);
                    var sbScript = new StringBuilder();
                    var sbArgs   = new StringBuilder();

                    sbScript.AppendLineLinux("#!/bin/bash");
                    sbScript.AppendLineLinux($"echo '{password}' | docker login neon-registry.node.local --username harbor_registry_user --password-stdin");

                    foreach (var node in cluster.Nodes)
                    {
                        master.SudoCommand(CommandBundle.FromScript(sbScript), RunOptions.FaultOnError);
                    }
                });
        }

        /// <summary>
        /// Installs the Neon Cluster API.
        /// </summary>
        /// <param name="controller">The setup controller.</param>
        /// <param name="master">The master node where the operation will be performed.</param>
        /// <returns>The tracking <see cref="Task"/>.</returns>
        public static async Task InstallClusterApiAsync(ISetupController controller, NodeSshProxy<NodeDefinition> master)
        {
            await SyncContext.ClearAsync;

            Covenant.Requires<ArgumentNullException>(controller != null, nameof(controller));
            Covenant.Requires<ArgumentNullException>(master != null, nameof(master));

            await master.InvokeIdempotentAsync("setup/cluster-api-service",
                async () =>
                {
                    controller.LogProgress(master, verb: "setup", message: "neon-cluster-api");

                    var values = new Dictionary<string, object>();

                    values.Add("image.organization", KubeConst.LocalClusterRegistry);

                    await master.InstallHelmChartAsync(controller, "neon_cluster_api", releaseName: "neon-cluster-api", @namespace: KubeNamespaces.NeonSystem, values: values);
                });

            await master.InvokeIdempotentAsync("setup/cluster-api-ready",
                async () =>
                {
                    controller.LogProgress(master, verb: "wait", message: "for neon-cluster-api");

                    await WaitForDeploymentAsync(controller, KubeNamespaces.NeonSystem, "neon-cluster-api");
                });
        }

        /// <summary>
        /// Installs the Neon Cluster Operator.
        /// </summary>
        /// <param name="controller">The setup controller.</param>
        /// <param name="master">The master node where the operation will be performed.</param>
        /// <returns>The tracking <see cref="Task"/>.</returns>
        public static async Task InstallClusterOperatorAsync(ISetupController controller, NodeSshProxy<NodeDefinition> master)
        {
            await SyncContext.ClearAsync;

            Covenant.Requires<ArgumentNullException>(controller != null, nameof(controller));
            Covenant.Requires<ArgumentNullException>(master != null, nameof(master));

            await master.InvokeIdempotentAsync("setup/cluster-operator",
                async () =>
                {
                    controller.LogProgress(master, verb: "setup", message: "neon-cluster-operator");

                    var values = new Dictionary<string, object>();

                    values.Add("image.organization", KubeConst.LocalClusterRegistry);

                    await master.InstallHelmChartAsync(controller, "neon_cluster_operator", releaseName: "neon-cluster-operator", @namespace: KubeNamespaces.NeonSystem, values: values);
                });

            await master.InvokeIdempotentAsync("setup/cluster-operator-ready",
                async () =>
                {
                    controller.LogProgress(master, verb: "wait", message: "for neon-cluster-operator");

                    await WaitForDeploymentAsync(controller, KubeNamespaces.NeonSystem, "neon-cluster-operator");
                });
        }

        /// <summary>
        /// Creates required namespaces.
        /// </summary>
        /// <param name="controller">The setup controller.</param>
        /// <param name="master">The master node where the operation will be performed.</param>
        /// <returns>The tracking <see cref="Task"/>.</returns>
        public static async Task<List<Task>> CreateNamespacesAsync(ISetupController controller, NodeSshProxy<NodeDefinition> master)
        {
            Covenant.Requires<ArgumentNullException>(controller != null, nameof(controller));
            Covenant.Requires<ArgumentNullException>(master != null, nameof(master));

            await SyncContext.ClearAsync;

            var tasks = new List<Task>();

            tasks.Add(CreateNamespaceAsync(controller, master, KubeNamespaces.NeonMonitor, true));
            tasks.Add(CreateNamespaceAsync(controller, master, KubeNamespaces.NeonStorage, false));
            tasks.Add(CreateNamespaceAsync(controller, master, KubeNamespaces.NeonSystem, true));

            return await Task.FromResult(tasks);
        }

        /// <summary>
        /// Installs a Citus-postgres database used by neon-system services.
        /// </summary>
        /// <param name="controller">The setup controller.</param>
        /// <param name="master">The master node where the operation will be performed.</param>
        /// <returns>The tracking <see cref="Task"/>.</returns>
        public static async Task InstallSystemDbAsync(ISetupController controller, NodeSshProxy<NodeDefinition> master)
        {
            Covenant.Requires<ArgumentNullException>(controller != null, nameof(controller));
            Covenant.Requires<ArgumentNullException>(master != null, nameof(master));

            var cluster       = controller.Get<ClusterProxy>(KubeSetupProperty.ClusterProxy);
            var readyToGoMode = controller.Get<ReadyToGoMode>(KubeSetupProperty.ReadyToGoMode);
            var managerAdvice = controller.Get<KubeClusterAdvice>(KubeSetupProperty.ClusterAdvice).GetServiceAdvice(KubeClusterAdvice.CitusPostgresSqlManager);
            var masterAdvice  = controller.Get<KubeClusterAdvice>(KubeSetupProperty.ClusterAdvice).GetServiceAdvice(KubeClusterAdvice.CitusPostgresSqlMaster);
            var workerAdvice  = controller.Get<KubeClusterAdvice>(KubeSetupProperty.ClusterAdvice).GetServiceAdvice(KubeClusterAdvice.CitusPostgresSqlWorker);

            var values = new Dictionary<string, object>();

            values.Add($"image.organization", KubeConst.LocalClusterRegistry);
            values.Add($"busybox.image.organization", KubeConst.LocalClusterRegistry);
            values.Add($"prometheus.image.organization", KubeConst.LocalClusterRegistry);
            values.Add($"manager.image.organization", KubeConst.LocalClusterRegistry);
            values.Add($"manager.namespace", KubeNamespaces.NeonSystem);

            if (cluster.Definition.IsDesktopCluster)
            {
                values.Add($"worker.persistence.size", "1Gi");
                values.Add($"master.persistence.size", "1Gi");
            }

            await CreateStorageClass(controller, master, "neon-internal-citus-master");
            await CreateStorageClass(controller, master, "neon-internal-citus-worker");

            if (managerAdvice.PodMemoryRequest.HasValue && managerAdvice.PodMemoryLimit.HasValue)
            {
                values.Add($"manager.resources.requests.memory", ToSiString(managerAdvice.PodMemoryRequest));
                values.Add($"manager.resources.limits.memory", ToSiString(managerAdvice.PodMemoryLimit));
            }

            if (masterAdvice.PodMemoryRequest.HasValue && masterAdvice.PodMemoryLimit.HasValue)
            {
                values.Add($"master.resources.requests.memory", ToSiString(masterAdvice.PodMemoryRequest));
                values.Add($"master.resources.limits.memory", ToSiString(masterAdvice.PodMemoryLimit));
            }

            if (workerAdvice.PodMemoryRequest.HasValue && workerAdvice.PodMemoryLimit.HasValue)
            {
                values.Add($"worker.resources.requests.memory", ToSiString(workerAdvice.PodMemoryRequest));
                values.Add($"worker.resources.limits.memory", ToSiString(workerAdvice.PodMemoryLimit));
            }

            await master.InvokeIdempotentAsync("setup/db-credentials-admin",
                async () =>
                {
                    var username = KubeConst.NeonSystemDbAdminUser;
                    var password = NeonHelper.GetCryptoRandomPassword(20);

                    values.Add($"superuser.password", password);
                    values.Add($"superuser.username", KubeConst.NeonSystemDbAdminUser);

                    var secret = new V1Secret()
                    {
                        Metadata = new V1ObjectMeta()
                        {
                            Name = KubeConst.NeonSystemDbAdminSecret
                        },
                        Type = "Opaque",
                        StringData = new Dictionary<string, string>()
                        {
                            { "username", username },
                            { "password", password }
                        }
                    };

                    await GetK8sClient(controller).CreateNamespacedSecretAsync(secret, KubeNamespaces.NeonSystem);
                });

            await master.InvokeIdempotentAsync("setup/db-credentials-service",
                async () =>
                {
                    var username = KubeConst.NeonSystemDbServiceUser;
                    var password = NeonHelper.GetCryptoRandomPassword(20);

                    var secret = new V1Secret()
                    {
                        Metadata = new V1ObjectMeta()
                        {
                            Name = KubeConst.NeonSystemDbServiceSecret
                        },
                        Type = "Opaque",
                        StringData = new Dictionary<string, string>()
                        {
                            { "username", username },
                            { "password", password }
                        }
                    };

                    await GetK8sClient(controller).CreateNamespacedSecretAsync(secret, KubeNamespaces.NeonSystem);
                });

            await master.InvokeIdempotentAsync("setup/system-db",
                async () =>
                {
                    controller.LogProgress(master, verb: "setup", message: "cluster database (citus)");

                    values.Add($"manager.replicas", managerAdvice.ReplicaCount);
                    values.Add($"master.replicas", masterAdvice.ReplicaCount);
                    values.Add($"worker.replicas", workerAdvice.ReplicaCount);

                    if (workerAdvice.ReplicaCount < 3)
                    {
                        values.Add($"manager.minimumWorkers", "1");
                    }

                    if (workerAdvice.ReplicaCount < 3)
                    {
                        values.Add($"persistence.replicaCount", "1");
                    }

                    int i = 0;

                    foreach (var taint in await GetTaintsAsync(controller, NodeLabels.LabelNeonSystemDb, "true"))
                    {
                        values.Add($"tolerations[{i}].key", $"{taint.Key.Split("=")[0]}");
                        values.Add($"tolerations[{i}].effect", taint.Effect);
                        values.Add($"tolerations[{i}].operator", "Exists");
                        i++;
                    }

                    await master.InstallHelmChartAsync(controller, "citus_postgresql", releaseName: "db-citus-postgresql", @namespace: KubeNamespaces.NeonSystem, values: values, progressMessage: "cluster database (citus)");
                });

            await master.InvokeIdempotentAsync("setup/system-db-ready",
                async () =>
                {
                    controller.LogProgress(master, verb: "wait", message: "for system database");

                    await NeonHelper.WaitAllAsync(
                        new List<Task>()
                        {
                            WaitForDeploymentAsync(controller, KubeNamespaces.NeonSystem, "db-citus-postgresql-manager"),
                            WaitForStatefulSetAsync(controller, KubeNamespaces.NeonSystem, "db-citus-postgresql-master"),
                            WaitForStatefulSetAsync(controller, KubeNamespaces.NeonSystem, "db-citus-postgresql-worker")
                        });
                });

            // $todo(marcusbooyah): https://github.com/nforgeio/neonKUBE/issues/1263
            //
            // You'll also need to configure the KubeKV database here.

            await Task.CompletedTask;
        }

        /// <summary>
        /// Waits for a service deployment to complete.
        /// </summary>
        /// <param name="controller">The setup controller.</param>
        /// <param name="namespace">The namespace.</param>
        /// <param name="name">The deployment name.</param>
        /// <param name="labelSelector">The optional label selector.</param>
        /// <param name="fieldSelector">The optional field selector.</param>
        /// <returns>The tracking <see cref="Task"/>.</returns>
        public static async Task WaitForDeploymentAsync(
            ISetupController    controller, 
            string              @namespace, 
            string              name          = null, 
            string              labelSelector = null,
            string              fieldSelector = null)
        {
            Covenant.Requires<ArgumentException>(name != null || labelSelector != null || fieldSelector != null, "One of name, labelSelector or fieldSelector must be set,");

            if (!string.IsNullOrEmpty(name))
            {
                if (!string.IsNullOrEmpty(fieldSelector))
                {
                    fieldSelector += $",metadata.name={name}";
                }
                else
                {
                    fieldSelector = $"metadata.name={name}";
                }
            }

            await NeonHelper.WaitForAsync(
                async () =>
                {
                    try
                    {
                        var deployments = await GetK8sClient(controller).ListNamespacedDeploymentAsync(@namespace, fieldSelector: fieldSelector, labelSelector: labelSelector);

                        if (deployments == null || deployments.Items.Count == 0)
                        {
                            return false;
                        }

                        return deployments.Items.All(deployment => deployment.Status.AvailableReplicas == deployment.Spec.Replicas);
                    }
                    catch
                    {
                        return false;
                    }
                            
                },
                timeout: clusterOpTimeout,
                pollInterval: clusterOpRetryInterval);
        }

        /// <summary>
        /// Waits for a stateful set deployment to complete.
        /// </summary>
        /// <param name="controller">The setup controller.</param>
        /// <param name="namespace">The namespace.</param>
        /// <param name="name">The deployment name.</param>
        /// <param name="labelSelector">The optional label selector.</param>
        /// <param name="fieldSelector">The optional field selector.</param>
        /// <returns>The tracking <see cref="Task"/>.</returns>
        public static async Task WaitForStatefulSetAsync(
            ISetupController    controller,
            string              @namespace,
            string              name          = null,
            string              labelSelector = null,
            string              fieldSelector = null)
        {
            Covenant.Requires<ArgumentException>(name != null || labelSelector != null || fieldSelector != null, "One of name, labelSelector or fieldSelector must be set,");

            if (!string.IsNullOrEmpty(name))
            {
                if (!string.IsNullOrEmpty(fieldSelector))
                {
                    fieldSelector += $",metadata.name={name}";
                }
                else
                {
                    fieldSelector = $"metadata.name={name}";
                }
            }

            await NeonHelper.WaitForAsync(
                async () =>
                {
                    try
                    {
                        var statefulsets = await GetK8sClient(controller).ListNamespacedStatefulSetAsync(@namespace, fieldSelector: fieldSelector, labelSelector: labelSelector);

                        if (statefulsets == null || statefulsets.Items.Count == 0)
                        {
                            return false;
                        }

                        return statefulsets.Items.All(@set => @set.Status.ReadyReplicas == @set.Spec.Replicas);
                    }
                    catch
                    {
                        return false;
                    }
                },
                timeout: clusterOpTimeout,
                pollInterval: clusterOpRetryInterval);
        }

        /// <summary>
        /// Waits for a daemon set deployment to complete.
        /// </summary>
        /// <param name="controller">The setup controller.</param>
        /// <param name="namespace">The namespace.</param>
        /// <param name="name">The deployment name.</param>
        /// <param name="labelSelector">The optional label selector.</param>
        /// <param name="fieldSelector">The optional field selector.</param>
        /// <returns>The tracking <see cref="Task"/>.</returns>
        public static async Task WaitForDaemonsetAsync(
            ISetupController    controller,
            string              @namespace,
            string              name          = null,
            string              labelSelector = null,
            string              fieldSelector = null)
        {
            Covenant.Requires<ArgumentException>(name != null || labelSelector != null || fieldSelector != null, "One of name, labelSelector or fieldSelector must be set,");

            if (!string.IsNullOrEmpty(name))
            {
                if (!string.IsNullOrEmpty(fieldSelector))
                {
                    fieldSelector += $",metadata.name={name}";
                }
                else
                {
                    fieldSelector = $"metadata.name={name}";
                }
            }
            await NeonHelper.WaitForAsync(
                async () =>
                {
                    try
                    {
                        var daemonsets = await GetK8sClient(controller).ListNamespacedDaemonSetAsync(@namespace, fieldSelector: fieldSelector, labelSelector: labelSelector);

                        if (daemonsets == null || daemonsets.Items.Count == 0)
                        {
                            return false;
                        }

                        return daemonsets.Items.All(@set => @set.Status.NumberAvailable == @set.Status.DesiredNumberScheduled);
                    }
                    catch
                    {
                        return false;
                    }
                },
                timeout: clusterOpTimeout,
                pollInterval: clusterOpRetryInterval);
        }

        /// <summary>
        /// Returns the string value for byte units.
        /// </summary>
        /// <param name="value"></param>
        /// <returns></returns>
        public static string ToSiString(decimal? value)
        {
            if (!value.HasValue)
            {
                return null;
            }

            return new ResourceQuantity(value.GetValueOrDefault(), 0, ResourceQuantity.SuffixFormat.BinarySI).CanonicalizeString();
        }

        /// <summary>
        /// Returns the string value for byte units.
        /// </summary>
        /// <param name="value"></param>
        /// <returns></returns>
        public static string ToSiString(double? value)
        {
            if (!value.HasValue)
            {
                return null;
            }

            return new ResourceQuantity((decimal)value.GetValueOrDefault(), 0, ResourceQuantity.SuffixFormat.BinarySI).CanonicalizeString();
        }

        /// <summary>
        /// Returns the built-in cluster definition for a local neonDESKTOP cluster provisioned on WSL2.
        /// </summary>
        /// <returns>The cluster definition text.</returns>
        public static ClusterDefinition GetLocalWsl2ClusterDefintion()
        {
            var yaml =
@"
name: neon-desktop
datacenter: wsl2
environment: development
timeSources:
- pool.ntp.org
kubernetes:
  allowPodsOnMasters: true
hosting:
  environment: wsl2
nodes:
  master:
    role: master
";
            return ClusterDefinition.FromYaml(yaml);
        }
    }
}<|MERGE_RESOLUTION|>--- conflicted
+++ resolved
@@ -1221,11 +1221,7 @@
             await master.InvokeIdempotentAsync("setup/cert-manager-ready",
                 async () =>
                 {
-<<<<<<< HEAD
-                    controller.LogProgress(master, verb: "wait", message: "for grafana agent");
-=======
                     controller.LogProgress(master, verb: "wait", message: "for cert-manager");
->>>>>>> e80af219
 
                     await NeonHelper.WaitAllAsync(
                         new List<Task>()
@@ -1235,8 +1231,6 @@
                             WaitForDeploymentAsync(controller, KubeNamespaces.NeonIngress, "cert-manager-webhook"),
                         });
                 });
-<<<<<<< HEAD
-=======
 
             await master.InvokeIdempotentAsync("setup/neon-acme",
                 async () =>
@@ -1318,7 +1312,6 @@
 
                     });
             }
->>>>>>> e80af219
         }
 
         /// <summary>
@@ -2572,28 +2565,16 @@
             Covenant.Requires<ArgumentNullException>(master != null, nameof(master));
 
             var cluster = controller.Get<ClusterProxy>(KubeSetupProperty.ClusterProxy);
-<<<<<<< HEAD
-            var advice = controller.Get<KubeClusterAdvice>(KubeSetupProperty.ClusterAdvice).GetServiceAdvice(KubeClusterAdvice.Tempo);
-=======
             var advice  = controller.Get<KubeClusterAdvice>(KubeSetupProperty.ClusterAdvice).GetServiceAdvice(KubeClusterAdvice.Tempo);
->>>>>>> e80af219
 
             await master.InvokeIdempotentAsync("setup/monitoring-tempo",
                 async () =>
                 {
-<<<<<<< HEAD
-                    controller.LogProgress(master, verb: "deploy", message: "tempo");
+                    controller.LogProgress(master, verb: "setup", message: "tempo");
 
                     var values = new Dictionary<string, object>();
 
-                    //values.Add("tempo.organization", KubeConst.LocalClusterRegistry);
-=======
-                    controller.LogProgress(master, verb: "setup", message: "tempo");
-
-                    var values = new Dictionary<string, object>();
-
                     values.Add("tempo.organization", KubeConst.LocalClusterRegistry);
->>>>>>> e80af219
 
                     values.Add($"replicas", advice.ReplicaCount);
 
@@ -2675,10 +2656,6 @@
 
                     var values = new Dictionary<string, object>();
 
-<<<<<<< HEAD
-
-=======
->>>>>>> e80af219
                     await master.InstallHelmChartAsync(controller, "reloader", releaseName: "reloader", @namespace: KubeNamespaces.NeonSystem, values: values);
                 });
 
