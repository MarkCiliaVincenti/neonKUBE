<Project Sdk="Microsoft.NET.Sdk">

	<PropertyGroup>
		<TargetFramework>net7.0</TargetFramework>
		<OutputType>Library</OutputType>
		<RootNamespace>Neon.Kube.Hosting.BareMetal</RootNamespace>
		<Version>10000.0.3469-dev-marcus-operator-rbac</Version>
		<Description>INTERNAL USE ONLY: neonKUBE hosting manager for bare metal.</Description>
		<PackageLicenseFile>LICENSE</PackageLicenseFile>
		<PackageReleaseNotes>https://github.com/nforgeio/neonKUBE/releases</PackageReleaseNotes>
		<PackageProjectUrl>https://github.com/nforgeio/neonKUBE/blob/master/Lib/Neon.Kube.Machine/README.md</PackageProjectUrl>
		<RepositoryType>git</RepositoryType>
		<RepositoryUrl>https://github.com/nforgeio/neonKUBE</RepositoryUrl>
		<PackageLicenseFile>LICENSE</PackageLicenseFile>
		<Configurations>Debug;Release</Configurations>
		<PackageIcon>nuget-icon.png</PackageIcon>
		<PackageTags>kubernetes</PackageTags>
	</PropertyGroup>

	<ItemGroup>
		<Compile Include="$(SolutionDir)\Lib\Neon.Kube.BuildInfo\AssemblyAttributes.cs" Link="Properties\AssemblyAttributes.cs" />
		<Compile Include="$(SolutionDir)\Lib\Neon.Kube.BuildInfo\AssemblyInfo.cs" Link="Properties\AssemblyInfo.cs" />
	</ItemGroup>

	<ItemGroup>
		<ProjectReference Include="..\Neon.Kube.BuildInfo\Neon.Kube.BuildInfo.csproj" />
		<ProjectReference Include="..\Neon.Kube\Neon.Kube.csproj" />
	</ItemGroup>

	<ItemGroup>
		<None Include="..\nuget-icon.png" Pack="true" PackagePath="" />
		<None Include="..\..\LICENSE" Pack="true" PackagePath="" />
	</ItemGroup>

	<ItemGroup>
<<<<<<< HEAD
	  <PackageReference Include="Neon.Common" Version="10000.0.2807-dev-master" />
=======
	  <PackageReference Include="Neon.Common" Version="10000.0.2814-dev-jeff" />
>>>>>>> 72bea2a3
	</ItemGroup>

</Project><|MERGE_RESOLUTION|>--- conflicted
+++ resolved
@@ -33,11 +33,7 @@
 	</ItemGroup>
 
 	<ItemGroup>
-<<<<<<< HEAD
-	  <PackageReference Include="Neon.Common" Version="10000.0.2807-dev-master" />
-=======
 	  <PackageReference Include="Neon.Common" Version="10000.0.2814-dev-jeff" />
->>>>>>> 72bea2a3
 	</ItemGroup>
 
 </Project>