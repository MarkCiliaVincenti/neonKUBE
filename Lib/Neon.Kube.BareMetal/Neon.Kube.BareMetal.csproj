<Project Sdk="Microsoft.NET.Sdk">

	<PropertyGroup>
		<TargetFramework>net6.0</TargetFramework>
		<OutputType>Library</OutputType>
		<LangVersion>latest</LangVersion>
		<Version>10000.0.2236-dev-master</Version>
		<Authors>neonFORGE Team</Authors>
		<Company>neonFORGE LLC</Company>
		<Product>neonKUBE</Product>
		<Description>INTERNAL USE ONLY: neonKUBE hosting manager for bare metal.</Description>
		<PackageReleaseNotes>https://github.com/nforgeio/neonKUBE/releases</PackageReleaseNotes>
		<AssemblyVersion>0.0.0.0</AssemblyVersion>
		<FileVersion>0.0.0.0</FileVersion>
		<Copyright>Copyright © 2005-2022 by neonFORGE LLC.  All rights reserved.</Copyright>
		<PackageLicenseUrl></PackageLicenseUrl>
		<PackageProjectUrl>https://github.com/nforgeio/neonKUBE/blob/master/Lib/Neon.Kube.Machine/README.md</PackageProjectUrl>
		<RepositoryType>git</RepositoryType>
		<RepositoryUrl>https://github.com/nforgeio/neonKUBE</RepositoryUrl>
		<PackageRequireLicenseAcceptance>true</PackageRequireLicenseAcceptance>
		<PackageLicenseFile>LICENSE</PackageLicenseFile>
		<Configurations>Debug;Release</Configurations>
		<PackageIcon>nuget-icon.png</PackageIcon>
		<PackageTags>kubernetes</PackageTags>
		<RootNamespace>Neon.Kube</RootNamespace>
		<GenerateAssemblyInfo>false</GenerateAssemblyInfo>
		<GenerateTargetFrameworkAttribute>true</GenerateTargetFrameworkAttribute>
		<GenerateDocumentationFile>true</GenerateDocumentationFile>
		<AnalysisLevel>5.0</AnalysisLevel>
	</PropertyGroup>

	<PropertyGroup Condition="'$(Configuration)|$(Platform)'=='Debug|AnyCPU'">
		<DefineConstants>DEBUG;TRACE</DefineConstants>
		<TreatWarningsAsErrors>false</TreatWarningsAsErrors>
		<WarningsAsErrors>NU1605</WarningsAsErrors>
		<NoWarn></NoWarn>
	</PropertyGroup>

	<PropertyGroup Condition="'$(Configuration)|$(Platform)'=='Release|AnyCPU'">
		<TreatWarningsAsErrors>false</TreatWarningsAsErrors>
		<WarningsAsErrors>NU1605</WarningsAsErrors>
		<NoWarn></NoWarn>
		<Optimize>False</Optimize>
	</PropertyGroup>

	<ItemGroup>
		<ProjectReference Include="..\Neon.Kube\Neon.Kube.csproj" />
	</ItemGroup>

	<ItemGroup>
		<None Include="..\nuget-icon.png" Pack="true" PackagePath="" />
		<None Include="..\..\LICENSE" Pack="true" PackagePath="" />
	</ItemGroup>

	<ItemGroup>
<<<<<<< HEAD
	  <PackageReference Include="Neon.Common" Version="10000.0.2288-dev-master" />
=======
	  <PackageReference Include="Neon.Common" Version="10000.0.2291-dev-master" />
>>>>>>> 49ca085a
	</ItemGroup>

</Project><|MERGE_RESOLUTION|>--- conflicted
+++ resolved
@@ -53,11 +53,7 @@
 	</ItemGroup>
 
 	<ItemGroup>
-<<<<<<< HEAD
-	  <PackageReference Include="Neon.Common" Version="10000.0.2288-dev-master" />
-=======
 	  <PackageReference Include="Neon.Common" Version="10000.0.2291-dev-master" />
->>>>>>> 49ca085a
 	</ItemGroup>
 
 </Project>