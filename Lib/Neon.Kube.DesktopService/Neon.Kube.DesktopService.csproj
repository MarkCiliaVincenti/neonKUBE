--- conflicted
+++ resolved
@@ -41,13 +41,8 @@
 
     <ItemGroup>
         <PackageReference Include="FluentdForward.OpenTelemetry.Exporter.Logs" Version="0.2.0" />
-<<<<<<< HEAD
-        <PackageReference Include="Neon.Common" Version="10000.0.2281-dev-master" />
-        <PackageReference Include="Neon.HyperV" Version="10000.0.2281-dev-master" />
-=======
         <PackageReference Include="Neon.Common" Version="10000.0.2283-dev-master" />
         <PackageReference Include="Neon.HyperV" Version="10000.0.2283-dev-master" />
->>>>>>> de83c768
         <PackageReference Include="OpenTelemetry.Api" Version="1.4.0-alpha.2" />
         <PackageReference Include="OpenTelemetry.Exporter.OpenTelemetryProtocol" Version="1.4.0-alpha.2" />
         <PackageReference Include="OpenTelemetry.Exporter.OpenTelemetryProtocol.Logs" Version="1.4.0-alpha.2" />
