﻿//-----------------------------------------------------------------------------
// FILE:	    ConsoleTTY.cs
// CONTRIBUTOR: Jeff Lill
// COPYRIGHT:	Copyright (c) 2005-2021 by neonFORGE LLC.  All rights reserved.
//
// Licensed under the Apache License, Version 2.0 (the "License");
// you may not use this file except in compliance with the License.
// You may obtain a copy of the License at
//
//     http://www.apache.org/licenses/LICENSE-2.0
//
// Unless required by applicable law or agreed to in writing, software
// distributed under the License is distributed on an "AS IS" BASIS,
// WITHOUT WARRANTIES OR CONDITIONS OF ANY KIND, either express or implied.
// See the License for the specific language governing permissions and
// limitations under the License.

// This code was adapted from: https://github.com/microsoft/terminal/tree/main/samples/ConPTY/MiniTerm/MiniTerm/Native

using System;
using System.Collections.Generic;
using System.Collections.ObjectModel;
using System.Diagnostics.Contracts;
using System.IO;
using System.Linq;
using System.Text;
using System.Threading;
using System.Threading.Tasks;

using Microsoft.Win32.SafeHandles;

using static Neon.WinTTY.ConsoleApi;
using Process = Neon.WinTTY.Process;

namespace Neon.WinTTY
{
    /// <summary>
    /// Implements a pseudo TTY that links the <see cref="Console"/> for the current application
    /// to a remote process started via a command line.
    /// </summary>
    /// <remarks>
    /// <para>
    /// This is very easy to use.  Just instantiate an instance in your console application and
<<<<<<< HEAD
    /// then call <see cref="Run(string, IDictionary{ConsoleKeyInfo, string})"/>, passing the 
    /// command line to be executed with a TTY along with an optional keypress map.
=======
    /// then call <see cref="Run(string, IDictionary{ConsoleKeyInfo, string})"/>, passing the command line to be executed with a TTY.
>>>>>>> 78ff19b1
    /// </para>
    /// <code lang="C#">
    /// using System;
    /// using Neon.WinTTY;
    /// 
    /// namespace MyConsoleApp
    /// {
    ///     public class Program
    ///     {
    ///         public static void Main(string[] args)
    ///         {
    ///             new ConsoleTTY().Run(@"docker exec -it alpine /bin/sh");
    ///         }
    ///     }
    /// }
    /// </code>
    /// <para>
    /// <see cref="Run(string, IDictionary{ConsoleKeyInfo, string})"/> receives user keystrokes and then forwards them to the remote
    /// process, optionally translating the keystroke into an <a href="https://www.ecma-international.org/publications-and-standards/standards/ecma-48/">ECMA-48</a>
    /// control sequence.  By default, this methods uses the <see cref="DefaultKeyMap"/> dictionary to translate keystrokes but users
    /// may override this by passing a custom dictionary.
    /// </para>
    /// <para>
    /// The <see cref="ConsoleKeyInfo"/> values received as the user types include flag bits indicating the current state of the
    /// <b>ALT</b>, <b>CONTROL</b>, and <b>SHIFT</b> keys, the <see cref="ConsoleKey"/> code identifying the specific key, and
    /// the key character.  The key character is either the Unicode value for the keystroke or 0 when the keystroke doesn't map
    /// to a character (e.g. for an ARROW key).
    /// </para>
    /// <para>
    /// Here's how keypress handling work:
    /// </para>
    /// <list type="number">
    /// <item>
    /// A new <see cref="ConsoleKeyInfo"/> is received by <see cref="Run(string, IDictionary{ConsoleKeyInfo, string})"/>.
    /// </item>
    /// <item>
    /// The key map is searched for a control sequence string for the <see cref="ConsoleKeyInfo"/>.
    /// </item>
    /// <item>
    /// If a control sequence is found then it will be sent to the remote process.   Note that the control
    /// sequence string is <c>null</c> then nothing will be sent and the keypress will essentially be ignored.
    /// </item>
    /// <item>
    /// If there's no matching control sequence in the key map and the key character is not zero, then the 
    /// key character will be sent to the remote process.  Zero key characters are never transmitted.
    /// </item>
    /// </list>
    /// </remarks>
    public sealed class ConsoleTTY
    {
        //---------------------------------------------------------------------
        // Static members

        /// <summary>
        /// Returns the default mapping used to translate a keyboard keypress into the
        /// <a href="https://www.ecma-international.org/publications-and-standards/standards/ecma-48/">ECMA-48</a>
        /// (or other) control sequence to be sent to the remote process.
        /// </summary>
        public static IDictionary<ConsoleKeyInfo, string> DefaultKeyMap { get; private set; }

        /// <summary>
        /// Static constructor.
        /// </summary>
        static ConsoleTTY()
        {
            var keyMap = new Dictionary<ConsoleKeyInfo, string>()
            {
                { new ConsoleKeyInfo((char)0, ConsoleKey.PageUp,        alt: false, control: false, shift: false),  "\x001b[5~" },
                { new ConsoleKeyInfo((char)0, ConsoleKey.PageDown,      alt: false, control: false, shift: false),  "\x001b[6~" },
                { new ConsoleKeyInfo((char)0, ConsoleKey.End,           alt: false, control: false, shift: false),  "\x001b[4~" },
                { new ConsoleKeyInfo((char)0, ConsoleKey.Home,          alt: false, control: false, shift: false),  "\x001b[1~" },
                { new ConsoleKeyInfo((char)0, ConsoleKey.LeftArrow,     alt: false, control: false, shift: false),  "\x001b[D" },
                { new ConsoleKeyInfo((char)0, ConsoleKey.UpArrow,       alt: false, control: false, shift: false),  "\x001b[A" },
                { new ConsoleKeyInfo((char)0, ConsoleKey.RightArrow,    alt: false, control: false, shift: false),  "\x001b[C" },
                { new ConsoleKeyInfo((char)0, ConsoleKey.DownArrow,     alt: false, control: false, shift: false),  "\x001b[B" },
                { new ConsoleKeyInfo((char)0, ConsoleKey.Insert,        alt: false, control: false, shift: false),  "\x001b[2~" },
                { new ConsoleKeyInfo((char)0, ConsoleKey.Delete,        alt: false, control: false, shift: false),  "\x001b[3~" },
                { new ConsoleKeyInfo((char)0, ConsoleKey.NumPad0,       alt: false, control: false, shift: false),  "0" },
                { new ConsoleKeyInfo((char)0, ConsoleKey.NumPad1,       alt: false, control: false, shift: false),  "1" },
                { new ConsoleKeyInfo((char)0, ConsoleKey.NumPad2,       alt: false, control: false, shift: false),  "2" },
                { new ConsoleKeyInfo((char)0, ConsoleKey.NumPad3,       alt: false, control: false, shift: false),  "3" },
                { new ConsoleKeyInfo((char)0, ConsoleKey.NumPad4,       alt: false, control: false, shift: false),  "4" },
                { new ConsoleKeyInfo((char)0, ConsoleKey.NumPad5,       alt: false, control: false, shift: false),  "5" },
                { new ConsoleKeyInfo((char)0, ConsoleKey.NumPad6,       alt: false, control: false, shift: false),  "6" },
                { new ConsoleKeyInfo((char)0, ConsoleKey.NumPad7,       alt: false, control: false, shift: false),  "7" },
                { new ConsoleKeyInfo((char)0, ConsoleKey.NumPad8,       alt: false, control: false, shift: false),  "8" },
                { new ConsoleKeyInfo((char)0, ConsoleKey.NumPad9,       alt: false, control: false, shift: false),  "9" },
                { new ConsoleKeyInfo((char)0, ConsoleKey.Multiply,      alt: false, control: false, shift: false),  "*" },
                { new ConsoleKeyInfo((char)0, ConsoleKey.Add,           alt: false, control: false, shift: false),  "+" },
                { new ConsoleKeyInfo((char)0, ConsoleKey.Subtract,      alt: false, control: false, shift: false),  "-" },
                { new ConsoleKeyInfo((char)0, ConsoleKey.Decimal,       alt: false, control: false, shift: false),  "." },
                { new ConsoleKeyInfo((char)0, ConsoleKey.Divide,        alt: false, control: false, shift: false),  "/" },
                { new ConsoleKeyInfo((char)0, ConsoleKey.F1,            alt: false, control: false, shift: false),  "\x001b[11~" },
                { new ConsoleKeyInfo((char)0, ConsoleKey.F2,            alt: false, control: false, shift: false),  "\x001b[12~" },
                { new ConsoleKeyInfo((char)0, ConsoleKey.F3,            alt: false, control: false, shift: false),  "\x001b[13~" },
                { new ConsoleKeyInfo((char)0, ConsoleKey.F4,            alt: false, control: false, shift: false),  "\x001b[14~" },
                { new ConsoleKeyInfo((char)0, ConsoleKey.F5,            alt: false, control: false, shift: false),  "\x001b[15~" },
                { new ConsoleKeyInfo((char)0, ConsoleKey.F6,            alt: false, control: false, shift: false),  "\x001b[17~" },
                { new ConsoleKeyInfo((char)0, ConsoleKey.F7,            alt: false, control: false, shift: false),  "\x001b[18~" },
                { new ConsoleKeyInfo((char)0, ConsoleKey.F8,            alt: false, control: false, shift: false),  "\x001b[19~" },
                { new ConsoleKeyInfo((char)0, ConsoleKey.F9,            alt: false, control: false, shift: false),  "\x001b[20~" },
                { new ConsoleKeyInfo((char)0, ConsoleKey.F10,           alt: false, control: false, shift: false),  "\x001b[21~" },
                { new ConsoleKeyInfo((char)0, ConsoleKey.F11,           alt: false, control: false, shift: false),  "\x001b[23~" },
                { new ConsoleKeyInfo((char)0, ConsoleKey.F12,           alt: false, control: false, shift: false),  "\x001b[24~" },
                { new ConsoleKeyInfo((char)0, ConsoleKey.F13,           alt: false, control: false, shift: false),  "\x001b[25~" },
                { new ConsoleKeyInfo((char)0, ConsoleKey.F14,           alt: false, control: false, shift: false),  "\x001b[26~" },
                { new ConsoleKeyInfo((char)0, ConsoleKey.F15,           alt: false, control: false, shift: false),  "\x001b[28~" },
                { new ConsoleKeyInfo((char)0, ConsoleKey.F16,           alt: false, control: false, shift: false),  "\x001b[29~" }
            };

            DefaultKeyMap = new ReadOnlyDictionary<ConsoleKeyInfo, string>(keyMap);
        }

        //---------------------------------------------------------------------
        // Instance members

        /// <summary>
        /// Constructor.
        /// </summary>
        public ConsoleTTY()
        {
            EnableVTRendering();
        }

        /// <summary>
        /// Opt into having the console interpret and implement VTx commands.
        /// </summary>
        private void EnableVTRendering()
        {
            var hStdOut = GetStdHandle(STD_OUTPUT_HANDLE);

            if (!GetConsoleMode(hStdOut, out uint consoleMode))
            {
                throw new InvalidOperationException("Could not obtain the console mode.");
            }

            consoleMode |= ENABLE_VIRTUAL_TERMINAL_PROCESSING | DISABLE_NEWLINE_AUTO_RETURN;

            if (!SetConsoleMode(hStdOut, consoleMode))
            {
                throw new InvalidOperationException("Could not enable virtual terminal mode.");
            }
        }

        /// <summary>
        /// Modifies the command line passed by converting the command into a fully qualified
        /// path to the executable when necessary as well as resolving the executable's extension
        /// when not specified.  The command line returned can then be used to start the process.
        /// </summary>
        /// <param name="commandLine">The command line.</param>
        /// <returns>The updated command line.</returns>
        /// <exception cref="FileNotFoundException">Thrown when the executable could not be located.</exception>
        /// <exception cref="FormatException">Thrown when the command exectable could not be parsed.</exception>
        private string NormalizeCommand(string commandLine)
        {
            commandLine = commandLine.Trim();

            Covenant.Requires<ArgumentNullException>(!string.IsNullOrEmpty(commandLine), nameof(commandLine));

            // Split the command from the command line into two parts: the command and the
            // arguments.  We need to handle any single or double quotes in the command
            // name.

            // $hack(jefflill):
            //
            // This is somewhat simplistic and doesn't handle single or double quotes embedded 
            // in the command path or executable name and we also don't handle any escaping.
            // This will probably never be an issue in real life.

            string  command;
            string  arguments;
            int     endCommandPos;

            switch (commandLine[0])
            {
                case '"':   // Double quoted command

                    endCommandPos = commandLine.IndexOf('"', 1);

                    if (endCommandPos == -1)
                    {
                        throw new FormatException($"Invalid command, missing closing double quote: [{commandLine}]");
                    }
                    else
                    {
                        command   = commandLine.Substring(1, endCommandPos - 1);
                        arguments = commandLine.Substring(endCommandPos + 1).Trim();
                    }
                    break;

                case '\'':  // Single quoted command

                    endCommandPos = commandLine.IndexOf('\'', 1);

                    if (endCommandPos == -1)
                    {
                        throw new FormatException($"Invalid command, missing closing single quote: [{commandLine}]");
                    }
                    else
                    {
                        command   = commandLine.Substring(1, endCommandPos - 1);
                        arguments = commandLine.Substring(endCommandPos + 1).Trim();
                    }
                    break;

                default:  // Space terminated command

                    endCommandPos = commandLine.IndexOf(' ');

                    if (endCommandPos == -1)
                    {
                        command   = commandLine;
                        arguments = string.Empty;
                    }
                    else
                    {
                        command   = commandLine.Substring(0, endCommandPos).Trim();
                        arguments = commandLine.Substring(endCommandPos).Trim();
                    }
                    break;
            }

            // Ensure that [command] is a fully qualified path, including the file extension
            // and that the executable actually exists.

            var paths            = Environment.GetEnvironmentVariable("PATH").Split(new char[] { Path.PathSeparator }, StringSplitOptions.RemoveEmptyEntries);
            var extensions       = new string[] { ".exe", ".cmd", ".bat" };
            var directoryPath    = Path.GetDirectoryName(command);
            var qualifiedCommand = string.Empty;

            if (!string.IsNullOrEmpty(directoryPath))
            {
                // Handle commands that include a directory path by locating the binary.

                if (Path.GetExtension(command) == string.Empty)
                {
                    foreach (var extension in extensions)
                    {
                        var commandWithExtension = command + extension;

                        if (File.Exists(commandWithExtension))
                        {
                            qualifiedCommand = commandWithExtension;
                            break;
                        }
                    }
                }
                else
                {
                    qualifiedCommand = command;
                }
            }
            else
            {
                // Search the current directory and then the PATH for the command binary.

                foreach (var directory in (new string[] { Environment.CurrentDirectory }).Union(paths))
                {
                    if (!string.IsNullOrEmpty(Path.GetExtension(command)))
                    {
                        var commandWithExtension = Path.Combine(directory, command);

                        if (File.Exists(commandWithExtension))
                        {
                            qualifiedCommand = commandWithExtension;
                            break;
                        }
                    }
                    else
                    {
                        foreach (var extension in extensions)
                        {
                            var commandWithExtension = Path.Combine(directory, command + extension);

                            if (File.Exists(commandWithExtension))
                            {
                                qualifiedCommand = commandWithExtension;
                                break;
                            }
                        }

                        if (!string.IsNullOrEmpty(qualifiedCommand))
                        {
                            break;
                        }
                    }
                }
            }

            if (string.IsNullOrEmpty(qualifiedCommand))
            {
                throw new FileNotFoundException($"Cannot locate executable for: {commandLine}");
            }

            qualifiedCommand = Path.GetFullPath(qualifiedCommand);

            if (qualifiedCommand.IndexOf(' ') != -1)
            {
                qualifiedCommand = $"\"{qualifiedCommand}\"";
            }

            // Return the normalized command line.

            if (string.IsNullOrEmpty(arguments))
            {
                return qualifiedCommand;
            }
            else
            {
                return $"{qualifiedCommand} {arguments}";
            }
        }

        /// <summary>
        /// Starts a remote process by executing a command line and then wiring up a pseudo
        /// TTY that forwards keystrokes to the remote process and also receives VTx formatted
        /// output from the process and handle rendering on the local <see cref="Console"/>.
        /// </summary>
        /// <param name="command">
        /// <para>
        /// Specifies the local command to execute as the remote process.
        /// </para>
        /// <note>
        /// You must take care to quote the command executable path or any arguments that
        /// include spaces.
        /// </note>
        /// </param>
        /// <param name="keyMap">
        /// Optionally specifies the map to be used for translating keystrokes into 
        /// <a href="https://www.ecma-international.org/publications-and-standards/standards/ecma-48/">ECMA-48</a>
        /// (or other) control sequences.  This defaults to <see cref="DefaultKeyMap"/> but you
        /// may pass a custom map when required.
        /// </param>
        /// <remarks>
        /// <para>
        /// If the command path specifies an absolute or relative directory then the command
        /// will be execute from there, otherwise the method will first attempt executing the
        /// command from the current directory before searching the PATH for the command.
        /// </para>
        /// <para>
        /// You may omit the command file extension and the method will try <b>.exe</b>,
        /// <b>.cmd</b>, and <b>.bat</b> extensions in that order.
        /// </para>
        /// </remarks>
        public void Run(string command, IDictionary<ConsoleKeyInfo, string> keyMap = null)
        {
            Covenant.Requires<ArgumentNullException>(!string.IsNullOrEmpty(command), nameof(command));

            command = NormalizeCommand(command);

            using (var inputPipe = new PseudoConsolePipe())
            using (var outputPipe = new PseudoConsolePipe())
            using (var pseudoConsole = PseudoConsole.Create(inputPipe.ReadSide, outputPipe.WriteSide, (short)Console.WindowWidth, (short)Console.WindowHeight))
            using (var process = Process.Start(command, PseudoConsole.PseudoConsoleThreadAttribute, pseudoConsole.Handle))
            {
                // Copy all output from the remote process to the console.

                Task.Run(() => CopyPipeToOutput(outputPipe.ReadSide));

                // Process user key presses as required and forward them to the remote process.

                Task.Run(() => CopyInputToPipe(inputPipe.WriteSide, keyMap ?? DefaultKeyMap));

                // Free resources in case the console is ungracefully closed (e.g. by the 'X' in the window titlebar).

                OnClose(() => DisposeResources(process, pseudoConsole, outputPipe, inputPipe));

                // We need to detect when the console is resized by the user and 
                // then resize the pseudo TTY to match.

                var processExitEvent = WaitForExit(process);
                var consoleWidth     = Console.WindowWidth;
                var consoleHeight    = Console.WindowHeight;

                while (!processExitEvent.WaitOne(500))
                {
                    var newWidth  = Console.WindowWidth;
                    var newHeight = Console.WindowHeight;

                    if (consoleHeight != newHeight || consoleWidth != newWidth)
                    {
                        pseudoConsole.Resize((short)newWidth, (short)newHeight);

                        consoleWidth  = newWidth;
                        consoleHeight = newHeight;
                    }
                }
            }
        }

        /// <summary>
        /// Reads terminal input and copies it to the PseudoConsole
        /// </summary>
        /// <param name="inputWriteSide">the write side of the pseudo console input pipe.</param>
        /// <param name="keyMap">The key map used for translating keystroks into ECMA-48 control sequences.</param>
        private static void CopyInputToPipe(SafeFileHandle inputWriteSide, IDictionary<ConsoleKeyInfo, string> keyMap)
        {
            Covenant.Requires<ArgumentNullException>(inputWriteSide != null, nameof(inputWriteSide));
            Covenant.Requires<ArgumentNullException>(keyMap != null, nameof(keyMap));

            using (var writer = new StreamWriter(new FileStream(inputWriteSide, FileAccess.Write)) { AutoFlush = true })
            {
                InterceptCtrlC(writer);

                while (true)
                {
                    var keyInfo = Console.ReadKey(intercept: true);

                    if (keyMap.TryGetValue(keyInfo, out var sequence))
                    {
                        if (!string.IsNullOrEmpty(sequence))
                        {
                            foreach (var ch in sequence)
                            {
                                writer.Write(ch);
                            }
                        }
                    }

                    if (keyInfo.KeyChar != (char)0)
                    {
                        writer.Write(keyInfo.KeyChar);
                    }
                }
            }
        }

        /// <summary>
        /// Handle CRTL-C keys from the console by intercepting these and 
        /// and sending them to the remote process via the pseudo console.
        /// </summary>
        private static void InterceptCtrlC(StreamWriter writer)
        {
            Covenant.Requires<ArgumentNullException>(writer != null, nameof(writer));

            Console.CancelKeyPress += 
                (sender, e) =>
                {
                    e.Cancel = true;
                    writer.Write("\x3");
                };
        }

        /// <summary>
        /// Reads pseudo console output and copies it to the console.
        /// </summary>
        /// <param name="outputReadSide">the "read" side of the pseudo console output pipe.</param>
        private static void CopyPipeToOutput(SafeFileHandle outputReadSide)
        {
            Covenant.Requires<ArgumentNullException>(outputReadSide != null, nameof(outputReadSide));

            using (var terminalOutput = Console.OpenStandardOutput())
            using (var pseudoConsoleOutput = new FileStream(outputReadSide, FileAccess.Read))
            {
                pseudoConsoleOutput.CopyTo(terminalOutput);
            }
        }

        /// <summary>
        /// Returns the <see cref="AutoResetEvent"/> that signals when the process exits.
        /// </summary>
        private static AutoResetEvent WaitForExit(Process process)
        {
            Covenant.Requires<ArgumentNullException>(process != null, nameof(process));

            return new AutoResetEvent(false)
            {
                SafeWaitHandle = new SafeWaitHandle(process.ProcessInfo.hProcess, ownsHandle: false)
            };
        }

        /// <summary>
        /// Set a callback to be called when the console window is closed (e.g. via the "X" window decoration button).
        /// </summary>
        private static void OnClose(Action handler)
        {
            Covenant.Requires<ArgumentNullException>(handler != null, nameof(handler));

            SetConsoleCtrlHandler(
                eventType =>
                {
                    if (eventType == CtrlTypes.CTRL_CLOSE_EVENT)
                    {
                        handler();
                    }
                    return false;
                }, 
                true);
        }

        /// <summary>
        /// Disposes the items passed.
        /// </summary>
        /// <param name="disposables">The dispoable items.</param>
        private void DisposeResources(params IDisposable[] disposables)
        {
            foreach (var disposable in disposables)
            {
                disposable?.Dispose();
            }
        }
    }
}<|MERGE_RESOLUTION|>--- conflicted
+++ resolved
@@ -41,12 +41,7 @@
     /// <remarks>
     /// <para>
     /// This is very easy to use.  Just instantiate an instance in your console application and
-<<<<<<< HEAD
-    /// then call <see cref="Run(string, IDictionary{ConsoleKeyInfo, string})"/>, passing the 
-    /// command line to be executed with a TTY along with an optional keypress map.
-=======
     /// then call <see cref="Run(string, IDictionary{ConsoleKeyInfo, string})"/>, passing the command line to be executed with a TTY.
->>>>>>> 78ff19b1
     /// </para>
     /// <code lang="C#">
     /// using System;
