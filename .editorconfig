# Remove the line below if you want to inherit .editorconfig settings from higher directories
root = true

# YAML files
[*.{yml,yaml}]

#### Core EditorConfig Options ####

# Indentation and spacing
indent_size = 2
indent_style = space
tab_width = 2

# New line preferences
end_of_line = lf
insert_final_newline = false

# Dockerfiles
[{Dockerfile}]
<<<<<<< HEAD

#### Core EditorConfig Options ####

# Indentation and spacing
indent_size = 2
indent_style = space
tab_width = 2

# New line preferences
end_of_line = lf
insert_final_newline = false

# shell scripts
[*.{sh}]
=======
>>>>>>> 33d96859

#### Core EditorConfig Options ####

# Indentation and spacing
indent_size = 2
indent_style = space
tab_width = 2

# New line preferences
end_of_line = lf
insert_final_newline = false

# Blazor
[*.{razor,cshtml}]

#### Core EditorConfig Options ####

# Indentation and spacing
indent_size = 4
indent_style = space
tab_width = 4

# New line preferences
end_of_line = crlf
insert_final_newline = false

# shell scripts
[*.{sh}]

#### Core EditorConfig Options ####

# Indentation and spacing
indent_size = 2
indent_style = space
tab_width = 2

# New line preferences
end_of_line = lf
insert_final_newline = false

# C# files
[*.cs]

#### Core EditorConfig Options ####

# Indentation and spacing
indent_size = 4
indent_style = space
tab_width = 4

# New line preferences
end_of_line = crlf
insert_final_newline = false

#### .NET Coding Conventions ####

# Organize usings
dotnet_separate_import_directive_groups = false
dotnet_sort_system_directives_first = false
file_header_template = unset

# this. and Me. preferences
dotnet_style_qualification_for_event = false
dotnet_style_qualification_for_field = false
dotnet_style_qualification_for_method = false
dotnet_style_qualification_for_property = false

# Language keywords vs BCL types preferences
dotnet_style_predefined_type_for_locals_parameters_members = true
dotnet_style_predefined_type_for_member_access = true

# Parentheses preferences
dotnet_style_parentheses_in_arithmetic_binary_operators = always_for_clarity
dotnet_style_parentheses_in_other_binary_operators = always_for_clarity
dotnet_style_parentheses_in_other_operators = never_if_unnecessary
dotnet_style_parentheses_in_relational_binary_operators = always_for_clarity

# Modifier preferences
dotnet_style_require_accessibility_modifiers = for_non_interface_members

# Expression-level preferences
dotnet_style_coalesce_expression = true
dotnet_style_collection_initializer = true
dotnet_style_explicit_tuple_names = true
dotnet_style_namespace_match_folder = true
dotnet_style_null_propagation = true
dotnet_style_object_initializer = true
dotnet_style_operator_placement_when_wrapping = beginning_of_line
dotnet_style_prefer_auto_properties = true
dotnet_style_prefer_compound_assignment = true
dotnet_style_prefer_conditional_expression_over_assignment = true
dotnet_style_prefer_conditional_expression_over_return = true
dotnet_style_prefer_foreach_explicit_cast_in_source = when_strongly_typed
dotnet_style_prefer_inferred_anonymous_type_member_names = true
dotnet_style_prefer_inferred_tuple_names = true
dotnet_style_prefer_is_null_check_over_reference_equality_method = true
dotnet_style_prefer_simplified_boolean_expressions = true
dotnet_style_prefer_simplified_interpolation = true

# Field preferences
dotnet_style_readonly_field = true

# Parameter preferences
dotnet_code_quality_unused_parameters = all

# Suppression preferences
dotnet_remove_unnecessary_suppression_exclusions = none

# New line preferences
dotnet_style_allow_multiple_blank_lines_experimental = true
dotnet_style_allow_statement_immediately_after_block_experimental = true

#### C# Coding Conventions ####

# var preferences
csharp_style_var_elsewhere = false
csharp_style_var_for_built_in_types = false
csharp_style_var_when_type_is_apparent = false

# Expression-bodied members
csharp_style_expression_bodied_accessors = true:silent
csharp_style_expression_bodied_constructors = false:silent
csharp_style_expression_bodied_indexers = true:silent
csharp_style_expression_bodied_lambdas = true:silent
csharp_style_expression_bodied_local_functions = false:silent
csharp_style_expression_bodied_methods = false:silent
csharp_style_expression_bodied_operators = false:silent
csharp_style_expression_bodied_properties = true:silent

# Pattern matching preferences
csharp_style_pattern_matching_over_as_with_null_check = true
csharp_style_pattern_matching_over_is_with_cast_check = true
csharp_style_prefer_extended_property_pattern = true
csharp_style_prefer_not_pattern = true
csharp_style_prefer_pattern_matching = true
csharp_style_prefer_switch_expression = true

# Null-checking preferences
csharp_style_conditional_delegate_call = true

# Modifier preferences
csharp_prefer_static_local_function = true
csharp_preferred_modifier_order = public,private,protected,internal,static,extern,new,virtual,abstract,sealed,override,readonly,unsafe,required,volatile,async

# Code-block preferences
csharp_prefer_braces = true:silent
csharp_prefer_simple_using_statement = true:suggestion
csharp_style_namespace_declarations = block_scoped:silent
csharp_style_prefer_method_group_conversion = true:silent
csharp_style_prefer_top_level_statements = true:silent

# Expression-level preferences
csharp_prefer_simple_default_expression = true
csharp_style_deconstructed_variable_declaration = true
csharp_style_implicit_object_creation_when_type_is_apparent = true
csharp_style_inlined_variable_declaration = true
csharp_style_prefer_index_operator = true
csharp_style_prefer_local_over_anonymous_function = true
csharp_style_prefer_null_check_over_type_check = true
csharp_style_prefer_range_operator = true
csharp_style_prefer_tuple_swap = true
csharp_style_prefer_utf8_string_literals = true
csharp_style_throw_expression = true
csharp_style_unused_value_assignment_preference = discard_variable
csharp_style_unused_value_expression_statement_preference = discard_variable

# 'using' directive preferences
csharp_using_directive_placement = outside_namespace:silent

# New line preferences
csharp_style_allow_blank_line_after_colon_in_constructor_initializer_experimental = true
csharp_style_allow_blank_lines_between_consecutive_braces_experimental = true
csharp_style_allow_embedded_statements_on_same_line_experimental = true

#### C# Formatting Rules ####

# New line preferences
csharp_new_line_before_catch = true
csharp_new_line_before_else = true
csharp_new_line_before_finally = true
csharp_new_line_before_members_in_anonymous_types = true
csharp_new_line_before_members_in_object_initializers = true
csharp_new_line_before_open_brace = all
csharp_new_line_between_query_expression_clauses = true

# Indentation preferences
csharp_indent_block_contents = true
csharp_indent_braces = false
csharp_indent_case_contents = true
csharp_indent_case_contents_when_block = true
csharp_indent_labels = one_less_than_current
csharp_indent_switch_labels = true

# Space preferences
csharp_space_after_cast = false
csharp_space_after_colon_in_inheritance_clause = true
csharp_space_after_comma = true
csharp_space_after_dot = false
csharp_space_after_keywords_in_control_flow_statements = true
csharp_space_after_semicolon_in_for_statement = true
csharp_space_around_binary_operators = before_and_after
csharp_space_around_declaration_statements = false
csharp_space_before_colon_in_inheritance_clause = true
csharp_space_before_comma = false
csharp_space_before_dot = false
csharp_space_before_open_square_brackets = false
csharp_space_before_semicolon_in_for_statement = false
csharp_space_between_empty_square_brackets = false
csharp_space_between_method_call_empty_parameter_list_parentheses = false
csharp_space_between_method_call_name_and_opening_parenthesis = false
csharp_space_between_method_call_parameter_list_parentheses = false
csharp_space_between_method_declaration_empty_parameter_list_parentheses = false
csharp_space_between_method_declaration_name_and_open_parenthesis = false
csharp_space_between_method_declaration_parameter_list_parentheses = false
csharp_space_between_parentheses = false
csharp_space_between_square_brackets = false

# Wrapping preferences
csharp_preserve_single_line_blocks = true
csharp_preserve_single_line_statements = true

#### Naming styles ####

# Naming rules

dotnet_naming_rule.interface_should_be_begins_with_i.severity = suggestion
dotnet_naming_rule.interface_should_be_begins_with_i.symbols = interface
dotnet_naming_rule.interface_should_be_begins_with_i.style = begins_with_i

dotnet_naming_rule.types_should_be_pascal_case.severity = suggestion
dotnet_naming_rule.types_should_be_pascal_case.symbols = types
dotnet_naming_rule.types_should_be_pascal_case.style = pascal_case

dotnet_naming_rule.non_field_members_should_be_pascal_case.severity = suggestion
dotnet_naming_rule.non_field_members_should_be_pascal_case.symbols = non_field_members
dotnet_naming_rule.non_field_members_should_be_pascal_case.style = pascal_case

# Symbol specifications

dotnet_naming_symbols.interface.applicable_kinds = interface
dotnet_naming_symbols.interface.applicable_accessibilities = public, internal, private, protected, protected_internal, private_protected
dotnet_naming_symbols.interface.required_modifiers = 

dotnet_naming_symbols.types.applicable_kinds = class, struct, interface, enum
dotnet_naming_symbols.types.applicable_accessibilities = public, internal, private, protected, protected_internal, private_protected
dotnet_naming_symbols.types.required_modifiers = 

dotnet_naming_symbols.non_field_members.applicable_kinds = property, event, method
dotnet_naming_symbols.non_field_members.applicable_accessibilities = public, internal, private, protected, protected_internal, private_protected
dotnet_naming_symbols.non_field_members.required_modifiers = 

# Naming styles

dotnet_naming_style.pascal_case.required_prefix = 
dotnet_naming_style.pascal_case.required_suffix = 
dotnet_naming_style.pascal_case.word_separator = 
dotnet_naming_style.pascal_case.capitalization = pascal_case

dotnet_naming_style.begins_with_i.required_prefix = I
dotnet_naming_style.begins_with_i.required_suffix = 
dotnet_naming_style.begins_with_i.word_separator = 
dotnet_naming_style.begins_with_i.capitalization = pascal_case

[*.{cs,vb}]
dotnet_style_operator_placement_when_wrapping = beginning_of_line
tab_width = 4
indent_size = 4
end_of_line = crlf
dotnet_style_coalesce_expression = true:suggestion
dotnet_style_null_propagation = true:suggestion
dotnet_style_prefer_is_null_check_over_reference_equality_method = true:suggestion
dotnet_style_prefer_auto_properties = true:silent
dotnet_style_object_initializer = true:suggestion
dotnet_style_collection_initializer = true:suggestion
dotnet_style_prefer_simplified_boolean_expressions = true:suggestion
dotnet_style_prefer_conditional_expression_over_assignment = true:silent
dotnet_style_prefer_conditional_expression_over_return = true:silent
dotnet_style_explicit_tuple_names = true:suggestion<|MERGE_RESOLUTION|>--- conflicted
+++ resolved
@@ -17,7 +17,6 @@
 
 # Dockerfiles
 [{Dockerfile}]
-<<<<<<< HEAD
 
 #### Core EditorConfig Options ####
 
@@ -32,8 +31,6 @@
 
 # shell scripts
 [*.{sh}]
-=======
->>>>>>> 33d96859
 
 #### Core EditorConfig Options ####
 
