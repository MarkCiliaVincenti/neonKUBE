--- conflicted
+++ resolved
@@ -6,39 +6,34 @@
 # Fluent Bit deployed on each neonKUBE node that forwards log events to the
 # cluster log aggregator.
 
-ARG         ORGANIZATION
-ARG         CLUSTER_VERSION
-FROM        ${ORGANIZATION}/cluster-ubuntu:${CLUSTER_VERSION}
+FROM        gcr.io/google-containers/fluentd-elasticsearch:v2.4.0
+MAINTAINER  marcus@marcusbowyer.co.uk
 STOPSIGNAL  SIGTERM
-ARG         APPNAME
 ARG         MAXMIND_KEY
 
-RUN curl https://packages.treasuredata.com/GPG-KEY-td-agent | apt-key add - \
-    && echo "deb http://packages.treasuredata.com/4/ubuntu/focal/ focal contrib" > /etc/apt/sources.list.d/treasure-data.list \
-    && apt update -y \
-    && apt install -y td-agent gcc ruby-dev rubygems make g++
+ENV TINI_VERSION v0.19.0
+ADD https://github.com/krallin/tini/releases/download/${TINI_VERSION}/tini /sbin/tini
+RUN chmod +x /sbin/tini
 
-RUN /usr/sbin/td-agent-gem install fluent-plugin-dedot_filter \
-    && /usr/sbin/td-agent-gem install fluent-plugin-record-modifier \
-    && /usr/sbin/td-agent-gem install fluent-plugin-kubernetes_metadata_filter \
-    && /usr/sbin/td-agent-gem install fluent-plugin-elasticsearch \
-    && /usr/sbin/td-agent-gem install maxminddb \
-    && /usr/sbin/td-agent-gem install ipaddress \
-    && /usr/sbin/td-agent-gem install browser
+RUN apt-get update \
+    && apt-get install -yq wget \
+    && apt-get clean -yq
+
+RUN /usr/local/bin/fluent-gem install fluent-plugin-dedot_filter \
+    && /usr/local/bin/fluent-gem install fluent-plugin-record-modifier \
+    && /usr/local/bin/fluent-gem install fluent-plugin-kubernetes_metadata_filter \
+    && /usr/local/bin/fluent-gem install fluent-plugin-elasticsearch \
+    && /usr/local/bin/fluent-gem install maxminddb \
+    && /usr/local/bin/fluent-gem install ipaddress \
+    && /usr/local/bin/fluent-gem install browser
 
 RUN mkdir -p /geoip \
     && wget -nv https://download.maxmind.com/app/geoip_download?edition_id=GeoLite2-City\&license_key=${MAXMIND_KEY}\&suffix=tar.gz -O /geoip/database.mmdb.tar.gz
 
 COPY *.sh           /
-<<<<<<< HEAD
-COPY _common/*.sh   /
-COPY fluent.conf /etc/fluent/fluent.conf
-=======
 COPY fluent.conf    /etc/fluent
->>>>>>> e6cbb418
 COPY plugin/*       /etc/fluent/plugin/
 COPY conf/*         /etc/fluent/config.d/
-
 
 RUN chmod 700 /*.sh
 
