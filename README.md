﻿# NeonForge
The NeonForge, LLC technology stack.
## Workstation Requirements
* Windows 10 Professional (64-bit) with at least 16GB RAM
* Visual Studio Community Edition

Note that the build environment currently assumes that only one Windows user will be acting as a developer on any given workstation.  Developers cannot share a computer.
## Workstation Configuration
Follow steps below to configure a development or test workstation.
1. Make sure that Windows is **fully updated**.

2. I highly recommend that you configure Windows to display hidden files:

  * Press the **Windows key** and run **File Explorer**
  * Click the **View** tab at the top.
  * Click the **Options** icon on the right and select **Change folder and search options**.
  * Click the **View** tab in the popup dialog.
  * Select the **Show hidden files, folders, and drives** radio button.
<<<<<<< HEAD
  * Uncheck the **Hide extensions for known file types** check box.
=======
  * Uncheck the **Hide extensions for known types** check box.
>>>>>>> e04a4df3

3. Some versions of Skype listen for inbound connections on ports **80** and **443**.  This will interfere with services we'll want to test locally.  You need to disable this:

  * In Skype, select the **Tools/Options** menu.
  * Select the **Advanced/Connection** tab on the left.
  * **Uncheck**: Use **port 80 and 443** for additional incoming connections.
  
    ![Skype Connections](./README/SkypeConnections.png)
  * **Restart Skype**

4. Install **Visual Studio Community Edition 15.4+** from [here](https://www.visualstudio.com/downloads/).  Do a full install to ensure that you have everything.  This an overkill, but it may help prevent build problems in the future.

  * Select **all workloads** on the first panel
  * Click **Install** (and take a coffee break)

5. Create a **shortcut** for Visual Studio and configure it to run as **administrator**.  To build and run NeonForge applications and services, **Visual Studio must be running with elevated privileges**.
6. Install **Git for Windows** with defaults from [here](https://git-scm.com/download/win).
7. Install **Docker for Windows** from [here](https://www.docker.com/products/docker#/windows).

  * Use the **Stable** channel unless you have a specific need for bleeding edge features
  * If you don't already have Docker Hub credentials create an account: [here](https://hub.docker.com/)
  * **Right-click** the Docker icon in the system tray and select **Settings...*

    ![System Tray](./README/DockerSysTray.png)
  * Select the **Shared Drives** tab and **share** the drive where you'll locate the project source code (**probably C:**).
  * You'll need to enter your workstation **credentials**
  * **Right-click** the Docker icon in the tray again and sign in with your Docker hub credentials.

8. Test your Docker configuration.

  * Open a **DOS** command window.
  * Run this command: `docker pull alpine`

9. If the previous step failed with a **Network Timeout**, you'll need to update Docker's network settings:

  * **Right-click** the Docker again in the system tray and select **Settings...*
  * Click **Network** on the left, select Fixed DNS Server and then **Apply**

    ![Docker Network Settings](./README/DockerNetwork.png)

10. **Clone** the source repository on your workstation:

  * Create an individual Github account [here](https://github.com/join?source=header-home) if you don't already have one
  * Have one of the NeonForge repository administrators **grant you access** to the repository
  * Go to [GitHub](http://github.com) and log into your account
  * Go to the NeonForge [repository](https://github.com/jefflill/NeonForge).
  * Click the *green* **Clone or download** button and select **Open in Visual Studio**
  * A *Launch Application* dialog will appear.  Select **Microsoft Visual Studio Protocol Handler Selector** and click **Open Link**
  * Choose or enter the directory where the repository will be cloned.  This defaults to a user-specific folder.  I typically change this to a global folder to keep the file paths short.
  
    ![Video Studio Clone](./README/VisualStudioClone.png)
  * Click **Clone**

11. **Close** any running instances of **Visual Studio**

12. Install **7-Zip - .msi 64-bit x64 (alternative MSI installer) 7-Zip for 64-bit Windows x64 (Intel 64 or AMD64)** from: [here](http://7-zip.org/download.html)

13. Many server components are deployed to Linux, so you’ll need terminal and file management programs.  We’re currently standardizing on **PuTTY** for the terminal and **WinSCP** for file transfer. install both programs to their default directories:

  * Install both **WinSCP** and **PuTTY** from [here](http://winscp.net/eng/download.php) (PuTTY is near the bottom of the page)
  * Run **WinSCP* and enable **hidden file display** [WinSCP Hidden Files](/README/WinSCPHiddenFile.png)
  * *Optional*: The default PuTTY color scheme sucks (dark blue on a black background doesn’t work for me).  You can update the default scheme to Zenburn Light by **right-clicking** on the `$\External\zenburn-ligh-putty.reg` in **Windows Explorer** and selecting **Merge**
  * WinSCP: Enable **hidden files**.  Start **WinSCP**, select **Tools/Preferences...", and then click **Panels** on the left and check **Show hidden files**:
  
    ![WinSCP Hidden Files](./README/WinSCPHiddenFiles.png)

14. Configure the build **environment variables**:

  * Open **Windows Explorer**
  * Navigate to the directory holding the cloned repository
  * **Right-click** on **buildenv.cmd** and then **Run as adminstrator**
  * Close the DOS window when the script is finished

15. Confirm that the solution builds:

  * Run **Visual Studio** as **administrator**
  * Open **$/NeonForge.sln** (where **$** is the repo root directory)
  * Select **Build/Rebuild** Solution

16. Configure the NeonForge Nuget CLI API key (so that batch publishing scripts will work).

  * Obtain the API key from another developer (or follow these [instructions](https://docs.microsoft.com/en-us/nuget/create-packages/publish-a-package) to get your API key from Nuget.org).
  * Run this DOS command, passing the key:

  `setx NF_NUGET_API_KEY <API-KEY> /M`

  * Restart Visual Studio and/or any command windows to pick up the change.

<<<<<<< HEAD
16. Install **OpenVPN** from: [here](https://openvpn.net/index.php/open-source/downloads.html)

17. Install **7-Zip* via the MSI **(alternative MSI installer) 7-Zip for 64-bit Windows x64 (Intel 64 or AMD64)** from: [here](http://www.7-zip.org/download.html)

18. *Optional*: Install **Fiddler4** from: [here](http://www.telerik.com/download/fiddler)

19. *Optional*: Install **Notepad++** from: [here](https://notepad-plus-plus.org/download)

20. *Optional*: Install Chrome **Markdown Viewer** extension from: [here](https://github.com/simov/markdown-viewer)

=======
17. Install **OpenVPN** from (using the Windows Installer): [here](https://openvpn.net/index.php/open-source/downloads.html)

18. *Optional*: Install **Fiddler4** from: [here](http://www.telerik.com/download/fiddler)

19. *Optional*: Install **Notepad++** from: [here](https://notepad-plus-plus.org/download)

20. *Optional*: In Chrome, install the **Markdown Viewer** extension from: [here](https://github.com/simov/markdown-viewer)

>>>>>>> e04a4df3
21. *Optional*: Install **Postman** REST API tool from: [here](https://www.getpostman.com/postman)

## Cloud Environments

neonCLUSTERs can currently be deployed to Microsoft Azure.  To test this, you'll need an Azure subscription and then gather the required authentication information.  The following sections describe how to accomplish this.

## Microsoft Azure

Follow the steps below to enable an Azure account for neonCLUSTER deployments using the **neon-cli**.  You’ll need to sign up for an Azure account [here](https://azure.microsoft.com/en-us/free/), if you don’t already have one.

Then you need to create credentials the **neon-cli** will use to authenticate with Azure.  The steps below are somewhat simplified from Microsoft’s [documentation](https://docs.microsoft.com/en-us/azure/azure-resource-manager/resource-group-create-service-principal-portal).  The instructions below assume that you have full administrative rights to the Azure subscription.

1. Install the **Azure CLI** for your operating system from [here](https://docs.microsoft.com/en-us/azure/xplat-cli-install).

2. Create a text file where you’ll save sensitive application credentials.

3. Open a command window and use the command below to log into an Azure subscription.  The command may direct you to open a link in a browser and enter a code.

  `azure login`

4. Run the command below to list your Azure subscriptions.  Save the **Subscription ID** where you’ll be provisioning your neonCLUSTER to the credentials file.

  `azure account list`

5. Create the **neon-cli** application in the Azure Active Directory, specifying the new **PASSWORD** the **neon-cli** will use to log into Azure (you can use neon create password to generate a secure password):

  `azure ad app create -n neon-cli \`<br/>
  &nbsp;&nbsp;&nbsp;&nbsp;`--home-page http://neoncluster.com \`<br/>
  &nbsp;&nbsp;&nbsp;&nbsp;`--identifier-uris http://neoncloud.com/neon-cli \`<br/>
  &nbsp;&nbsp;&nbsp;&nbsp;`-p PASSWORD`

6. Save the **Password** and **AppId** to the credentials file.

7. Use the command below to create the service principal, passing the **AppId** captured above:
  `azure ad sp create -a APP-ID`

8. Save the **ObjectId** returned as the **ServicePrincipalId** to the credentials file.

9. Grant the service principal owner rights to the subscription (advanced users may want to customize this to limit access to a specific resource group):

  `azure role assignment create --objectId SERVICE-PRINCIPAL-ID \`<br/>
  &nbsp;&nbsp;&nbsp;&nbsp;`-o Contributor \`<br/>
  &nbsp;&nbsp;&nbsp;&nbsp;`-c /subscriptions/SUBSCRIPTION-ID`

10. Run the following command and save the **TenantID** to your credentials file.  (This is the ID of your subscription’s Active Directory instance).

  `azure account show`<|MERGE_RESOLUTION|>--- conflicted
+++ resolved
@@ -16,11 +16,7 @@
   * Click the **Options** icon on the right and select **Change folder and search options**.
   * Click the **View** tab in the popup dialog.
   * Select the **Show hidden files, folders, and drives** radio button.
-<<<<<<< HEAD
-  * Uncheck the **Hide extensions for known file types** check box.
-=======
   * Uncheck the **Hide extensions for known types** check box.
->>>>>>> e04a4df3
 
 3. Some versions of Skype listen for inbound connections on ports **80** and **443**.  This will interfere with services we'll want to test locally.  You need to disable this:
 
@@ -31,9 +27,11 @@
     ![Skype Connections](./README/SkypeConnections.png)
   * **Restart Skype**
 
-4. Install **Visual Studio Community Edition 15.4+** from [here](https://www.visualstudio.com/downloads/).  Do a full install to ensure that you have everything.  This an overkill, but it may help prevent build problems in the future.
+4. Install **Visual Studio Community Edition 15.4.1** from [here](https://www.visualstudio.com/downloads/).  Do a full install to ensure that you have everything.  This an overkill, but it may help prevent build problems in the future.
 
   * Select **all workloads** on the first panel
+  * Select **individual components**
+  * Click to select **all components**
   * Click **Install** (and take a coffee break)
 
 5. Create a **shortcut** for Visual Studio and configure it to run as **administrator**.  To build and run NeonForge applications and services, **Visual Studio must be running with elevated privileges**.
@@ -41,13 +39,12 @@
 7. Install **Docker for Windows** from [here](https://www.docker.com/products/docker#/windows).
 
   * Use the **Stable** channel unless you have a specific need for bleeding edge features
-  * If you don't already have Docker Hub credentials create an account: [here](https://hub.docker.com/)
   * **Right-click** the Docker icon in the system tray and select **Settings...*
 
     ![System Tray](./README/DockerSysTray.png)
-  * Select the **Shared Drives** tab and **share** the drive where you'll locate the project source code (**probably C:**).
+  * Select the **Shared Drives** tab and **share** the drive with the project source code
   * You'll need to enter your workstation **credentials**
-  * **Right-click** the Docker icon in the tray again and sign in with your Docker hub credentials.
+  * Configure **Windows Defender** to exclude the **C:\ProgramData\Docker** directory from checks (to prevent crashes on Windows boot).
 
 8. Test your Docker configuration.
 
@@ -109,18 +106,6 @@
 
   * Restart Visual Studio and/or any command windows to pick up the change.
 
-<<<<<<< HEAD
-16. Install **OpenVPN** from: [here](https://openvpn.net/index.php/open-source/downloads.html)
-
-17. Install **7-Zip* via the MSI **(alternative MSI installer) 7-Zip for 64-bit Windows x64 (Intel 64 or AMD64)** from: [here](http://www.7-zip.org/download.html)
-
-18. *Optional*: Install **Fiddler4** from: [here](http://www.telerik.com/download/fiddler)
-
-19. *Optional*: Install **Notepad++** from: [here](https://notepad-plus-plus.org/download)
-
-20. *Optional*: Install Chrome **Markdown Viewer** extension from: [here](https://github.com/simov/markdown-viewer)
-
-=======
 17. Install **OpenVPN** from (using the Windows Installer): [here](https://openvpn.net/index.php/open-source/downloads.html)
 
 18. *Optional*: Install **Fiddler4** from: [here](http://www.telerik.com/download/fiddler)
@@ -129,7 +114,6 @@
 
 20. *Optional*: In Chrome, install the **Markdown Viewer** extension from: [here](https://github.com/simov/markdown-viewer)
 
->>>>>>> e04a4df3
 21. *Optional*: Install **Postman** REST API tool from: [here](https://www.getpostman.com/postman)
 
 ## Cloud Environments
