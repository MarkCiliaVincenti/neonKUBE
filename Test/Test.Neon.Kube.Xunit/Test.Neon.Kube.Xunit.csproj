--- conflicted
+++ resolved
@@ -20,13 +20,8 @@
 
   <ItemGroup>
     <PackageReference Include="Microsoft.NET.Test.Sdk" Version="17.3.2" />
-<<<<<<< HEAD
-    <PackageReference Include="Neon.Common" Version="10000.0.2351-dev-master" />
-    <PackageReference Include="Neon.Xunit" Version="10000.0.2351-dev-master" />
-=======
     <PackageReference Include="Neon.Common" Version="10000.0.2357-dev-master" />
     <PackageReference Include="Neon.Xunit" Version="10000.0.2357-dev-master" />
->>>>>>> 48cc7e18
     <PackageReference Include="xunit" Version="2.4.2" />
     <PackageReference Include="xunit.runner.visualstudio" Version="2.4.5">
       <IncludeAssets>runtime; build; native; contentfiles; analyzers; buildtransitive</IncludeAssets>
