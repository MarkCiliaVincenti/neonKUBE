﻿<Project Sdk="Microsoft.NET.Sdk">

  <PropertyGroup>
	  <TargetFramework>net7.0</TargetFramework>
	  <RuntimeIdentifier>win10-x64</RuntimeIdentifier>
	  <IsPackable>false</IsPackable>
	  <RootNamespace>TestKubeFixture</RootNamespace>
	  <Configurations>Debug;Release</Configurations>
	  <GenerateDocumentationFile>false</GenerateDocumentationFile>
  </PropertyGroup>

	<ItemGroup>
		<Compile Include="$(SolutionDir)\Lib\Neon.Kube.BuildInfo\AssemblyAttributes.cs" Link="Properties\AssemblyAttributes.cs" />
		<Compile Include="$(SolutionDir)\Lib\Neon.Kube.BuildInfo\AssemblyInfo.cs" Link="Properties\AssemblyInfo.cs" />
	</ItemGroup>

	<ItemGroup>
    <None Remove="xunit.runner.json" />
  </ItemGroup>

  <ItemGroup>
    <Content Include="xunit.runner.json">
      <CopyToOutputDirectory>PreserveNewest</CopyToOutputDirectory>
    </Content>
  </ItemGroup>

  <ItemGroup>
    <PackageReference Include="Microsoft.NET.Test.Sdk" Version="17.3.2" />
<<<<<<< HEAD
    <PackageReference Include="Neon.Common" Version="10000.0.2597-dev-jeff-cert" />
    <PackageReference Include="Neon.Xunit" Version="10000.0.2597-dev-jeff-cert" />
=======
    <PackageReference Include="Neon.Common" Version="10000.0.2598-dev-master" />
    <PackageReference Include="Neon.Xunit" Version="10000.0.2598-dev-master" />
>>>>>>> 8fe7c81e
    <PackageReference Include="xunit" Version="2.4.2" />
    <PackageReference Include="xunit.runner.visualstudio" Version="2.4.5">
      <IncludeAssets>runtime; build; native; contentfiles; analyzers; buildtransitive</IncludeAssets>
      <PrivateAssets>all</PrivateAssets>
    </PackageReference>
    <PackageReference Include="coverlet.collector" Version="3.1.2">
      <IncludeAssets>runtime; build; native; contentfiles; analyzers; buildtransitive</IncludeAssets>
      <PrivateAssets>all</PrivateAssets>
    </PackageReference>
  </ItemGroup>

  <ItemGroup>
    <ProjectReference Include="..\..\Lib\Neon.Kube.BuildInfo\Neon.Kube.BuildInfo.csproj" />
    <ProjectReference Include="..\..\Lib\Neon.Kube.Xunit\Neon.Kube.Xunit.csproj" />
    <ProjectReference Include="..\..\Lib\Neon.Kube\Neon.Kube.csproj" />
    <ProjectReference Include="..\Test.NeonCli\Test.NeonCli.csproj" />
  </ItemGroup>

</Project><|MERGE_RESOLUTION|>--- conflicted
+++ resolved
@@ -26,13 +26,8 @@
 
   <ItemGroup>
     <PackageReference Include="Microsoft.NET.Test.Sdk" Version="17.3.2" />
-<<<<<<< HEAD
-    <PackageReference Include="Neon.Common" Version="10000.0.2597-dev-jeff-cert" />
-    <PackageReference Include="Neon.Xunit" Version="10000.0.2597-dev-jeff-cert" />
-=======
     <PackageReference Include="Neon.Common" Version="10000.0.2598-dev-master" />
     <PackageReference Include="Neon.Xunit" Version="10000.0.2598-dev-master" />
->>>>>>> 8fe7c81e
     <PackageReference Include="xunit" Version="2.4.2" />
     <PackageReference Include="xunit.runner.visualstudio" Version="2.4.5">
       <IncludeAssets>runtime; build; native; contentfiles; analyzers; buildtransitive</IncludeAssets>
